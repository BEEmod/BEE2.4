"""Templates are sets of brushes which can be copied into the map."""
import random
from collections import defaultdict, namedtuple
from collections.abc import Mapping

from decimal import Decimal
from enum import Enum

import srctools
import vbsp_options

from srctools import Entity, Solid, Side, Property, UVAxis, Vec, VMF
<<<<<<< HEAD
=======
from texturing import Portalable as MAT_TYPES, Portalable, GenCat, TileSize
from tiling import TileType
>>>>>>> 36627c7c
import comp_consts as consts
import srctools.logger
import conditions
import tiling
import texturing

from typing import (
    Iterable, Union, Callable,
    NamedTuple, Tuple,
    Dict, List, Set,
)

LOGGER = srctools.logger.get_logger(__name__, alias='template')

# A lookup for templates.
TEMPLATES = {}  # type: Dict[str, Union[Template, ScalingTemplate]]

# The location of the template data.
TEMPLATE_LOCATION = 'bee2/templates.vmf'


class InvalidTemplateName(LookupError):
    """Raised if a template ID is invalid."""
    def __init__(self, temp_name):
        self.temp_name = temp_name

    def __str__(self):
        # List all the templates that are available.
        return 'Template not found: "{}"\nValid templates:\n{}'.format(
            self.temp_name,
            '\n'.join(
                (' * "' + temp.upper() + '"')
                for temp in
                sorted(TEMPLATES.keys())
            ),
        )


class TEMP_TYPES(Enum):
    """Value used for import_template()'s force_type parameter.
    """
    default = 0  # Based on the original VMF settings
    world = 1  # Import and add to world
    detail = 2  # Import as a func_detail

ColorPicker = namedtuple('ColorPicker', [
    'priority',  # Decimal order to do them in.
    'name',  # Name to reference from other ents.
    'offset',
    'normal',  # Normal of the surface.
    'sides',
    'grid_snap',  # Snap to grid on non-normal axes
    'remove_brush',  # Remove the brush after
])

TileSetter = namedtuple('TileSetter', [
    'offset',
    'normal',
    'color',
    'tile_type',
    'picker_name',
])

TILE_SETTER_SKINS = [
    # The first two are swapped to white if needed.
    TileType.BLACK,
    TileType.BLACK_4x4,
    TileType.NODRAW,
    TileType.VOID,
    TileType.CUTOUT_TILE_BROKEN,
    TileType.CUTOUT_TILE_PARTIAL,
]


B = Portalable.BLACK
W = Portalable.WHITE
TEMPLATE_RETEXTURE = {
    # textures map -> surface types for template brushes.
    # It's mainly for grid size and colour - floor/ceiling textures
    # will be used instead at those orientations

    'metal/black_wall_metal_002a': (GenCat.NORMAL, TileSize.TILE_2x2, B),
    'metal/black_wall_metal_002b': (GenCat.NORMAL, TileSize.TILE_4x4, B),
    'metal/black_wall_metal_002c': (GenCat.NORMAL, TileSize.TILE_1x1, B),
    'metal/black_wall_metal_002e': (GenCat.NORMAL, TileSize.TILE_2x1, B),

    'tile/white_wall_tile001a': (GenCat.NORMAL, TileSize.TILE_1x1, W),
    'tile/white_wall_tile003a': (GenCat.NORMAL, TileSize.TILE_1x1, W),
    'tile/white_wall_tile003b': (GenCat.NORMAL, TileSize.TILE_1x1, W),
    'tile/white_wall_tile003c': (GenCat.NORMAL, TileSize.TILE_2x2, W),
    'tile/white_wall_tile003h': (GenCat.NORMAL, TileSize.TILE_1x1, W),
    'tile/white_wall_state': (GenCat.NORMAL, TileSize.TILE_2x2, W),
    'tile/white_wall_tile003f': (GenCat.NORMAL, TileSize.TILE_4x4, W),

    'tile/white_wall_tile004j': (GenCat.PANEL, TileSize.TILE_1x1, W),
    
    # No black portal-placement texture, so use the bullseye instead
    'metal/black_floor_metal_bullseye_001': (GenCat.PANEL, TileSize.TILE_1x1, B),
    'tile/white_wall_tile_bullseye': (GenCat.PANEL, TileSize.TILE_1x1, W),

<<<<<<< HEAD
    consts.Special.BACKPANELS: 'special.behind',
    consts.Special.BACKPANELS_CHEAP: 'special.behind',
    consts.Special.SQUAREBEAMS: 'special.edge',
    consts.Special.PED_SIDE: 'special.pedestalside',
    consts.Special.GLASS: 'special.glass',
    consts.Special.GRATING: 'special.grating',
=======
    consts.Special.BACKPANELS: (GenCat.SPECIAL, 'behind', None),
    consts.Special.SQUAREBEAMS: (GenCat.SPECIAL, 'edge', None),
    consts.Special.GLASS: (GenCat.SPECIAL, 'glass', None),
    consts.Special.GRATING: (GenCat.SPECIAL, 'grating', None),
>>>>>>> 36627c7c

    consts.Goo.CHEAP: (GenCat.SPECIAL, 'goo_cheap', None),
}
del B, W

TEMP_TILE_PIX_SIZE = {
    # The width in texture pixels of each tile size.
    # We decrease offset to this much +- at maximum (so adjacient template
    # brushes merge with each other). This still allows creating brushes
    # with half-grid offsets.
    '4x4': 128,
    'floor': 128,  # == 4x4
    'ceiling': 128,

    '2x2': 256,

    'wall': 512,
    'special': 512,
}


# 'Opposite' values for retexture_template(force_colour)
TEMP_COLOUR_INVERT = {
    MAT_TYPES.white: MAT_TYPES.black,
    MAT_TYPES.black: MAT_TYPES.white,
    None: 'INVERT',
    'INVERT': None,
}

ExportedTemplate = NamedTuple('ExportedTemplate', [
    ('world', List[Solid]),
    ('detail', Entity),
    ('overlay', List[Entity]),
    ('orig_ids', Dict[str, str]),
    ('template', 'Template'),
    ('origin', Vec),
    ('angles', Vec),
])

# Make_prism() generates faces aligned to world, copy the required UVs.
realign_solid = VMF().make_prism(Vec(-16,-16,-16), Vec(16,16,16)).solid  # type: Solid
REALIGN_UVS = {
    face.normal().as_tuple(): (face.uaxis, face.vaxis)
    for face in realign_solid
}
del realign_solid


class Template:
    """Represents a template before it's imported into a map."""
    def __init__(
        self,
        temp_id,
        world: Dict[str, List[Solid]],
        detail: Dict[str, List[Solid]],
        overlays: Dict[str, List[Entity]],
        skip_faces: Iterable[str]=(),
        realign_faces: Iterable[str]=(),
        overlay_transfer_faces: Iterable[str]=(),
        vertical_faces: Iterable[str]=(),
        color_pickers: Iterable[ColorPicker]=(),
        tile_setters: List[TileSetter]=(),
    ):
        """Make an overlay.

        """
        self.id = temp_id
        self._data = data = {}

        # We ensure the '' group is always present.
        all_groups = {''}
        all_groups.update(world)
        all_groups.update(detail)
        all_groups.update(overlays)
        for group in all_groups:
            data[group] = (
                world.get(group, []),
                detail.get(group, []),
                overlays.get(group, []),
            )

        self.realign_faces = set(realign_faces)
        self.overlay_faces = set(overlay_transfer_faces)
        self.vertical_faces = set(vertical_faces)
        self.skip_faces = set(skip_faces)
        # Sort so high IDs are first.
        self.color_pickers = sorted(
            color_pickers,
            key=ColorPicker.priority.__get__,
            reverse=True,
        )
        self.tile_setters = list(tile_setters)

    @property
    def visgroups(self):
        """Iterate over the template visgroups"""
        return iter(self._data)

    def visgrouped(
        self,
        visgroups: Set[str]=(),
    ) -> Tuple[List[Solid], List[Solid], List[Entity]]:
        """Given some visgroups, return the matching data.

        This returns lists of the world brushes, detail brushes, and overlays.
        """
        visgroups = set(visgroups)
        visgroups.add('')

        world_brushes = []  # type: List[Solid]
        detail_brushes = []  # type: List[Solid]
        overlays = []  # type: List[Entity]

        for group in visgroups:
            try:
                world, detail, over = self._data[group]
            except KeyError:
                raise ValueError('Unknown visgroup "{}" for "{}"! (valid: {})'.format(
                    group, self.id,
                    ', '.join(map(repr, self._data)),
                ))
            world_brushes.extend(world)
            detail_brushes.extend(detail)
            overlays.extend(over)

        return world_brushes, detail_brushes, overlays


class ScalingTemplate(Mapping):
    """Represents a special version of templates, used for texturing brushes.

    The template is a single world-aligned cube brush, with the 6 sides used
    to determine orientation and materials for some texture set.
    It's stored in an ent so we don't need all the data. Values are returned
    as (material, U, V, rotation) tuples.
    """

    def __init__(
        self,
        temp_id: str,
        axes: Dict[Tuple[float, float, float], Tuple[str, UVAxis, UVAxis, float]],
    ):
        self.id = temp_id
        self._axes = axes
        # Only keys used....
        assert set(axes.keys()) == {
            (0, 0, 1), (0, 0, -1),
            (1, 0, 0), (-1, 0, 0),
            (0, -1, 0), (0, 1, 0),
        }, axes.keys()

    @classmethod
    def parse(cls, ent: Entity):
        """Parse a template from a config entity.

        This should be a 'bee2_template_scaling' entity.
        """
        axes = {}

        for norm, name in (
            ((0, 0, 1), 'up'),
            ((0, 0, -1), 'dn'),
            ((0, 1, 0), 'n'),
            ((0, -1, 0), 's'),
            ((1, 0, 0), 'e'),
            ((-1, 0, 0), 'w'),
        ):
            axes[norm] = (
                ent[name + '_tex'],
                UVAxis.parse(ent[name + '_uaxis']),
                UVAxis.parse(ent[name + '_vaxis']),
                srctools.conv_float(ent[name + '_rotation']),
            )
        return cls(ent['template_id'], axes)

    def __len__(self):
        return 6

    def __iter__(self):
        yield from [
            Vec(-1, 0, 0),
            Vec(1, 0, 0),
            Vec(0, -1, 0),
            Vec(0, 1, 0),
            Vec(0, 0, -1),
            Vec(0, 0, 1),
        ]

    def __getitem__(self, normal: Union[Vec, Tuple[float, float, float]]):
        mat, axis_u, axis_v, rotation = self._axes[tuple(normal)]
        return mat, axis_u.copy(), axis_v.copy(), rotation

    def rotate(self, angles: Vec, origin: Vec=(0, 0, 0)):
        """Rotate this template, and return a new template with those angles."""
        new_axis = {}
        origin = Vec(origin)
        for norm, (mat, axis_u, axis_v, rot) in self._axes.items():
            axis_u = axis_u.localise(origin, angles)
            axis_v = axis_v.localise(origin, angles)
            norm = Vec(norm).rotate(*angles)
            new_axis[norm.as_tuple()] = mat, axis_u, axis_v, rot

        return ScalingTemplate(self.id, new_axis)

    def apply(self, face: Side, *, change_mat=True):
        """Apply the template to a face."""
        mat, face.uaxis, face.vaxis, face.ham_rot = self[face.normal().as_tuple()]
        if change_mat:
            face.mat = mat


def parse_temp_name(name) -> Tuple[str, Set[str]]:
    """Parse the visgroups off the end of an ID."""
    if ':' in name:
        temp_name, visgroups = name.rsplit(':', 1)
        return temp_name.casefold(), {
            vis.strip().casefold()
            for vis in
            visgroups.split(',')
        }
    else:
        return name.casefold(), set()


def load_templates():
    """Load in the template file, used for import_template()."""
    with open(TEMPLATE_LOCATION) as file:
        props = Property.parse(file, TEMPLATE_LOCATION)
    vmf = srctools.VMF.parse(props, preserve_ids=True)

    def make_subdict():
        return defaultdict(list)

    # detail_ents[temp_id][visgroup]
    detail_ents = defaultdict(make_subdict)
    world_ents = defaultdict(make_subdict)
    overlay_ents = defaultdict(make_subdict)
    conf_ents = {}

    color_pickers = defaultdict(list)
    tile_setters = defaultdict(list)

    for ent in vmf.by_class['bee2_template_world']:
        world_ents[
            ent['template_id'].casefold()
        ][
            ent['visgroup'].casefold()
        ].extend(ent.solids)

    for ent in vmf.by_class['bee2_template_detail']:
        detail_ents[
            ent['template_id'].casefold()
        ][
            ent['visgroup'].casefold()
        ].extend(ent.solids)

    for ent in vmf.by_class['bee2_template_overlay']:
        overlay_ents[
            ent['template_id'].casefold()
        ][
            ent['visgroup'].casefold()
        ].append(ent)

    for ent in vmf.by_class['bee2_template_conf']:
        conf_ents[ent['template_id'].casefold()] = ent

    for ent in vmf.by_class['bee2_template_scaling']:
        temp = ScalingTemplate.parse(ent)
        TEMPLATES[temp.id.casefold()] = temp

    for ent in vmf.by_class['bee2_template_colorpicker']:
        # Parse the colorpicker data.
        temp_id = ent['template_id'].casefold()
        try:
            priority = Decimal(ent['priority'])
        except ValueError:
            LOGGER.warning(
                'Bad priority for colorpicker in "{}" template!',
                temp_id.upper(),
            )
            priority = Decimal(0)
        color_pickers[temp_id].append(ColorPicker(
            priority,
            name=ent['targetname'],
            offset=Vec.from_str(ent['origin']),
            normal=Vec(x=1).rotate_by_str(ent['angles']),
            sides=ent['faces'].split(' '),
            grid_snap=srctools.conv_bool(ent['grid_snap']),
            remove_brush=srctools.conv_bool(ent['remove_brush']),
        ))

    for ent in vmf.by_class['bee2_template_tilesetter']:
        # Parse the tile setter data.
        temp_id = ent['template_id'].casefold()
        tile_type = TILE_SETTER_SKINS[srctools.conv_int(ent['skin'])]
        color = ent['color']
        if color == 'white':
            color = Portalable.WHITE
        elif color == 'black':
            color = Portalable.BLACK
        elif color == 'invert':
            color = 'INVERT'
        elif color == 'match':
            color = None
        else:
            raise ValueError('Invalid TileSetter color "{}"'.format(color))

        tile_setters[temp_id].append(TileSetter(
            offset=Vec.from_str(ent['origin']),
            normal=Vec(z=1).rotate_by_str(ent['angles']),
            color=color,
            tile_type=tile_type,
            picker_name=ent['color_picker'],
        ))

    for temp_id in set(detail_ents).union(world_ents, overlay_ents):
        try:
            conf = conf_ents[temp_id]
        except KeyError:
            overlay_faces = []
            skip_faces = []
            vertical_faces = []
            realign_faces = []
        else:
            vertical_faces = conf['vertical_faces'].split()
            realign_faces = conf['realign_faces'].split()
            overlay_faces = conf['overlay_faces'].split()
            skip_faces = conf['skip_faces'].split()

        TEMPLATES[temp_id.casefold()] = Template(
            temp_id,
            world_ents[temp_id],
            detail_ents[temp_id],
            overlay_ents[temp_id],
            skip_faces,
            realign_faces,
            overlay_faces,
            vertical_faces,
            color_pickers[temp_id],
            tile_setters[temp_id],
        )


def get_template(temp_name) -> Template:
    """Get the data associated with a given template."""
    try:
        temp = TEMPLATES[temp_name.casefold()]
    except KeyError:
        raise InvalidTemplateName(temp_name) from None

    if isinstance(temp, ScalingTemplate):
        raise ValueError(
            'Scaling Template "{}" cannot be used '
            'as a normal template!'.format(temp_name)
        )

    return temp


def import_template(
        temp_name: Union[str, Template],
        origin,
        angles=None,
        targetname='',
        force_type=TEMP_TYPES.default,
        add_to_map=True,
        additional_visgroups: Iterable[str]=(),
        visgroup_choose: Callable[[Iterable[str]], Iterable[str]]=lambda x: (),
    ) -> ExportedTemplate:
    """Import the given template at a location.

    temp_name can be a string, or a template instance. visgroups is a list
    of additional visgroups to use after the ones in the name string (if given).

    If force_type is set to 'detail' or 'world', all brushes will be converted
    to the specified type instead. A list of world brushes and the func_detail
    entity will be returned. If there are no detail brushes, None will be
    returned instead of an invalid entity.

    If targetname is set, it will be used to localise overlay names.
    add_to_map sets whether to add the brushes and func_detail to the map.
    visgroup_choose is a callback used to determine if visgroups should be
    added - it's passed a list of names, and should return a list of ones to use.
    """
    import vbsp
    if isinstance(temp_name, Template):
        template, temp_name = temp_name, temp_name.id
        chosen_groups = set()
    else:
        temp_name, chosen_groups = parse_temp_name(temp_name)
        template = get_template(temp_name)

    chosen_groups.update(additional_visgroups)
    chosen_groups.update(visgroup_choose(template.visgroups))

    orig_world, orig_detail, orig_over = template.visgrouped(chosen_groups)

    new_world = []  # type: List[Solid]
    new_detail = []  # type: List[Solid]
    new_over = []  # type: List[Entity]

    id_mapping = {}  # A map of the original -> new face IDs.

    for orig_list, new_list in [
            (orig_world, new_world),
            (orig_detail, new_detail)
        ]:
        for old_brush in orig_list:
            brush = old_brush.copy(
                vmf_file=vbsp.VMF,
                side_mapping=id_mapping,
                keep_vis=False,
            )
            brush.localise(origin, angles)
            new_list.append(brush)

    for overlay in orig_over:  # type: Entity
        new_overlay = overlay.copy(
            vmf_file=vbsp.VMF,
            keep_vis=False,
        )
        del new_overlay['template_id']  # Remove this, it's not part of overlays
        new_overlay['classname'] = 'info_overlay'

        sides = overlay['sides'].split()
        new_overlay['sides'] = ' '.join(
            str(id_mapping[int(side)])
            for side in sides
            if int(side) in id_mapping
        )

        srctools.vmf.localise_overlay(new_overlay, origin, angles)
        orig_target = new_overlay['targetname']

        # Only change the targetname if the overlay is not global, and we have
        # a passed name.
        if targetname and orig_target and orig_target[0] != '@':
            new_overlay['targetname'] = targetname + '-' + orig_target

        vbsp.VMF.add_ent(new_overlay)
        new_over.append(new_overlay)

        # Don't let the overlays get retextured too!
        vbsp.IGNORED_OVERLAYS.add(new_overlay)

    if force_type is TEMP_TYPES.detail:
        new_detail.extend(new_world)
        new_world.clear()
    elif force_type is TEMP_TYPES.world:
        new_world.extend(new_detail)
        new_detail.clear()

    if add_to_map:
        vbsp.VMF.add_brushes(new_world)

    if new_detail:
        detail_ent = vbsp.VMF.create_ent(
            classname='func_detail'
        )
        # Don't let this be touched later..
        vbsp.IGNORED_BRUSH_ENTS.add(detail_ent)
        detail_ent.solids = new_detail
        if not add_to_map:
            detail_ent.remove()
    else:
        detail_ent = None
        new_detail = []

    # Don't let these get retextured normally - that should be
    # done by retexture_template(), if at all!
    for solid in new_world:
        vbsp.IGNORED_FACES.update(solid.sides)
    for solid in new_detail:
        vbsp.IGNORED_FACES.update(solid.sides)

    return ExportedTemplate(
        new_world,
        detail_ent,
        new_over,
        id_mapping,
        template,
        origin,
        angles or Vec(0, 0, 0),
    )


def get_scaling_template(temp_id: str) -> ScalingTemplate:
    """Get the scaling data from a template.

    This is a dictionary mapping normals to the U,V and rotation data.
    """
    temp_name, over_names = parse_temp_name(temp_id)

    try:
        temp = TEMPLATES[temp_name.casefold()]
    except KeyError:
        raise InvalidTemplateName(temp_name) from None

    if isinstance(temp, ScalingTemplate):
        return temp

    # Otherwise parse the normal template into a scaling one.

    LOGGER.warning(
        'Template "{}" used as scaling template,'
        ' but is not really one!',
        temp_id,
    )

    world, detail, over = temp.visgrouped(over_names)

    if detail:
        world += detail

    uvs = {}

    for brush in world:
        for side in brush.sides:
            uvs[side.normal().as_tuple()] = (
                side.mat,
                side.uaxis.copy(),
                side.vaxis.copy(),
                side.ham_rot
            )

    return ScalingTemplate(
        temp.id,
        uvs
    )


def retexture_template(
    template_data: ExportedTemplate,
    origin: Vec,
    fixup: srctools.vmf.EntityFixup=None,
    replace_tex: dict= srctools.EmptyMapping,
    force_colour: MAT_TYPES=None,
    force_grid: str=None,
    use_bullseye=False,
    no_clumping=False,
):
    """Retexture a template at the given location.

    - Only textures in the TEMPLATE_RETEXTURE dict will be replaced.
    - Others will be ignored (nodraw, plasticwall, etc)
    - Wall textures pointing up and down will switch to floor/ceiling textures.
    - Textures of the same type, normal and inst origin will randomise to the
      same type.
    - replace_tex is a replacement table. This overrides everything else.
      The values should either be a list (random), or a single value.
    - If force_colour is set, all tile textures will be switched accordingly.
      If set to 'INVERT', white and black textures will be swapped.
    - If force_grid is set, all tile textures will be that size:
      ('wall', '2x2', '4x4', 'special')
    - If use_bullseye is true, the bullseye textures will be used for all panel
      sides instead of the normal textures. (This overrides force_grid.)
    - Fixup is the inst.fixup value, used to allow $replace in replace_tex.
    - Set no_clump if the brush is used on a special entity, and therefore
      won't get retextured by the main code. That means we need to directly
      retexture here.
    """
    import vbsp

    template = template_data.template  # type: Template

    rev_id_mapping = {
        new_id: str(old_id)
        for old_id, new_id in
        template_data.orig_ids.items()
    }

    all_brushes = list(template_data.world)  # type: List[Solid]
    if template_data.detail is not None:
        all_brushes.extend(template_data.detail.solids)

    # Template faces are randomised per block and side. This means
    # multiple templates in the same block get the same texture, so they
    # can clip into each other without looking bad.
    rand_prefix = 'TEMPLATE_{}_{}_{}:'.format(*(origin // 128))

    # Even if not axis-aligned, make mostly-flat surfaces
    # floor/ceiling (+-40 degrees)
    # sin(40) = ~0.707
    floor_tolerance = 0.8

    can_clump = vbsp.can_clump()

    # Ensure all values are lists.
    replace_tex = {
        key.casefold(): ([value] if isinstance(value, str) else value)
        for key, value in
        replace_tex.items()
    }

    # For each face, if it needs to be forced to a colour, or None if not.
    force_colour_face = defaultdict(lambda: None)
    # Picker names to their results.
    picker_results = {}

    # Already sorted by priority.
    for color_picker in template.color_pickers:
        picker_pos = color_picker.offset.copy().rotate(*template_data.angles)
        picker_pos += template_data.origin
        picker_norm = color_picker.normal.copy().rotate(*template_data.angles)

        if color_picker.grid_snap:
            for axis in 'xyz':
                # Don't realign things in the normal's axis -
                # those are already fine.
                if not picker_norm[axis]:
                    picker_pos[axis] = picker_pos[axis] // 128 * 128 + 64

        brush = conditions.SOLIDS.get(picker_pos.as_tuple(), None)

        if brush is None or abs(brush.normal) != abs(picker_norm):
            # Doesn't exist.

            if color_picker.name:
                picker_results[color_picker.name] = None
            continue

        if color_picker.name:
            picker_results[color_picker.name] = brush.color

        if color_picker.remove_brush and brush.solid in vbsp.VMF.brushes:
            brush.solid.remove()

        for side in color_picker.sides:
            # Only do the highest priority successful one.
            if force_colour_face[side] is None:
                force_colour_face[side] = brush.color

    for tile_setter in template.tile_setters:
        setter_pos = tile_setter.offset.copy().rotate(*template_data.angles)
        setter_pos += template_data.origin
        setter_norm = tile_setter.normal.copy().rotate(*template_data.angles)
        setter_type = tile_setter.tile_type

        if isinstance(tile_setter.color, Portalable):
            # The color was specifically set. Inverting
            # is the only thing that has an effect.
            if force_colour == 'INVERT':
                setter_color = ~tile_setter.color
            else:
                setter_color = tile_setter.color
        # Otherwise it copies the forced colour - it needs to be white or black.
        elif isinstance(force_colour, Portalable):
            if tile_setter.color == 'INVERT':
                setter_color = ~force_colour
            else:
                setter_color = force_colour
        else:
            raise ValueError('"{}": Tile Setter requires a valid color value!')

        if setter_color is Portalable.BLACK:
            if setter_type is TileType.WHITE:
                setter_type = TileType.BLACK
            elif setter_type is TileType.WHITE_4x4:
                setter_type = TileType.BLACK_4x4

        tiling.edit_quarter_tile(
            setter_pos,
            setter_norm,
            setter_type,
        )

    for brush in all_brushes:
        for face in brush:
            orig_id = rev_id_mapping[face.id]

            if orig_id in template.skip_faces:
                continue

            folded_mat = face.mat.casefold()

            norm = face.normal()
            random.seed(rand_prefix + norm.join('_'))

            if orig_id in template.realign_faces:
                try:
                    uaxis, vaxis = REALIGN_UVS[norm.as_tuple()]
                except KeyError:
                    LOGGER.warning(
                        'Realign face in template "{}" ({} in final) is '
                        'not on grid!',
                        template.id,
                        face.id,
                    )
                else:
                    face.uaxis = uaxis.copy()
                    face.vaxis = vaxis.copy()

            try:
                override_mat = replace_tex['#' + orig_id]
            except KeyError:
                try:
                    override_mat = replace_tex[folded_mat]
                except KeyError:
                    override_mat = None

            if override_mat is not None:
                # Replace_tex overrides everything.
                mat = random.choice(override_mat)
                if mat[:1] == '$' and fixup is not None:
                    mat = fixup[mat]
                if mat.startswith('<') or mat.endswith('>'):
                    # Lookup in the style data.
                    mat = vbsp.get_tex(mat[1:-1])
                face.mat = mat
                continue

<<<<<<< HEAD
            try:
                tex_type = TEMPLATE_RETEXTURE[folded_mat]
            except KeyError:
=======
            if folded_mat == 'tile/white_wall_tile003b':
                LOGGER.warning('"{}": white_wall_tile003b has changed definitions.', template.id)

            tex_type = TEMPLATE_RETEXTURE.get(folded_mat)

            if tex_type is None:
>>>>>>> 36627c7c
                continue  # It's nodraw, or something we shouldn't change

            gen_type, tex_name, tex_colour = tex_type

<<<<<<< HEAD
                if tex_type == 'special.goo_cheap':
                    if norm != (0, 0, -1):
=======
            if not gen_type.is_tile:
                # It's something like squarebeams or backpanels, so
                # we don't need much special handling.
                texturing.apply(gen_type, face, tex_name)

                if tex_name in ('goo', 'goo_cheap'):
                    if norm != (0, 0, 1):
>>>>>>> 36627c7c
                        # Goo must be facing upright!
                        # Retexture to nodraw, so a template can be made with
                        # all faces goo to work in multiple orientations.
                        face.mat = 'tools/toolsnodraw'
                    else:
                        # Goo always has the same orientation!
                        face.uaxis = UVAxis(
                            1, 0, 0,
                            offset=0,
                            scale=vbsp_options.get(float, 'goo_scale'),
                        )
                        face.vaxis = UVAxis(
                            0, -1, 0,
                            offset=0,
                            scale=vbsp_options.get(float, 'goo_scale'),
                        )
                continue
            # Otherwise, it's a panel wall or the like

            if force_colour_face[orig_id] is not None:
                tex_colour = force_colour_face[orig_id]
            elif force_colour == 'INVERT':
                # Invert the texture
                tex_colour = ~tex_colour
            elif force_colour is not None:
                tex_colour = force_colour

            if force_grid is not None:
                tex_name = force_grid

<<<<<<< HEAD
                # If those aren't defined, try the wall texture..
                if face.mat == '':
                    face.mat = vbsp.get_tex(
                        'special.bullseye_{}_wall'.format(tex_colour)
                    )
                if face.mat != '':
                    continue  # Set to a bullseye texture,
                    # don't use the wall one

            if grid_size == 'special':
                # Don't use wall on faces similar to floor/ceiling:
                if -floor_tolerance < norm.z < floor_tolerance:
                    face.mat = vbsp.get_tex(
                        'special.{!s}_wall'.format(tex_colour)
                    )
                else:
                    face.mat = ''  # Ensure next if statement triggers

                # Various fallbacks if not defined
                if face.mat == '':
                    face.mat = vbsp.get_tex(
                        'special.{!s}'.format(tex_colour)
                    )
                if face.mat == '':
                    # No special texture - use a wall one.
                    grid_size = 'wall'
                else:
                    # Set to a special texture,
                    continue # don't use the wall one

            if norm.z > floor_tolerance:
                grid_size = 'ceiling'
            if norm.z < -floor_tolerance:
                grid_size = 'floor'

            if can_clump and not no_clumping:
                # For the clumping algorithm, set to Valve PeTI and let
                # clumping handle retexturing.
                vbsp.IGNORED_FACES.remove(face)
                if tex_colour is MAT_TYPES.white:
                    if grid_size == '4x4':
                        face.mat = 'tile/white_wall_tile003f'
                    elif grid_size == '2x2':
                        face.mat = 'tile/white_wall_tile003c'
                    else:
                        face.mat = 'tile/white_wall_tile003h'
                elif tex_colour is MAT_TYPES.black:
                    if grid_size == '4x4':
                        face.mat = 'metal/black_wall_metal_002b'
                    elif grid_size == '2x2':
                        face.mat = 'metal/black_wall_metal_002a'
                    else:
                        face.mat = 'metal/black_wall_metal_002e'
            else:
                face.mat = vbsp.get_tex(
                    '{!s}.{!s}'.format(tex_colour, grid_size)
                )
=======
            texturing.apply(gen_type, face, tex_name, tex_colour)
>>>>>>> 36627c7c

    for over in template_data.overlay[:]:
        random.seed('TEMP_OVERLAY_' + over['basisorigin'])
        mat = over['material'].casefold()
        if mat in replace_tex:
            mat = random.choice(replace_tex[mat])
            if mat[:1] == '$':
                mat = fixup[mat]
            if mat.startswith('<') or mat.endswith('>'):
                # TODO: Getting Valve textures
                # Lookup in the style data.
                pass #mat = vbsp.get_tex(mat[1:-1])
        elif mat in vbsp.TEX_VALVE:
            # TODO: Getting Valve textures
            pass  #mat = vbsp.get_tex(vbsp.TEX_VALVE[mat])
        else:
            # No need to edit.
            continue

        if mat == '':
            # If blank, remove the overlay from the map and the list.
            # (Since it's inplace, this can affect the tuple.)
            template_data.overlay.remove(over)
            over.remove()
        else:
            over['material'] = mat<|MERGE_RESOLUTION|>--- conflicted
+++ resolved
@@ -10,11 +10,8 @@
 import vbsp_options
 
 from srctools import Entity, Solid, Side, Property, UVAxis, Vec, VMF
-<<<<<<< HEAD
-=======
 from texturing import Portalable as MAT_TYPES, Portalable, GenCat, TileSize
 from tiling import TileType
->>>>>>> 36627c7c
 import comp_consts as consts
 import srctools.logger
 import conditions
@@ -115,19 +112,13 @@
     'metal/black_floor_metal_bullseye_001': (GenCat.PANEL, TileSize.TILE_1x1, B),
     'tile/white_wall_tile_bullseye': (GenCat.PANEL, TileSize.TILE_1x1, W),
 
-<<<<<<< HEAD
-    consts.Special.BACKPANELS: 'special.behind',
-    consts.Special.BACKPANELS_CHEAP: 'special.behind',
-    consts.Special.SQUAREBEAMS: 'special.edge',
-    consts.Special.PED_SIDE: 'special.pedestalside',
-    consts.Special.GLASS: 'special.glass',
-    consts.Special.GRATING: 'special.grating',
-=======
+
     consts.Special.BACKPANELS: (GenCat.SPECIAL, 'behind', None),
+    consts.Special.BACKPANELS_CHEAP: (GenCat.SPECIAL, 'behind', None),
+    consts.Special.PED_SIDE: (GenCat.SPECIAL, 'pedestalside', None),
     consts.Special.SQUAREBEAMS: (GenCat.SPECIAL, 'edge', None),
     consts.Special.GLASS: (GenCat.SPECIAL, 'glass', None),
     consts.Special.GRATING: (GenCat.SPECIAL, 'grating', None),
->>>>>>> 36627c7c
 
     consts.Goo.CHEAP: (GenCat.SPECIAL, 'goo_cheap', None),
 }
@@ -839,26 +830,16 @@
                 face.mat = mat
                 continue
 
-<<<<<<< HEAD
+            if folded_mat == 'tile/white_wall_tile003b':
+                LOGGER.warning('"{}": white_wall_tile003b has changed definitions.', template.id)
+
             try:
                 tex_type = TEMPLATE_RETEXTURE[folded_mat]
             except KeyError:
-=======
-            if folded_mat == 'tile/white_wall_tile003b':
-                LOGGER.warning('"{}": white_wall_tile003b has changed definitions.', template.id)
-
-            tex_type = TEMPLATE_RETEXTURE.get(folded_mat)
-
-            if tex_type is None:
->>>>>>> 36627c7c
                 continue  # It's nodraw, or something we shouldn't change
 
             gen_type, tex_name, tex_colour = tex_type
 
-<<<<<<< HEAD
-                if tex_type == 'special.goo_cheap':
-                    if norm != (0, 0, -1):
-=======
             if not gen_type.is_tile:
                 # It's something like squarebeams or backpanels, so
                 # we don't need much special handling.
@@ -866,7 +847,6 @@
 
                 if tex_name in ('goo', 'goo_cheap'):
                     if norm != (0, 0, 1):
->>>>>>> 36627c7c
                         # Goo must be facing upright!
                         # Retexture to nodraw, so a template can be made with
                         # all faces goo to work in multiple orientations.
@@ -897,67 +877,7 @@
             if force_grid is not None:
                 tex_name = force_grid
 
-<<<<<<< HEAD
-                # If those aren't defined, try the wall texture..
-                if face.mat == '':
-                    face.mat = vbsp.get_tex(
-                        'special.bullseye_{}_wall'.format(tex_colour)
-                    )
-                if face.mat != '':
-                    continue  # Set to a bullseye texture,
-                    # don't use the wall one
-
-            if grid_size == 'special':
-                # Don't use wall on faces similar to floor/ceiling:
-                if -floor_tolerance < norm.z < floor_tolerance:
-                    face.mat = vbsp.get_tex(
-                        'special.{!s}_wall'.format(tex_colour)
-                    )
-                else:
-                    face.mat = ''  # Ensure next if statement triggers
-
-                # Various fallbacks if not defined
-                if face.mat == '':
-                    face.mat = vbsp.get_tex(
-                        'special.{!s}'.format(tex_colour)
-                    )
-                if face.mat == '':
-                    # No special texture - use a wall one.
-                    grid_size = 'wall'
-                else:
-                    # Set to a special texture,
-                    continue # don't use the wall one
-
-            if norm.z > floor_tolerance:
-                grid_size = 'ceiling'
-            if norm.z < -floor_tolerance:
-                grid_size = 'floor'
-
-            if can_clump and not no_clumping:
-                # For the clumping algorithm, set to Valve PeTI and let
-                # clumping handle retexturing.
-                vbsp.IGNORED_FACES.remove(face)
-                if tex_colour is MAT_TYPES.white:
-                    if grid_size == '4x4':
-                        face.mat = 'tile/white_wall_tile003f'
-                    elif grid_size == '2x2':
-                        face.mat = 'tile/white_wall_tile003c'
-                    else:
-                        face.mat = 'tile/white_wall_tile003h'
-                elif tex_colour is MAT_TYPES.black:
-                    if grid_size == '4x4':
-                        face.mat = 'metal/black_wall_metal_002b'
-                    elif grid_size == '2x2':
-                        face.mat = 'metal/black_wall_metal_002a'
-                    else:
-                        face.mat = 'metal/black_wall_metal_002e'
-            else:
-                face.mat = vbsp.get_tex(
-                    '{!s}.{!s}'.format(tex_colour, grid_size)
-                )
-=======
             texturing.apply(gen_type, face, tex_name, tex_colour)
->>>>>>> 36627c7c
 
     for over in template_data.overlay[:]:
         random.seed('TEMP_OVERLAY_' + over['basisorigin'])
