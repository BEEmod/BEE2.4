--- conflicted
+++ resolved
@@ -1685,11 +1685,7 @@
         conditions.check_all(vmf, coll, info, voice_data_res.result())
         add_extra_ents(vmf, info)
 
-<<<<<<< HEAD
         exterior.make_exterior(vmf, coll, info)
-
-        tiling.generate_brushes(vmf)
-=======
         LOGGER.info('Generating tiles...')
         if texturing.NEW_TILE_GEN:
             tiling_gen.generate_brushes(vmf)
@@ -1699,7 +1695,6 @@
         tiling.generate_goo(vmf)
         tiling.bind_overlays()
 
->>>>>>> 88563c6d
         faithplate.gen_faithplates(vmf, info.has_attr('superposition'))
         change_overlays(vmf)
         fix_worldspawn(vmf, info)
@@ -1723,10 +1718,6 @@
         # Save and run VBSP. If this leaks, this will raise UserError, and we'll compile again.
         save(vmf, new_path)
         if not skip_vbsp:
-<<<<<<< HEAD
-
-=======
->>>>>>> 88563c6d
             run_vbsp(
                 vbsp_args=new_args,
                 path=path,
