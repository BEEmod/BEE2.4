"""Implements the BEE2 VBSP compiler replacement."""
# Do this very early, so we log the startup sequence.
<<<<<<< HEAD
from srctools.game import Game
=======
import pickle

>>>>>>> 2ee685c7
from srctools.logger import init_logging

LOGGER = init_logging('bee2/vbsp.log')

import os
import sys
import shutil
import random
import logging
from io import StringIO
from collections import defaultdict, namedtuple, Counter

from srctools import Property, Vec, AtomicWriter, Vec_tuple, Angle
from srctools.vmf import VMF, Entity, Output
from BEE2_config import ConfigFile
import utils
import srctools.run
import srctools.logger
from precomp import (
    instance_traits,
    brushLoc,
    bottomlessPit,
    instanceLocs,
    cubes,
    template_brush,
    texturing,
    tiling,
    barriers,
    connections,
    options,
    faithplate,
    antlines,
    packing,
    conditions,
    fizzler,
    voice_line,
    music,
)
import consts
import editoritems

from typing import Any, Dict, Tuple, List, Set, Iterable


COND_MOD_NAME = 'VBSP'

# Configuration data extracted from VBSP_config
settings: Dict[str, Dict[str, Any]] = {
    "textures":       {},
    "options":        {},
    "fog":            {},
    "elevator":       {},
    'music_conf':     None,

    "style_vars":     defaultdict(bool),
    "has_attr":       defaultdict(bool),
    "packtrigger":    defaultdict(list),
}

# The textures used for white surfaces.
WHITE_PAN = [
    "tile/white_floor_tile002a",
    "tile/white_wall_tile003a",
    "tile/white_wall_tile003h",

    "tile/white_wall_tile003c",  # 2x2
    "tile/white_wall_tile003f",  # 4x4
    ]

# Ditto for black surfaces.
BLACK_PAN = [
    "metal/black_floor_metal_001c",
    "metal/black_wall_metal_002c",
    "metal/black_wall_metal_002e",
    "metal/black_wall_metal_002a",  # 2x2
    "metal/black_wall_metal_002b",  # 4x4
    ]

BEE2_config = ConfigFile('compile.cfg')

GAME_MODE = 'ERR'  # SP or COOP?
# Are we in preview mode? (Spawn in entry door instead of elevator)
IS_PREVIEW = 'ERR'  # type: bool

# A seed value for randomness, based on the general map layout.
# This stops patterns from repeating in different maps, but keeps it the same
# when recompiling.
MAP_RAND_SEED = ''

# These are overlays which have been modified by
# conditions, and shouldn't be restyled or modified later.
IGNORED_OVERLAYS = set()

PRESET_CLUMPS = []  # Additional clumps set by conditions, for certain areas.


def load_settings() -> Tuple[antlines.AntType, antlines.AntType, Dict[str, editoritems.Item]]:
    """Load in all our settings from vbsp_config."""
    try:
        with open("bee2/vbsp_config.cfg", encoding='utf8') as config:
            conf = Property.parse(config, 'bee2/vbsp_config.cfg')
    except FileNotFoundError:
        LOGGER.warning('Error: No vbsp_config file!')
        conf = Property(None, [])
        # All the find_all commands will fail, and we will use the defaults.

    texturing.load_config(conf.find_key('textures', []))

    # Antline texturing settings.
    # We optionally allow different ones for floors.
    ant_wall = ant_floor = None
    for prop in conf.find_all('Textures', 'Antlines'):
        if 'floor' in prop:
            ant_floor = antlines.AntType.parse(prop.find_key('floor'))
        if 'wall' in prop:
            ant_wall = antlines.AntType.parse(prop.find_key('wall'))
        # If both are not there, allow omitting the subkey.
        if ant_wall is ant_floor is None:
            ant_wall = ant_floor = antlines.AntType.parse(prop)
    if ant_wall is None:
        ant_wall = antlines.AntType.default()
    if ant_floor is None:
        ant_floor = ant_wall

    # Load in our main configs..
    options.load(conf.find_all('Options'))

    # The voice line property block
    for quote_block in conf.find_all("quotes"):
        quote_block.name = None
        voice_line.QUOTE_DATA.append(quote_block)

    # Configuration properties for styles.
    for stylevar_block in conf.find_all('stylevars'):
        for var in stylevar_block:
            settings['style_vars'][
                var.name.casefold()] = srctools.conv_bool(var.value)

    # Load in templates.
    template_brush.load_templates()

    # Load a copy of the item configuration.
    id_to_item: Dict[str, editoritems.Item] = {}
    item: editoritems.Item
    with open('bee2/editor.bin', 'rb') as inst:
        for item in pickle.load(inst):
            id_to_item[item.id.casefold()] = item

    # Send that data to the relevant modules.
    instanceLocs.load_conf(id_to_item.values())
    connections.read_configs(id_to_item.values())

    # Parse packlist data.
    with open('bee2/pack_list.cfg') as f:
        props = Property.parse(
            f,
            'bee2/pack_list.cfg'
        )
    packing.parse_packlists(props)

    # Parse all the conditions.
    for cond in conf.find_all('conditions', 'condition'):
        conditions.add(cond)

    # Data for different cube types.
    cubes.parse_conf(conf)

    # Fizzler data
    fizzler.read_configs(conf)

    # Signage items
    from precomp.conditions.signage import load_signs
    load_signs(conf)

    # Get configuration for the elevator, defaulting to ''.
    elev = conf.find_key('elevator', [])
    settings['elevator'] = {
        key: elev[key, '']
        for key in
        (
            'type', 'horiz', 'vert',
            'scr_rand', 'scr_force', 'scr_bsod',
        )
    }

    settings['music_conf'] = conf.find_key('MusicScript', [])

    # Bottomless pit configuration
    pit = conf.find_key("bottomless_pit", [])
    bottomlessPit.load_settings(pit)

    # Fog settings - from the skybox (env_fog_controller, env_tonemap_controller)
    fog_config = conf.find_key("fog", [])
    # Update inplace so imports get the settings
    settings['fog'].update({
        # These defaults are from Clean Style.
        'start': fog_config['start', '128'],
        'end': fog_config['end', '5000'],
        'density': fog_config['density', '0.95'],
        'primary': fog_config['primaryColor', '40 53 64'],
        'secondary': fog_config['secondaryColor', ''],
        'direction': fog_config['direction', '0 0 0'],
        # These appear to be always the same..
        'height_start': fog_config['height_start', '0'],
        'height_density': fog_config['height_density', '0'],
        'height_max_density': fog_config['height_max_density', '1'],

        # Shadow background
        'shadow': fog_config['shadowColor', '98 102 106'],

        'tonemap_rate': fog_config['tonemap_rate', '0.25'],
        'tonemap_brightpixels': fog_config['tonemap_brightpixels', '5'],
        'tonemap_bloom_scale': fog_config['tonemap_bloom_scale', ''],
        'tonemap_exp_min': fog_config['tonemap_exposure_min', '.5'],
        'tonemap_exp_max': fog_config['tonemap_exposure_max', '3'],
    })

    LOGGER.info("Settings Loaded!")
    return ant_floor, ant_wall, id_to_item


def load_map(map_path: str) -> VMF:
    """Load in the VMF file."""
    with open(map_path) as file:
        LOGGER.info("Parsing Map...")
        props = Property.parse(file, map_path)
    LOGGER.info('Reading Map...')
    vmf = VMF.parse(props)
    LOGGER.info("Loading complete!")
    return vmf


@conditions.meta_cond(priority=100)
def add_voice(vmf: VMF):
    """Add voice lines to the map."""
    voice_line.add_voice(
        voice_attrs=settings['has_attr'],
        style_vars=settings['style_vars'],
        vmf=vmf,
        map_seed=MAP_RAND_SEED,
        use_priority=BEE2_config.get_bool('General', 'use_voice_priority', True),
    )


FIZZ_BUMPER_WIDTH = 32  # The width of bumper brushes
FIZZ_NOPORTAL_WIDTH = 16  # Width of noportal_volumes


@conditions.meta_cond(priority=200, only_once=True)
def anti_fizz_bump(vmf: VMF) -> None:
    """Create portal_bumpers and noportal_volumes surrounding fizzlers.

    This makes it more difficult to portal-bump through an active fizzler.
    It is only applied to trigger_portal_cleansers with the Client flag
    checked.
    """
    # Subtract 2 for the fizzler width, and divide
    # to get the difference for each face.

    if not srctools.conv_bool(settings['style_vars']['fixfizzlerbump']):
        return

    # Only use 1 bumper entity for each fizzler, since we can.
    bumpers = {}

    LOGGER.info('Adding Portal Bumpers to fizzlers...')
    for cleanser in vmf.by_class['trigger_portal_cleanser']:
        # Client bit flag = 1, triggers without it won't destroy portals
        # - so don't add a bumper.
        if int(cleanser['spawnflags']) & 1 != 1:
            continue

        fizz_name = cleanser['targetname']
        if fizz_name.endswith('_brush'):
            # Fizzlers will be changed to this in fix_func_brush()
            fizz_name = fizz_name[:-6] + '-br_brush'

        # Only have 1 bumper per brush
        if fizz_name not in bumpers:
            bumper = bumpers[fizz_name] = vmf.create_ent(
                classname='func_portal_bumper',
                targetname=fizz_name,
                origin=cleanser['origin'],
                spawnflags='1',
                # Start off, we can't really check if the original
                # does, but that's usually handled by the instance anyway.
            )
        else:
            bumper = bumpers[fizz_name]

        # Noportal_volumes need separate parts, since they can't be
        # concave.
        noportal = vmf.create_ent(
            classname='func_noportal_volume',
            targetname=fizz_name,
            origin=cleanser['origin'],
            spawnflags='1',
        )

        # Copy one of the solids to use as a base, so the texture axes
        # are correct.
        if len(cleanser.solids) == 1:
            # It's a 128x128 brush, with only one solid
            bumper_brush = cleanser.solids[0].copy()
        else:
            # It's a regular one, we want the middle/large section
            bumper_brush = cleanser.solids[1].copy()
        bumper.solids.append(bumper_brush)

        noportal_brush = bumper_brush.copy()
        noportal.solids.append(noportal_brush)

        conditions.widen_fizz_brush(
            bumper_brush,
            FIZZ_BUMPER_WIDTH,
            bounds=cleanser.get_bbox(),
        )

        conditions.widen_fizz_brush(
            noportal_brush,
            FIZZ_NOPORTAL_WIDTH,
            bounds=cleanser.get_bbox(),
        )

        for face in bumper_brush:
            face.mat = 'tools/toolsinvisible'

        for face in noportal_brush:
            face.mat = 'tools/toolsinvisible'

    LOGGER.info('Done!')

# The paths for player models and the portalgun skin
PLAYER_MODELS = {
    'sp': ('player/chell/player', 0),
    'atlas': ('player/ballbot/ballbot', 1),
    'pbody': ('player/eggbot/eggbot', 2),
}


@conditions.meta_cond(priority=400, only_once=True)
def set_player_model(vmf: VMF) -> None:
    """Set the player model in SinglePlayer."""

    # Add the model changer instance.
    # We don't change the player model in Coop, or if Bendy is selected.

    if GAME_MODE == 'COOP':  # Not in coop..
        return

    loc = options.get(Vec, 'global_ents_loc')
    chosen_model = BEE2_config.get_val('General', 'player_model', 'PETI').casefold()

    if chosen_model == 'peti':
        # The default model..
        return

    model_path, pgun_skin = PLAYER_MODELS[chosen_model]

    # Precache the model, so we can switch to it.
    vmf.create_ent(
        classname='comp_precache_model',
        origin=loc,
        model='models/' + model_path + '.mdl',
    )

    auto = vmf.create_ent(
        classname='logic_auto',
        spawnflags=0,  # Don't remove on fire.
        origin=loc,
    )

    # The delay is required to ensure the portalgun parents properly
    # to the player's hand.
    auto.add_out(Output(
        'OnMapSpawn',
        '@command',
        'Command',
        'setmodel ' + model_path,
        delay=0.1,
    ))

    # We need to redo this whenever a saved game is loaded..
    auto.add_out(Output(
        'OnLoadGame',
        '@command',
        'Command',
        'setmodel ' + model_path,
        delay=0.1,
    ))

    if pgun_skin and options.get(str, 'game_id') == utils.STEAM_IDS['PORTAL2']:
        # Only change portalgun skins in Portal 2 - this is the vanilla
        # portalgun weapon/viewmodel.
        auto.add_out(Output(
            'OnMapSpawn',
            'viewmodel',  # Classname of the viewmodel.
            'Skin',
            str(pgun_skin),
            delay=0.1,
        ))
        auto.add_out(Output(
            'OnMapSpawn',
            # Classname of the portalgun.
            # This will also change pedestals and the like,
            # but that's fine.
            'weapon_portalgun',
            'Skin',
            str(pgun_skin),
            delay=0,
        ))


@conditions.meta_cond(priority=500, only_once=True)
def set_player_portalgun(vmf: VMF) -> None:
    """Controls which portalgun the player will be given.

    This does not apply to coop. It checks the 'blueportal' and
    'orangeportal' attributes to see what are in the map.

    - If there are no spawners in the map, the player gets a dual portal
      device.
    - If there are only blue portal spawners, the player gets a orange-only
      gun.
    - If there are only orange portal spawners, the player gets a blue-
      only gun (Regular single portal device).
    - If there are both spawner types, the player doesn't get a gun.
    - If the attribute `PortalGunOnOff` is present, special logic is added for that.
    - If the attribute `NeedsPortalMan` is present, or the player has a non-dual
      device the `@portalgun` manager script is added to enable these features.
      `NeedsPortalMan` still works to add this in Coop.
    """

    if options.get(str, 'game_id') == utils.STEAM_IDS['TAG']:
        return  # Aperture Tag doesn't have Portal Guns!

    LOGGER.info('Setting Portalgun:')

    has = settings['has_attr']

    blue_portal = not has['blueportal']
    oran_portal = not has['orangeportal']
    has_btn_onoff = has['portalgunonoff']
    force_portal_man = has_btn_onoff or has['needsportalman']

    LOGGER.info(
        'Blue: {}, Orange: {!s}',
        'Y' if blue_portal else 'N',
        'Y' if oran_portal else 'N',
    )

    if blue_portal and oran_portal:
        has['spawn_dual'] = True
        has['spawn_single'] = False
        has['spawn_nogun'] = False
    elif blue_portal or oran_portal:
        has['spawn_dual'] = False
        has['spawn_single'] = True
        has['spawn_nogun'] = False
    else:
        has['spawn_dual'] = False
        has['spawn_single'] = False
        has['spawn_nogun'] = True

    ent_pos = options.get(Vec, 'global_pti_ents_loc')
    
    logic_auto = vmf.create_ent('logic_auto', origin=ent_pos, flags='1')

    if not blue_portal or not oran_portal or force_portal_man:
        pgun_script = vmf.create_ent(
            classname='point_template',
            targetname='@portalgun',
            vscripts='bee2/portal_man.nut',
            origin=ent_pos,
        )

        if GAME_MODE == 'SP':
            vmf.create_ent(
                classname='weapon_portalgun',
                targetname='__pgun_template',
                CanFirePortal1=0,
                CanFirePortal2=0,
                spawnflags=0,
                origin=ent_pos - (12, 0, 0),
            )
            pgun_script['Template01'] = '__pgun_template'
            pgun_script['spawnflags'] = 2
        else:
            # In coop we have not need to actually spawn portalguns.
            pgun_script['classname'] = 'logic_script'

            # For Absolute Fizzler or otherwise, this fizzles portals on a
            # player remotely.
            cleanser = vmf.create_ent(
                classname='trigger_portal_cleanser',
                targetname='__pgun_cleanser',
                parentname=pgun_script['targetname'],
                origin=ent_pos,
                startdisabled=0,
                visible=0,
                spawnflags=1,  # Clients only.
            )
            cleanser.solids.append(vmf.make_prism(
                ent_pos - 4, ent_pos + 4,
                mat=consts.Tools.TRIGGER,
            ).solid)

        # For removing portalguns from players.
        trig_stripper = vmf.create_ent(
            targetname='__pgun_weapon_strip',
            classname='trigger_weapon_strip',
            origin=ent_pos,
            startdisabled=1,
            spawnflags=1,  # Players
            KillWeapons=1,
        )
        # Max map size is +-16384, for some reason we can't have a brush bigger than
        # that in any dimension?
        whole_map = vmf.make_prism(
            Vec(-8192, -8192, -8192),
            Vec(8192, 8192, 8192),
            mat=consts.Tools.TRIGGER,
        ).solid

        trig_stripper.solids = [whole_map]

        # Detect the group ID of portals placed in the map, and write to
        # the entities what we determine.
        if GAME_MODE == 'COOP':
            port_ids = (0, 1, 2)
        else:
            port_ids = (0, )

        for port_id in port_ids:
            trigger_portal = vmf.create_ent(
                targetname='__pgun_port_detect_{}'.format(port_id),
                classname='func_portal_detector',
                origin=ent_pos,
                CheckAllIDs=0,
                LinkageGroupID=port_id,
            )
            trigger_portal.solids = [whole_map.copy()]
            trigger_portal.add_out(
                Output(
                    'OnStartTouchPortal1',
                    '!activator',
                    'RunScriptCode',
                    '__pgun_is_oran <- 0; '
                    '__pgun_port_id <- {}; '
                    '__pgun_active <- 1'.format(port_id),
                ),
                Output(
                    'OnStartTouchPortal2',
                    '!activator',
                    'RunScriptCode',
                    '__pgun_is_oran <- 1; '
                    '__pgun_port_id <- {}; '
                    '__pgun_active <- 1'.format(port_id),
                ),
                Output(
                    'OnEndTouchPortal',
                    '!activator',
                    'RunScriptCode',
                    '__pgun_active <- 0',
                ),
            )

        # Checking for held cubes, for pgun buttons.
        if has_btn_onoff:
            trig_cube = vmf.create_ent(
                targetname='__pgun_held_trig',
                classname='trigger_multiple',
                origin=ent_pos,
                filtername='@filter_held',
                startdisabled=1,
                spawnflags=8,  # Physics
                wait=0.01,
            )
            trig_cube.solids = [whole_map.copy()]
            trig_cube.add_out(Output(
                'OnStartTouch',
                '@portalgun',
                'RunScriptCode',
                '_mark_held_cube()',
            ))

        if GAME_MODE == 'SP':
            logic_auto.add_out(Output(
                'OnMapSpawn',
                '@portalgun',
                'RunScriptCode',
                'init({}, {}, {})'.format(
                    'true' if blue_portal else 'false',
                    'true' if oran_portal else 'false',
                    'true' if has_btn_onoff else 'false',
                ),
                delay=0.1,
                only_once=True,
            ))

        # Shuts down various parts when you've reached the exit.
        import precomp.conditions.instances
        precomp.conditions.instances.global_input(vmf, ent_pos, Output(
            'OnTrigger',
            '@portalgun',
            'RunScriptCode',
            'map_won()',
        ), relay_name='@map_won')

    if blue_portal:
        logic_auto.add_out(Output(
            'OnMapSpawn',
            '@player_has_blue',
            'Trigger',
            only_once=True,
        ))
    if oran_portal:
        logic_auto.add_out(Output(
            'OnMapSpawn',
            '@player_has_oran',
            'Trigger',
            only_once=True,
        ))

    LOGGER.info('Done!')


@conditions.meta_cond(priority=750, only_once=True)
def add_screenshot_logic(vmf: VMF) -> None:
    """If the screenshot type is 'auto', add in the needed ents."""
    if BEE2_config.get_val(
        'Screenshot', 'type', 'PETI'
    ).upper() == 'AUTO' and IS_PREVIEW:
        vmf.create_ent(
            classname='func_instance',
            file='instances/bee2/logic/screenshot_logic.vmf',
            origin=options.get(Vec, 'global_ents_loc'),
            angles='0 0 0',
        )
        LOGGER.info('Added Screenshot Logic')


@conditions.meta_cond(priority=100, only_once=True)
def add_fog_ents(vmf: VMF) -> None:
    """Add the tonemap and fog controllers, based on the skybox."""
    pos = options.get(Vec, 'global_ents_loc')
    vmf.create_ent(
        classname='env_tonemap_controller',
        targetname='@tonemapper',
        origin=pos + (-16, 0, 0),
    )

    fog_opt = settings['fog']

    random.seed(MAP_RAND_SEED + '_shadow_angle')
    vmf.create_ent(
        classname='shadow_control',
        # Slight variations around downward direction.
        angles=Vec(random.randrange(85, 90), random.randrange(0, 360), 0),
        origin=pos + (0, 16, 0),
        distance=100,
        color=fog_opt['shadow'],
        disableallshadows=0,
        enableshadowsfromlocallights=1,
    )

    fog_controller = vmf.create_ent(
        classname='env_fog_controller',
        targetname='@fog_controller',
        origin=pos + (16, 0, 0),
        angles=fog_opt['direction'],

        fogcolor=fog_opt['primary'],
        fogstart=fog_opt['start'],
        fogend=fog_opt['end'],

        fogenable='1',
        use_angles='1',
        foglerptime='2',
        fogMaxDensity='1',

        heightFogStart=fog_opt['height_start'],
        heightFogDensity=fog_opt['height_density'],
        heightFogMaxDensity=fog_opt['height_max_density'],
    )

    if fog_opt['secondary']:
        # Only enable fog blending if a secondary color is enabled
        fog_controller['fogblend'] = '1'
        fog_controller['fogcolor2'] = fog_opt['secondary']
        fog_controller['use_angles'] = '1'

    logic_auto = vmf.create_ent(classname='logic_auto', origin=pos, flags='1')

    logic_auto.add_out(
        Output(
            'OnMapSpawn',
            '@clientcommand',
            'Command',
            'r_flashlightbrightness 1',
        ),

        Output(
            'OnMapSpawn',
            '@tonemapper',
            'SetTonemapPercentBrightPixels',
            fog_opt['tonemap_brightpixels'],
            only_once=True,
        ),
        Output(
            'OnMapSpawn',
            '@tonemapper',
            'SetTonemapRate',
            fog_opt['tonemap_rate'],
            only_once=True,
        ),
        Output(
            'OnMapSpawn',
            '@tonemapper',
            'SetAutoExposureMin',
            fog_opt['tonemap_exp_min'],
            only_once=True,
        ),
        Output(
            'OnMapSpawn',
            '@tonemapper',
            'SetAutoExposureMax',
            fog_opt['tonemap_exp_max'],
            only_once=True,
        ),
    )

    if fog_opt['tonemap_bloom_scale']:
        logic_auto.add_out(Output(
            'OnMapSpawn',
            '@tonemapper',
            'SetBloomScale',
            fog_opt['tonemap_bloom_scale'],
            only_once=True,
        ))

    if GAME_MODE == 'SP':
        logic_auto.add_out(Output(
            'OnMapSpawn',
            '!player',
            'SetFogController',
            '@fog_controller',
            only_once=True,
        ))
    else:
        logic_auto.add_out(Output(
            'OnMapSpawn',
            '!player_blue',
            'SetFogController',
            '@fog_controller',
            only_once=True,
        ), Output(
            'OnMapSpawn',
            '!player_orange',
            'SetFogController',
            '@fog_controller',
            only_once=True,
        ))


@conditions.meta_cond(priority=50, only_once=True)
def set_elev_videos(vmf: VMF) -> None:
    """Add the scripts and options for customisable elevator videos to the map."""
    vid_type = settings['elevator']['type'].casefold()

    LOGGER.info('Elevator type: {}', vid_type.upper())

    if vid_type == 'none' or GAME_MODE == 'COOP':
        # The style doesn't have an elevator...
        return
    elif vid_type == 'bsod':
        # This uses different video shaping!
        script = settings['elevator']['scr_bsod']
        vert_vid = 'bluescreen'
        horiz_vid = 'bluescreen'
    elif vid_type == 'force':
        # Use the given video
        script = settings['elevator']['scr_force']
        vert_vid = settings['elevator']['vert']
        horiz_vid = settings['elevator']['horiz']
    elif vid_type == 'rand':
        script = settings['elevator']['scr_rand']
        vert_vid = None
        horiz_vid = None
    else:
        LOGGER.warning('Invalid elevator video type!')
        return

    transition_ents = instanceLocs.resolve('[transitionents]')
    for inst in vmf.by_class['func_instance']:
        if inst['file'].casefold() not in transition_ents:
            continue
        if vert_vid:
            inst.fixup[consts.FixupVars.BEE_ELEV_VERT] = 'media/' + vert_vid + '.bik'
        if horiz_vid:
            inst.fixup[consts.FixupVars.BEE_ELEV_HORIZ] = 'media/' + horiz_vid + '.bik'

        # Create the video script
        vmf.create_ent(
            classname='logic_script',
            targetname='@video_splitter',
            vscripts=script,
            origin=inst['origin'],
        )


def get_map_info(vmf: VMF) -> Set[str]:
    """Determine various attributes about the map.

    This also set the 'preview in elevator' options and forces
    a particular entry/exit hallway.

    - SP/COOP status
    - if in preview mode
    """
    global GAME_MODE, IS_PREVIEW

    inst_files = set()  # Get a set of every instance in the map.

    file_coop_entry = instanceLocs.get_special_inst('coopEntry')
    file_coop_exit = instanceLocs.get_special_inst('coopExit')
    file_sp_exit = instanceLocs.get_special_inst('spExit')
    file_sp_entry = instanceLocs.get_special_inst('spEntry')

    # These have multiple instances, so 'in' must be used.
    # If both frames are set to "", get_special returns None so fix that.
    file_coop_corr = instanceLocs.get_special_inst('coopCorr')
    file_sp_entry_corr = instanceLocs.get_special_inst('spEntryCorr')
    file_sp_exit_corr = instanceLocs.get_special_inst('spExitCorr')
    file_sp_door_frame = instanceLocs.get_special_inst('door_frame_sp')
    file_coop_door_frame = instanceLocs.get_special_inst('door_frame_coop')

    # Should we force the player to spawn in the elevator?
    elev_override = BEE2_config.get_bool('General', 'spawn_elev')

    if elev_override:
        # Make conditions set appropriately
        LOGGER.info('Forcing elevator spawn!')
        IS_PREVIEW = False

    # Door frames use the same instance for both the entry and exit doors,
    # and it'd be useful to disinguish between them. Add an instvar to help.
    door_frames = []
    entry_origin = Vec(-999, -999, -999)
    exit_origin = Vec(-999, -999, -999)

    exit_fixup = entry_fixup = None  # Copy the exit/entry fixup to the frame.

    override_sp_entry = BEE2_config.get_int('Corridor', 'sp_entry', 0)
    override_sp_exit = BEE2_config.get_int('Corridor', 'sp_exit', 0)
    override_coop_corr = BEE2_config.get_int('Corridor', 'coop', 0)

    # The type of corridor - used to replace doorframes, if needed.
    # 0-7 = normal, 'up'/'down' = vert up/down
    entry_corr_type = exit_corr_type = 0
    entry_corr_name = exit_corr_name = ""

    # The door frame instances
    entry_door_frame = exit_door_frame = None

    for item in vmf.by_class['func_instance']:
        # Loop through all the instances in the map, looking for the entry/exit
        # doors.
        # - Read the $no_player_start var to see if we're in preview mode,
        #   or override the value if specified in compile.cfg
        # - Determine whether the map is SP or Coop by the
        #   presence of certain instances.
        # - Switch the entry/exit corridors to particular ones if specified
        #   in compile.cfg
        # Also build a set of all instances, to make a condition check easy
        # later

        file = item['file'].casefold()
        LOGGER.debug('File: "{}"', file)
        if file in file_sp_exit_corr:
            GAME_MODE = 'SP'
            # In SP mode the same instance is used for entry and exit door
            # frames. Use the position of the item to distinguish the two.
            # We need .rotate() since they could be in the same block.
            exit_origin = Vec(0, 0, -64) @ Angle.from_str(item['angles'])
            exit_origin += Vec.from_str(item['origin'])
            exit_corr_name = item['targetname']
            exit_fixup = item.fixup
            exit_corr_type = mod_entryexit(
                item,
                'spExitCorr',
                'SP Exit',
                elev_override,
                override_sp_exit,
                is_exit=True,
            )
        elif file in file_sp_entry_corr:
            GAME_MODE = 'SP'
            entry_origin = Vec(0, 0, -64) @ Angle.from_str(item['angles'])
            entry_origin += Vec.from_str(item['origin'])
            entry_corr_name = item['targetname']
            entry_fixup = item.fixup
            entry_corr_type = mod_entryexit(
                item,
                'spEntryCorr',
                'SP Entry',
                elev_override,
                override_sp_entry,
            )
        elif file in file_coop_corr:
            GAME_MODE = 'COOP'
            exit_corr_name = item['targetname']
            exit_fixup = item.fixup
            exit_corr_type = mod_entryexit(
                item,
                'coopCorr',
                'Coop Exit',
                elev_override,
                override_coop_corr,
                is_exit=True,
            )
        elif file_coop_entry == file:
            GAME_MODE = 'COOP'
            entry_corr_name = item['targetname']
            entry_fixup = item.fixup
            mod_entryexit(
                item,
                'coopCorr',
                'Coop Spawn',
                elev_override,
            )
        elif file_coop_exit == file:
            GAME_MODE = 'COOP'
            # Elevator instances don't get named - fix that...
            item['targetname'] = 'coop_exit'
            if elev_override:
                item.fixup['no_player_start'] = '1'
        elif file_sp_exit == file or file_sp_entry == file:
            GAME_MODE = 'SP'
            if elev_override:
                item.fixup['no_player_start'] = '1'
            # Elevator instances don't get named - fix that...
            item['targetname'] = (
                'elev_entry' if
                file_sp_entry == file
                else 'elev_exit'
            )
        elif file in file_sp_door_frame:
            # We need to inspect origins to determine the entry door type.
            door_frames.append(item)
        elif file in file_coop_door_frame:
            # The coop frame must be the exit door...
            exit_door_frame = item

        inst_files.add(item['file'])

    LOGGER.info("Game Mode: " + GAME_MODE)
    LOGGER.info("Is Preview: " + str(IS_PREVIEW))

    if GAME_MODE == 'ERR':
        raise Exception(
            'Unknown game mode - Map missing exit room!'
        )
    if IS_PREVIEW == 'ERR':
        raise Exception(
            "Can't determine if preview is enabled "
            '- Map likely missing entry room!'
        )

    # Now check the door frames, to allow distinguishing between
    # the entry and exit frames.
    for door_frame in door_frames:
        origin = Vec(0, 0, -64) @ Angle.from_str(door_frame['angles'])
        # Corridors are placed 64 units below doorframes - reverse that.
        origin.z -= 64
        origin += Vec.from_str(door_frame['origin'])
        if origin == entry_origin:
            door_frame.fixup['door_type'] = 'entry'
            entry_door_frame = door_frame
            if entry_fixup is not None:
                # Copy the entry-door's fixup values to the frame itself..
                door_frame.fixup.update(entry_fixup)
        elif origin == exit_origin:
            door_frame.fixup['door_type'] = 'exit'
            exit_door_frame = door_frame
            if exit_fixup is not None:
                door_frame.fixup.update(exit_fixup)

    if GAME_MODE == 'COOP':
        mod_doorframe(
            exit_door_frame,
            'ITEM_COOP_EXIT_DOOR',
            exit_corr_type,
            exit_corr_name,
        )
    else:
        mod_doorframe(
            entry_door_frame,
            'ITEM_ENTRY_DOOR',
            entry_corr_type,
            entry_corr_name,
        )
        mod_doorframe(
            exit_door_frame,
            'ITEM_EXIT_DOOR',
            exit_corr_type,
            exit_corr_name,
        )

    # Return the set of all instances in the map.
    return inst_files


def mod_entryexit(
    inst: Entity,
    resolve_name: str,
    pretty_name: str,
    elev_override: bool = False,
    override_corr: int = -1,
    is_exit: bool = False,
) -> str:
    """Modify this entrance or exit.

    This sets IS_PREVIEW, switches to vertical variants, and chooses a
    particular corridor number.
    This returns the corridor used - 1-7, 'up', or 'down'.
    The corridor used is also copied to '$corr_index'.
    """
    global IS_PREVIEW
    normal = Vec(0, 0, 1) @ Angle.from_str(inst['angles'])

    if is_exit:
        # Swap the normal direction, so the up/down names match the direction
        # of travel.
        normal = -normal

    vert_up = instanceLocs.get_special_inst(resolve_name + 'Up')
    vert_down = instanceLocs.get_special_inst(resolve_name + 'Down')
    files = instanceLocs.get_special_inst(resolve_name)

    # The coop spawn instance doesn't have no_player_start..
    if 'no_player_start' in inst.fixup:
        if elev_override:
            inst.fixup['no_player_start'] = '1'
        else:
            IS_PREVIEW = not srctools.conv_bool(inst.fixup['no_player_start'])

    if normal == (0, 0, 1) and vert_up is not None:
        LOGGER.info(
            'Using upward variant for {}',
            pretty_name,
        )
        inst['file'] = vert_up
        return 'vert_up'

    if normal == (0, 0, -1) and vert_down is not None:
        LOGGER.info(
            'Using downward variant for {}',
            pretty_name,
        )
        inst['file'] = vert_down
        return 'vert_down'

    if override_corr == -1:
        return '0'  # There aren't any variants (coop spawn room)

    if override_corr == 0:
        index = files.index(inst['file'].casefold())
        inst.fixup[consts.FixupVars.BEE_CORR_INDEX] = index + 1
        LOGGER.info(
            'Using random {} ({})',
            pretty_name,
            index + 1,
        )
        return str(index)
    else:
        LOGGER.info(
            'Setting {} to {}',
            pretty_name,
            override_corr,
        )
        inst.fixup[consts.FixupVars.BEE_CORR_INDEX] = override_corr
        inst['file'] = files[override_corr - 1]
        return str(override_corr - 1)


def mod_doorframe(inst: Entity, corr_id, corr_type, corr_name):
    """Change the instance used by door frames, if desired.

    corr_id is the item ID of the dooor, and corr_type is the
    return value of mod_entryexit(). corr_name is the name of the corridor.
    """
    if inst is None:
        return  # This doorframe doesn't exist...

    is_white = inst['file'].casefold() in instanceLocs.get_special_inst(
        'white_frame',
    )

    inst['targetname'] = corr_name

    replace = instanceLocs.get_cust_inst(
        # Allow using a custom instance path to replace corridor types:
        # "frame_1_white", "frame_vert_down_white"
        corr_id,
        'frame_{type}_{color}'.format(
            type=corr_type,
            color='white' if is_white else 'black',
        )
    )
    if replace is not None:
        inst['file'] = replace


def calc_rand_seed(vmf: VMF) -> str:
    """Use the ambient light entities to create a map seed.

     This ensures textures remain the same when the map is recompiled.
    """
    amb_light = instanceLocs.resolve('<ITEM_POINT_LIGHT>')
    lst = [
        inst['targetname'] or '-'  # If no targ
        for inst in
        vmf.by_class['func_instance']
        if inst['file'].casefold() in amb_light
        ]
    if len(lst) == 0:
        # Very small maps won't have any ambient light entities at all.
        return 'SEED'
    else:
        return '|'.join(lst)


def add_goo_mist(vmf, sides: Iterable[Vec_tuple]):
    """Add water_mist* particle systems to goo.

    This uses larger particles when needed to save ents.
    """
    needs_mist = set(sides)  # Locations that still need mist
    ordered_sides = sorted(sides)
    fit_goo_mist(
        vmf, ordered_sides, needs_mist,
        grid_x=1024,
        grid_y=512,
        particle='water_mist_1024_512',
    )

    fit_goo_mist(
        vmf, ordered_sides, needs_mist,
        grid_x=512,
        grid_y=1024,
        particle='water_mist_1024_512',
        angles='0 90 0',
    )

    fit_goo_mist(
        vmf, ordered_sides, needs_mist,
        grid_x=512,
        grid_y=512,
        particle='water_mist_512',
    )

    fit_goo_mist(
        vmf, sides, needs_mist,
        grid_x=256,
        grid_y=256,
        particle='water_mist_256',
    )

    # There isn't a 128 particle so use 256 centered
    fit_goo_mist(
        vmf, ordered_sides, needs_mist,
        grid_x=128,
        grid_y=128,
        particle='water_mist_256',
    )


def fit_goo_mist(
    vmf: VMF,
    sides: Iterable[Vec_tuple],
    needs_mist: Set[Vec_tuple],
    grid_x: int,
    grid_y: int,
    particle: str,
    angles: str = '0 0 0',
) -> None:
    """Try to add particles of the given size.

    needs_mist is a set of all added sides, so we don't double-up on a space.
    """
    if grid_y is None:
        grid_y = grid_x
    for pos in sides:
        if pos not in needs_mist:
            continue  # We filled this space already
        for x, y in utils.iter_grid(grid_x, grid_y, stride=128):
            if (pos.x+x, pos.y+y, pos.z) not in needs_mist:
                break  # Doesn't match
        else:
            vmf.create_ent(
                classname='info_particle_system',
                targetname='@goo_mist',
                start_active='1',
                effect_name=particle,
                origin='{x!s} {y!s} {z!s}'.format(
                    x=pos.x + (grid_x/2 - 64),
                    y=pos.y + (grid_y/2 - 64),
                    z=pos.z + 48,
                ),
                angles=angles,
            )
            for (x, y) in utils.iter_grid(grid_x, grid_y, stride=128):
                needs_mist.remove((pos.x+x, pos.y+y, pos.z))


@conditions.meta_cond(priority=-50)
def set_barrier_frame_type(vmf: VMF) -> None:
    """Set a $type instvar on glass frame.

    This allows using different instances on glass and grating.
    """
    barrier_types = {}  # origin, normal -> 'glass' / 'grating'
    barrier_pos: List[Tuple[Vec, str]] = []

    # Find glass and grating brushes..
    for brush in vmf.iter_wbrushes(world=False, detail=True):
        for side in brush:
            if side.mat == consts.Special.GLASS:
                break
        else:
            # Not glass..
            continue
        barrier_pos.append((brush.get_origin(), 'glass'))

    for brush_ent in vmf.by_class['func_brush']:
        for side in brush_ent.sides():
            if side.mat == consts.Special.GRATING:
                break
        else:
            # Not grating..
            continue
        barrier_pos.append((brush_ent.get_origin(), 'grating'))

    # The origins are at weird offsets, calc a grid pos + normal instead
    for pos, barrier_type in barrier_pos:
        grid_pos = pos // 128 * 128 + (64, 64, 64)
        barrier_types[
            grid_pos.as_tuple(),
            (pos - grid_pos).norm().as_tuple()
        ] = barrier_type

    barrier_files = instanceLocs.resolve('<ITEM_BARRIER>')
    glass_file = instanceLocs.resolve('[glass_128]')
    for inst in vmf.by_class['func_instance']:
        if inst['file'].casefold() not in barrier_files:
            continue
        if inst['file'].casefold() in glass_file:
            # The glass instance faces a different way to the frames..
            norm = Vec(-1, 0, 0) @ Angle.from_str(inst['angles'])
        else:
            norm = Vec(0, 0, -1) @ Angle.from_str(inst['angles'])
        origin = Vec.from_str(inst['origin'])
        try:
            inst.fixup[consts.FixupVars.BEE_GLS_TYPE] = barrier_types[origin.as_tuple(), round(norm).as_tuple()]
        except KeyError:
            pass


def change_brush(vmf: VMF) -> None:
    """Alter all world/detail brush textures to use the configured ones."""
    LOGGER.info("Editing Brushes...")

    goo_scale = options.get(float, 'goo_scale')

    # Goo mist must be enabled by both the style and the user.
    make_goo_mist = options.get(bool, 'goo_mist') and srctools.conv_bool(
        settings['style_vars'].get('AllowGooMist', '1')
    )
    mist_solids = set()

    make_bottomless = bottomlessPit.pits_allowed()
    LOGGER.info('Make Bottomless Pit: {}', make_bottomless)

    highest_brush = 0

    # Calculate the z-level with the largest number of goo brushes,
    # so we can ensure the 'fancy' pit is the largest one.
    # Valve just does it semi-randomly.
    goo_heights = Counter()
    for pos, block in brushLoc.POS.items():
        if block.is_goo and block.is_top:
            # Block position is the center,
            # save at the height of the top face
            goo_heights[brushLoc.g2w(pos).z + 32] += 1
    # Find key with the highest value = z-level with highest brush.
    try:
        best_goo = max(goo_heights.items(), key=lambda x: x[1])[0]
    except ValueError:
        # No goo in the map, it's fine.
        best_goo = 0

    LOGGER.info('Goo heights: {} <- {}', best_goo, goo_heights)

    for solid in vmf.iter_wbrushes(world=True, detail=True):
        for face in solid:
            highest_brush = max(
                highest_brush,
                face.planes[0].z,
                face.planes[1].z,
                face.planes[2].z,
            )
            if face.mat in consts.Goo:
                if make_goo_mist:
                    mist_solids.add(
                        solid.get_origin().as_tuple()
                    )
                # Apply goo scaling
                face.scale = goo_scale
                # Use fancy goo on the level with the
                # highest number of blocks.
                # All plane z are the same.
                face.mat = texturing.SPECIAL.get(
                    face.get_origin(), (
                        'goo' if
                        face.planes[0].z == best_goo
                        else 'goo_cheap'
                    ),
                )

    if make_bottomless:
        LOGGER.info('Creating Bottomless Pits...')
        bottomlessPit.make_bottomless_pit(vmf, highest_brush)
        LOGGER.info('Done!')

    if make_goo_mist:
        LOGGER.info('Adding Goo Mist...')
        add_goo_mist(vmf, mist_solids)
        LOGGER.info('Done!')


Clump = namedtuple('Clump', [
    'min_pos',
    'max_pos',
    'tex',
])


@conditions.make_result_setup('SetAreaTex')
def cond_force_clump_setup(res: Property):
    point1 = Vec.from_str(res['point1'])
    point2 = Vec.from_str(res['point2'])

    # Except for white/black walls, all the textures fallback to each other.

    white_tex = res['white']
    white_floor = res['whiteFloor', white_tex]
    white_4x4 = res['white4x4', white_tex]

    black_tex = res['black']
    black_floor = res['blackFloor', white_tex]
    black_4x4 = res['black4x4', white_tex]

    tex_data = {
        'white.wall': white_tex,
        'white.floor': white_floor,
        'white.4x4': white_4x4,
        'white.ceiling': res['whiteCeiling', white_floor],
        'white.2x2': res['white2x2', white_4x4],

        'black.wall': black_tex,
        'black.floor': black_floor,
        'black.4x4': black_4x4,
        'black.ceiling': res['blackCeiling', black_floor],
        'black.2x2': res['black2x2', black_floor],
    }

    return point1, point2, tex_data


@conditions.make_result('SetAreaTex')
def cond_force_clump(inst: Entity, res: Property):
    """Force an area to use certain textures.

    This only works in styles using the clumping texture algorithm.
    """
    point1, point2, tex_data = res.value
    origin = Vec.from_str(inst['origin'])
    angles = Angle.from_str(inst['angles'])

    point1 = point1 @ angles + origin
    point2 = point2 @ angles + origin

    min_pos, max_pos = Vec.bbox(point1, point2)

    PRESET_CLUMPS.append(Clump(
        min_pos,
        max_pos,
        tex_data
    ))


def change_overlays(vmf: VMF) -> None:
    """Alter the overlays."""
    LOGGER.info("Editing Overlays...")

    # A frame instance to add around all the 32x32 signs
    sign_inst = options.get(str, 'signInst')
    # Resize the signs to this size. 4 vertexes are saved relative
    # to the origin, so we must divide by 2.
    sign_size = options.get(int, 'signSize') / 2

    # A packlist associated with the sign_inst.
    sign_inst_pack = options.get(str, 'signPack')

    # Grab all the textures we're using...
    for over in vmf.by_class['info_overlay']:
        if over in IGNORED_OVERLAYS:
            # Overlays added by us, or conditions. These are styled already,
            # don't touch them.
            continue

        if (over['targetname'] == 'exitdoor_stickman' or
                over['targetname'] == 'exitdoor_arrow'):
            if options.get(bool, "remove_exit_signs"):
                # Some styles have instance-based ones, remove the
                # originals if needed to ensure it looks nice.
                over.remove()
                continue  # Break out, to make sure the instance isn't added
            else:
                # blank the targetname, so we don't get the
                # useless info_overlay_accessors for these signs.
                del over['targetname']

        case_mat = over['material'].casefold()

        try:
            sign_type = consts.Signage(case_mat)
        except ValueError:
            continue

        if sign_inst is not None:
            new_inst = vmf.create_ent(
                classname='func_instance',
                origin=over['origin'],
                angles=over['angles', '0 0 0'],
                file=sign_inst,
            )
            if sign_inst_pack:
                packing.pack_list(vmf, sign_inst_pack)
            new_inst.fixup['mat'] = sign_type.name.lower()

        # Delete the overlay's targetname - signs aren't ever dynamic.
        # This also means items set to signage only won't get toggle
        # instances.
        del over['targetname']

        over['material'] = texturing.OVERLAYS.get(over.get_origin(), sign_type)
        if sign_size != 16:
            # Resize the signage overlays
            # These are the 4 vertex locations
            # Each axis is set to -16, 16 or 0 by default
            for prop in ('uv0', 'uv1', 'uv2', 'uv3'):
                val = Vec.from_str(over[prop])
                val /= 16
                val *= sign_size
                over[prop] = val.join(' ')


def add_extra_ents(vmf: VMF, game_mode: str) -> None:
    """Add the various extra instances to the map."""
    loc = options.get(Vec, 'global_ents_loc')

    music.add(
        vmf,
        loc,
        settings['music_conf'],
        settings['has_attr'],
        game_mode == 'SP',
    )

    LOGGER.info('Adding global ents...')

    # Add the global_pti_ents instance automatically, with disable_pti_audio
    # set.
    global_ents_pos = options.get(Vec, 'global_ents_loc')
    pti_file = options.get(str, 'global_pti_ents')
    pti_loc = options.get(Vec, 'global_pti_ents_loc')

    # Add a nodraw box around the global entity location, to seal it.
    vmf.add_brushes(vmf.make_hollow(
        global_ents_pos + (128, 128, 128),
        global_ents_pos - (128, 128, 64),
    ))

    # Add a cubemap into the map, so materials get a blank one generated.
    # If none are present this doesn't happen...
    vmf.create_ent(
        classname='env_cubemap',
        cubemapsize=1,  # Make as small as possible..
        origin=global_ents_pos,
    )

    # So we have one in the map.
    vmf.create_ent(
        classname='info_node',
        origin=global_ents_pos - (0, 0, 64),
        nodeid=1,
        spawnflags=0,
        angles='0 0 0',
    )

    if settings['has_attr']['bridge'] or settings['has_attr']['lightbridge']:
        # If we have light bridges, make sure we precache the particle.
        vmf.create_ent(
            classname='info_particle_system',
            origin=global_ents_pos,
            effect_name='projected_wall_impact',
            start_active=0,
        )

    if pti_file:
        LOGGER.info('Adding Global PTI Ents')
        global_pti_ents = vmf.create_ent(
            classname='func_instance',
            targetname='global_pti_ents',
            angles='0 0 0',
            origin=pti_loc,
            file=pti_file,
            fixup_style='0',
            )

        has_cave = srctools.conv_bool(
            settings['style_vars'].get('multiversecave', '1')
        )
        global_pti_ents.fixup[
            'disable_pti_audio'
            ] = srctools.bool_as_int(not has_cave)

        global_pti_ents.fixup['glados_script'] = 'choreo/glados.nut'  # Implements Multiverse Cave..


def change_ents(vmf: VMF) -> None:
    """Edit misc entities."""
    LOGGER.info("Editing Other Entities...")
    if options.get(bool, "remove_info_lighting"):
        # Styles with brush-based glass edges don't need the info_lighting,
        # delete it to save ents.
        for ent in vmf.by_class['info_lighting']:
            ent.remove()
    for auto in vmf.by_class['logic_auto']:
        # Remove all the logic_autos that set attachments, we can
        # replicate this in the instance
        for out in auto.outputs:
            if 'panel_top' in out.target:
                vmf.remove_ent(auto)


def fix_worldspawn(vmf: VMF) -> None:
    """Adjust some properties on WorldSpawn."""
    LOGGER.info("Editing WorldSpawn")
    if vmf.spawn['paintinmap'] != '1':
        # If PeTI thinks there should be paint, don't touch it
        # Otherwise set it based on the 'gel' voice attribute
        # If the game is Aperture Tag, it's always forced on
        vmf.spawn['paintinmap'] = srctools.bool_as_int(
            settings['has_attr']['gel'] or
            options.get(str, 'game_id') == utils.STEAM_IDS['APTAG']
        )
    vmf.spawn['skyname'] = options.get(str, 'skybox')


def instance_symlink() -> None:
    """On OS X and Linux, Valve broke VBSP's instances/ finding code.

    We need to symlink maps/styled/instances/ -> maps/instances/ to allow
    instances to be found.
    """
    map_root = os.path.abspath(os.path.join(
        os.getcwd(),
        '..', 'sdk_content', 'maps',
    ))
    inst = os.path.join(map_root, 'instances')
    link_loc = os.path.join(map_root, 'styled', 'instances')

    if os.path.islink(link_loc) and os.path.samefile(inst, link_loc):
        LOGGER.info('Symlink already exists..')
        return  # Already done

    LOGGER.info('Creating symlink from "{}" -> "{}"', link_loc, inst)
    os.symlink(inst, link_loc, target_is_directory=True)


def save(vmf: VMF, path: str) -> None:
    """Save the modified map back to the correct location.
    """
    LOGGER.info("Saving New Map...")
    os.makedirs(os.path.dirname(path), exist_ok=True)
    with AtomicWriter(path) as f:
        vmf.export(dest_file=f, inc_version=True)
    LOGGER.info("Complete!")


def run_vbsp(vbsp_args, path, new_path=None) -> None:
    """Execute the original VBSP, copying files around so it works correctly.

    vbsp_args are the arguments to pass.
    path is the original .vmf, new_path is the styled/ name.
    If new_path is passed VBSP will be run on the map in styled/, and we'll
    read through the output to find the entity counts.
    """

    is_peti = new_path is not None

    # We can't overwrite the original vmf, so we run VBSP from a separate
    # location.
    if is_peti:
        # Copy the original log file
        if os.path.isfile(path.replace(".vmf", ".log")):
            shutil.copy(
                path.replace(".vmf", ".log"),
                new_path.replace(".vmf", ".log"),
            )

    # Remove blank args.
    vbsp_args = [x for x in vbsp_args if x and not x.isspace()]

    # Ensure we've fixed the instance/ folder so instances are found.
    if utils.MAC or utils.LINUX and is_peti:
        instance_symlink()

    # Use a special name for VBSP's output..
    vbsp_logger = srctools.logger.get_logger('valve.VBSP', alias='<Valve>')

    # And also save a copy for us to analyse.
    buff = StringIO()
    vbsp_logger.addHandler(logging.StreamHandler(buff))

    code = srctools.run.run_compiler('vbsp', vbsp_args, vbsp_logger)
    if code != 0:
        # VBSP didn't succeed.
        if is_peti:  # Ignore Hammer maps
            process_vbsp_fail(buff.getvalue())

        # Propagate the fail code to Portal 2, and quit.
        sys.exit(code)

    # Print output
    LOGGER.info("VBSP Done!")

    if is_peti:  # Ignore Hammer maps
        process_vbsp_log(buff.getvalue())

    # Copy over the real files so vvis/vrad can read them
        for ext in (".bsp", ".log", ".prt"):
            if os.path.isfile(new_path.replace(".vmf", ext)):
                shutil.copy(
                    new_path.replace(".vmf", ext),
                    path.replace(".vmf", ext),
                )


def process_vbsp_log(output: str) -> None:
    """Read through VBSP's log, extracting entity counts.

    This is then passed back to the main BEE2 application for display.
    """

    # The output is something like this:
    # nummapplanes:     (?? / 65536)
    # nummapbrushes:    (?? / 8192)
    # nummapbrushsides: (?? / 65536)
    # num_map_overlays: (?? / 512)
    # nummodels:        (?? / 1024)
    # num_entities:     (?? / 16384)

    desired_vals = [
        # VBSP values -> config names
        ('nummapbrushes:', 'brush'),
        ('num_map_overlays:', 'overlay'),
        ('num_entities:', 'entity'),
    ]
    # The other options rarely hit the limits, so we don't track them.

    counts = {
        'brush': ('0', '8192'),
        'overlay': ('0', '512'),
        'entity': ('0', '2048'),
    }

    for line in output.splitlines():
        line = line.lstrip(' \t[|')
        for name, conf in desired_vals:
            if not line.startswith(name):
                continue
            # Grab the value from ( onwards
            fraction = line.split('(', 1)[1]
            # Grab the two numbers, convert to ascii and strip
            # whitespace.
            count_num, count_max = fraction.split('/')
            counts[conf] = (
                count_num.strip(' \t\n'),
                # Strip the ending ) off the max. We have the value, so
                # we might as well tell the BEE2 if it changes..
                count_max.strip(') \t\n'),
            )

    LOGGER.info('Retrieved counts: {}', counts)
    count_section = BEE2_config['Counts']
    for count_name, (value, limit) in counts.items():
        count_section[count_name] = value
        count_section['max_' + count_name] = limit
    BEE2_config.save()


def process_vbsp_fail(output: str) -> None:
    """Read through VBSP's logs when failing, to update counts."""
    # VBSP doesn't output the actual entity counts, so set the errorred
    # one to max and the others to zero.
    count_section = BEE2_config['Counts']

    count_section['max_brush'] = '8192'
    count_section['max_entity'] = '2048'
    count_section['max_overlay'] = '512'

    for line in reversed(output.splitlines()):
        if 'MAX_MAP_OVERLAYS' in line:
            count_section['entity'] = '0'
            count_section['brush'] = '0'
            # The line is like 'MAX_MAP_OVER = 512', pull out the number from
            # the end and decode it.
            over_count = line.rsplit('=')[1].strip()
            count_section['overlay'] = over_count
            count_section['max_overlay'] = over_count
            break
        if 'MAX_MAP_BRUSHSIDES' in line or 'MAX_MAP_PLANES' in line:
            count_section['entity'] = '0'
            count_section['overlay'] = '0'
            count_section['brush'] = '8192'
            break
        if 'MAX_MAP_ENTITIES' in line:
            count_section['entity'] = count_section['overlay'] = '0'
            count_section['brush'] = '8192'
            break
    else:
        count_section['entity'] = '0'
        count_section['overlay'] = '0'
        count_section['brush'] = '0'
    BEE2_config.save_check()


def main() -> None:
    """Main program code.

    """
    global MAP_RAND_SEED
    LOGGER.info("BEE{} VBSP hook initiallised.", utils.BEE_VERSION)

    conditions.import_conditions()  # Import all the conditions and
    # register them.

    if 'BEE2_WIKI_OPT_LOC' in os.environ:
        # Special override - generate docs for the BEE2 wiki.
        LOGGER.info('Writing Wiki text...')
        with open(os.environ['BEE2_WIKI_OPT_LOC'], 'w') as f:
            options.dump_info(f)
        with open(os.environ['BEE2_WIKI_COND_LOC'], 'a+') as f:
            conditions.dump_conditions(f)
        LOGGER.info('Done. Exiting now!')
        sys.exit()

    # Just in case we fail, overwrite the VRAD config so it doesn't use old
    # data.
    open('bee2/vrad_config.cfg', 'w').close()

    args = " ".join(sys.argv)
    new_args = sys.argv[1:]
    old_args = sys.argv[1:]
    folded_args = [arg.casefold() for arg in old_args]
    path = sys.argv[-1]  # The path is the last argument to vbsp

    if not old_args:
        # No arguments!
        LOGGER.info(
            'No arguments!\n'
            "The BEE2 VBSP takes all the regular VBSP's "
            'arguments, with some extra arguments:\n'
            '-dump_conditions: Print a list of all condition flags,\n'
            '  results, and metaconditions.\n'
            '-bee2_verbose: Print debug messages to the console.\n'
            '-verbose: A default VBSP command, has the same effect as above.\n'
            '-force_peti: Force enabling map conversion. \n'
            "-force_hammer: Don't convert the map at all.\n"
            '-entity_limit: A default VBSP command, this is inspected to'
            'determine if the map is PeTI or not.'
        )
        sys.exit()

    if not path.endswith(".vmf"):
        path += ".vmf"

    # Append styled/ to the directory path.
    path_dir, path_file = os.path.split(path)
    new_path = new_args[-1] = os.path.join(
        path_dir,
        'styled',
        path_file,
    )
    game_dir = ''

    for i, a in enumerate(new_args):
        # We need to strip these out, otherwise VBSP will get confused.
        if a == '-force_peti' or a == '-force_hammer':
            new_args[i] = ''
            old_args[i] = ''
        # Strip the entity limit, and the following number
        elif a == '-entity_limit':
            new_args[i] = ''
            if len(new_args) > i+1 and new_args[i+1] == '1750':
                new_args[i+1] = ''
        elif a == '-game':
            game_dir = new_args[i+1]

    LOGGER.info('Map path is "' + path + '"')
    LOGGER.info('New path: "' + new_path + '"')
    if not path:
        raise Exception("No map passed!")
    if not game_dir:
        raise Exception("No game directory passed!")

    if '-force_peti' in args or '-force_hammer' in args:
        # we have override command!
        if '-force_peti' in args:
            LOGGER.warning('OVERRIDE: Attempting to convert!')
            is_hammer = False
        else:
            LOGGER.warning('OVERRIDE: Abandoning conversion!')
            is_hammer = True
    else:
        # If we don't get the special -force args, check for the entity
        # limit to determine if we should convert
        is_hammer = "-entity_limit 1750" not in args

    game = Game(game_dir)

    if is_hammer:
        LOGGER.warning("Hammer map detected! skipping conversion..")
        run_vbsp(
            vbsp_args=old_args,
            path=path,
        )
    else:
        LOGGER.info("PeTI map detected!")

        LOGGER.info("Loading settings...")
        ant_floor, ant_wall, id_to_item = load_settings()

        vmf = load_map(path)
        instance_traits.set_traits(vmf, id_to_item)

        ant, side_to_antline = antlines.parse_antlines(vmf)

        # Requires instance traits!
        connections.calc_connections(
            vmf,
            ant,
            texturing.OVERLAYS.get_all('shapeframe'),
            settings['style_vars']['enableshapesignageframe'],
            antline_wall=ant_wall,
            antline_floor=ant_floor,
        )

        MAP_RAND_SEED = calc_rand_seed(vmf)

        all_inst = get_map_info(vmf)

        brushLoc.POS.read_from_map(vmf, settings['has_attr'], id_to_item)

        fizzler.parse_map(vmf, settings['has_attr'])
        barriers.parse_map(vmf, settings['has_attr'])

        conditions.init(
            seed=MAP_RAND_SEED,
            inst_list=all_inst,
            vmf_file=vmf,
        )

        tiling.gen_tile_temp()
        tiling.analyse_map(vmf, side_to_antline)

        del side_to_antline

        texturing.setup(game, vmf, MAP_RAND_SEED, list(tiling.TILES.values()))

        conditions.check_all(vmf)
        add_extra_ents(vmf, GAME_MODE)

        change_ents(vmf)
        tiling.generate_brushes(vmf)
        faithplate.gen_faithplates(vmf)
        change_overlays(vmf)
        barriers.make_barriers(vmf)
        fix_worldspawn(vmf)

        # Ensure all VMF outputs use the correct separator.
        for ent in vmf.entities:
            for out in ent.outputs:
                out.comma_sep = False

        # Ensure VRAD knows that the map is PeTI, it can't figure that out
        # from parameters.
        vmf.spawn['BEE2_is_peti'] = True
        # Set this so VRAD can know.
        vmf.spawn['BEE2_is_preview'] = IS_PREVIEW

        save(vmf, new_path)
        run_vbsp(
            vbsp_args=new_args,
            path=path,
            new_path=new_path,
        )

    LOGGER.info("BEE2 VBSP hook finished!")


if __name__ == '__main__':
    main()<|MERGE_RESOLUTION|>--- conflicted
+++ resolved
@@ -1,11 +1,5 @@
 """Implements the BEE2 VBSP compiler replacement."""
 # Do this very early, so we log the startup sequence.
-<<<<<<< HEAD
-from srctools.game import Game
-=======
-import pickle
-
->>>>>>> 2ee685c7
 from srctools.logger import init_logging
 
 LOGGER = init_logging('bee2/vbsp.log')
@@ -15,11 +9,13 @@
 import shutil
 import random
 import logging
+import pickle
 from io import StringIO
 from collections import defaultdict, namedtuple, Counter
 
 from srctools import Property, Vec, AtomicWriter, Vec_tuple, Angle
 from srctools.vmf import VMF, Entity, Output
+from srctools.game import Game
 from BEE2_config import ConfigFile
 import utils
 import srctools.run
