--- conflicted
+++ resolved
@@ -1,4 +1,4 @@
-import template_brush
+
 import utils
 # Do this very early, so we log the startup sequence.
 LOGGER = utils.init_logging('bee2/vbsp.log')
@@ -23,11 +23,8 @@
 import brushLoc
 import bottomlessPit
 import conditions
-<<<<<<< HEAD
 import instance_traits
-=======
 import template_brush
->>>>>>> aecbafcb
 import comp_consts as consts
 
 from typing import (
