"""
Handles scanning through the zip packages to find all items, styles, etc.
"""
import operator
import os
import shutil
import math
import re
from collections import defaultdict
from enum import Enum

import srctools
import tkMarkdown
import utils
from packageMan import PACK_CONFIG
from srctools import (
    Property, NoKeyError,
    Vec, EmptyMapping,
    VMF, Entity, Solid,
    VPK,
)
from srctools.filesys import FileSystem, get_filesystem, RawFileSystem
import srctools.logger

from typing import (
    Union, Optional, Any, TYPE_CHECKING,
    Iterator, Iterable, Type,
    Dict, List, Tuple, NamedTuple,
    Match,
    TypeVar,
    Callable,
)


# noinspection PyUnresolvedReferences
if TYPE_CHECKING:
    from gameMan import Game
    from selectorWin import SelitemData
    from loadScreen import BaseLoadScreen


LOGGER = srctools.logger.get_logger(__name__)

all_obj = {}
obj_override = {}
packages = {}  # type: Dict[str, Package]
OBJ_TYPES = {}

# Maps a package ID to the matching filesystem for reading files easily.
PACKAGE_SYS = {}  # type: Dict[str, FileSystem]


# Don't change face IDs when copying to here.
# This allows users to refer to the stuff in templates specifically.
# The combined VMF isn't to be compiled or edited outside of us, so it's fine
# to have overlapping IDs between templates.
TEMPLATE_FILE = VMF(preserve_ids=True)

# Various namedtuples to allow passing blocks of data around
# (especially to functions that only use parts.)

# Temporary data stored when parsing info.txt, but before .parse() is called.
# This allows us to parse all packages before loading objects.
ObjData = NamedTuple('ObjData', [
    ('fsys', FileSystem),
    ('info_block', Property),
    ('pak_id', str),
    ('disp_name', str),
])
# The arguments for pak_object.parse().
ParseData = NamedTuple('ParseData', [
    ('fsys', FileSystem),
    ('id', str),
    ('info', Property),
    ('pak_id', str),
    ('is_override', bool),
])
# The values stored for OBJ_TYPES
ObjType = NamedTuple('ObjType', [
    ('cls', Type['PakObject']),
    ('allow_mult', bool),
    ('has_img', bool),
])
# The arguments to pak_object.export().
ExportData = NamedTuple('ExportData', [
    ('selected', Any),  # Usually str, but some items pass other things.
    ('selected_style', 'Style'),  # Some items need to know which style is selected
    ('editoritems', Property),
    ('vbsp_conf', Property),
    ('game', 'Game'),
])

# The desired variant for an item, before we've figured out the dependencies.
UnParsedItemVariant = NamedTuple('UnParsedItemVariant', [
    ('filesys', FileSystem),  # The original filesystem.
    ('folder', Optional[str]),  # If set, use the given folder from our package.
    ('style', Optional[str]),  # Inherit from a specific style (implies folder is None)
    ('config', Optional[Property]),  # Config for editing
])

# Name, description and icon for each corridor in a style.
CorrDesc = NamedTuple('CorrDesc', [
    ('name', str),
    ('icon', str),
    ('desc', str),
])

# Corridor type to size.
CORRIDOR_COUNTS = {
    'sp_entry': 7,
    'sp_exit': 4,
    'coop': 4,
}

# Finds names surrounded by %s
RE_PERCENT_VAR = re.compile(r'%(\w*)%')

# This package contains necessary components, and must be available.
CLEAN_PACKAGE = 'BEE2_CLEAN_STYLE'

# Check to see if the zip contains the resources referred to by the packfile.
CHECK_PACKFILE_CORRECTNESS = False

VPK_OVERRIDE_README = """\
Files in this folder will be written to the VPK during every BEE2 export.
Use to override resources as you please.
"""

# The name given to standard connections - regular input/outputs in editoritems.
CONN_NORM = 'CONNECTION_STANDARD'
CONN_FUNNEL = 'CONNECTION_TBEAM_POLARITY'


# The folder we want to copy our VPKs to.
VPK_FOLDER = {
    # The last DLC released by Valve - this is the one that we
    # overwrite with a VPK file.
    utils.STEAM_IDS['PORTAL2']: 'portal2_dlc3',
    utils.STEAM_IDS['DEST_AP']: 'portal2_dlc3',

    # This doesn't have VPK files, and is higher priority.
    utils.STEAM_IDS['APERTURE TAG']: 'portal2',
}


class MusicChannel(Enum):
    """Categories that can have music."""
    BASE = 'base'  # Main track
    TBEAM = 'tbeam'  # Funnel audio
    BOUNCE = 'BounceGel'  # Jumping on repulsion gel.
    SPEED = 'SpeedGel'  # Moving fast horizontally


class NoVPKExport(Exception):
    """Raised to indicate that VPK files weren't copied."""

T = TypeVar('T')


class _PakObjectMeta(type):
    def __new__(mcs, name, bases, namespace, allow_mult=False, has_img=True):
        """Adds a PakObject to the list of objects.

        Making a metaclass allows us to hook into the creation of all subclasses.
        """
        # Defer to type to create the class..
        cls = type.__new__(mcs, name, bases, namespace)  # type: Type[PakObject]

        # Only register subclasses of PakObject - those with a parent class.
        # PakObject isn't created yet so we can't directly check that.
        if bases:
            OBJ_TYPES[name] = ObjType(cls, allow_mult, has_img)

        # Maps object IDs to the object.
        cls._id_to_obj = {}

        return cls

    def __init__(cls, name, bases, namespace, **kwargs):
        # We have to strip kwargs from the type() calls to prevent errors.
        type.__init__(cls, name, bases, namespace)


class PakObject(metaclass=_PakObjectMeta):
    """PackObject(allow_mult=False, has_img=True): The base class for package objects.

    In the class base list, set 'allow_mult' to True if duplicates are allowed.
    If duplicates occur, they will be treated as overrides.
    Set 'has_img' to control whether the object will count towards the images
    loading bar - this should be stepped in the UI.load_packages() method.
    """
    # ID of the object
    id = ...  # type: str
    # ID of the package.
    pak_id = ...  # type: str
    # Display name of the package.
    pak_name = ...  # type: str

    @classmethod
    def parse(cls, data: ParseData) -> 'PakObject':
        """Parse the package object from the info.txt block.

        ParseData is a namedtuple containing relevant info:
        - fsys, the package's FileSystem
        - id, the ID of the item
        - info, the Property block in info.txt
        - pak_id, the ID of the package
        """
        raise NotImplementedError

    def add_over(self, override: 'PakObject'):
        """Called to override values.
        self is the originally defined item, and override is the override item
        to copy values from.
        """
        pass

    @staticmethod
    def export(exp_data: ExportData):
        """Export the appropriate data into the game.

        ExportData is a namedtuple containing various data:
        - selected: The ID of the selected item (or None)
        - selected_style: The selected style object
        - editoritems: The Property block for editoritems.txt
        - vbsp_conf: The Property block for vbsp_config
        - game: The game we're exporting to.
        """
        raise NotImplementedError

    @classmethod
    def all(cls: Type[T]) -> Iterable[T]:
        """Get the list of objects parsed."""
        return cls._id_to_obj.values()

    @classmethod
    def by_id(cls: Type[T], object_id: str) -> T:
        """Return the object with a given ID."""
        return cls._id_to_obj[object_id.casefold()]


def reraise_keyerror(err, obj_id):
    """Replace NoKeyErrors with a nicer one, giving the item that failed."""
    if isinstance(err, IndexError):
        if isinstance(err.__cause__, NoKeyError):
            # Property.__getitem__ raises IndexError from
            # NoKeyError, so read from the original
            key_error = err.__cause__
        else:
            # We shouldn't have caught this
            raise err
    else:
        key_error = err
    raise Exception(
        'No "{key}" in {id!s} object!'.format(
            key=key_error.key,
            id=obj_id,
        )
    ) from err


def get_config(
        prop_block: Property,
        fsys: FileSystem,
        folder: str,
        pak_id='',
        prop_name='config',
        extension='.cfg',
        ):
    """Extract a config file referred to by the given property block.

    Looks for the prop_name key in the given prop_block.
    If the keyvalue has a value of "", an empty tree is returned.
    If it has children, a copy of them is returned.
    Otherwise the value is a filename in the zip which will be parsed.
    """
    prop_block = prop_block.find_key(prop_name, "")
    if prop_block.has_children():
        prop = prop_block.copy()
        prop.name = None
        return prop

    if prop_block.value == '':
        return Property(None, [])

    # Zips must use '/' for the separator, even on Windows!
    path = folder + '/' + prop_block.value
    if len(path) < 3 or path[-4] != '.':
        # Add extension
        path += extension
    try:
        return fsys.read_prop(path)
    except FileNotFoundError:
        LOGGER.warning('"{id}:{path}" not in zip!', id=pak_id, path=path)
        return Property(None, [])
    except UnicodeDecodeError:
        LOGGER.exception('Unable to read "{id}:{path}"', id=pak_id, path=path)
        raise


def set_cond_source(props: Property, source: str):
    """Set metadata for Conditions in the given config blocks.

    This generates '__src__' keyvalues in Condition blocks with info like
    the source object ID and originating file, so errors can be traced back
    to the config file creating it.
    """
    for cond in props.find_all('Conditions', 'Condition'):
        cond['__src__'] = source


def find_packages(pak_dir):
    """Search a folder for packages, recursing if necessary."""
    found_pak = False
    for name in os.listdir(pak_dir):  # Both files and dirs
        name = os.path.join(pak_dir, name)
        if name.endswith('.vpk') and not name.endswith('_dir.vpk'):
            # _000.vpk files, useless without the directory
            continue

        try:
            filesys = get_filesystem(name)
        except ValueError:
            LOGGER.info('Extra file: {}', name)
            continue

        LOGGER.debug('Reading package "' + name + '"')

        # Gain a persistent hold on the filesystem's handle.
        # That means we don't need to reopen the zip files constantly.
        filesys.open_ref()

        # Valid packages must have an info.txt file!
        try:
            info = filesys.read_prop('info.txt')
        except FileNotFoundError:
            # Close the ref we've gotten, since it's not in the dict
            # it won't be done by load_packages().
            filesys.close_ref()

            if os.path.isdir(name):
                # This isn't a package, so check the subfolders too...
                LOGGER.debug('Checking subdir "{}" for packages...', name)
                find_packages(name)
            else:
                LOGGER.warning('ERROR: Bad package "{}"!', name)
            # Don't continue to parse this "package"
            continue
        try:
            pak_id = info['ID']
        except IndexError:
            # Close the ref we've gotten, since it's not in the dict
            # it won't be done by load_packages().
            filesys.close_ref()
            raise

        PACKAGE_SYS[pak_id] = filesys

        packages[pak_id] = Package(
            pak_id,
            filesys,
            info,
            name,
        )
        found_pak = True

    if not found_pak:
        LOGGER.debug('No packages in folder!')


def close_filesystems():
    """Close the package's filesystems.

    This means future access needs to reopen the file handle.
    """
    for sys in PACKAGE_SYS.values():
        sys.close_ref()


def no_packages_err(pak_dir, msg):
    """Show an error message indicating no packages are present."""
    from tkinter import messagebox
    import sys
    # We don't have a packages directory!
    messagebox.showerror(
        title='BEE2 - Invalid Packages Directory!',
        message=(
            '{}\nGet the packages from '
            '"http://github.com/BEEmod/BEE2-items" '
            'and place them in "{}".').format(msg, pak_dir + os.path.sep),
        # Add slash to the end to indicate it's a folder.
    )
    sys.exit()


def load_packages(
        pak_dir,
        loader: 'BaseLoadScreen',
        log_item_fallbacks=False,
        log_missing_styles=False,
        log_missing_ent_count=False,
        log_incorrect_packfile=False,
        has_mel_music=False,
        has_tag_music=False,
        ) -> Tuple[dict, Iterable[FileSystem]]:
    """Scan and read in all packages."""
    global LOG_ENT_COUNT, CHECK_PACKFILE_CORRECTNESS
    pak_dir = os.path.abspath(os.path.join(os.getcwd(), '..', pak_dir))

    if not os.path.isdir(pak_dir):
        no_packages_err(pak_dir, 'The given packages directory is not present!')

    LOG_ENT_COUNT = log_missing_ent_count
    CHECK_PACKFILE_CORRECTNESS = log_incorrect_packfile

    # If we fail we want to clean up our filesystems.
    should_close_filesystems = True
    try:
        find_packages(pak_dir)

        pack_count = len(packages)
        loader.set_length("PAK", pack_count)

        if pack_count == 0:
            no_packages_err(pak_dir, 'No packages found!')

        # We must have the clean style package.
        if CLEAN_PACKAGE not in packages:
            no_packages_err(
                pak_dir,
                'No Clean Style package! This is required for some '
                'essential resources and objects.'
            )

        data = {}  # type: Dict[str, List[PakObject]]

        for obj_type in OBJ_TYPES:
            all_obj[obj_type] = {}
            obj_override[obj_type] = defaultdict(list)
            data[obj_type] = []

        for pak_id, pack in packages.items():
            if not pack.enabled:
                LOGGER.info('Package {id} disabled!', id=pak_id)
                pack_count -= 1
                loader.set_length("PAK", pack_count)
                continue

            LOGGER.info('Reading objects from "{id}"...', id=pak_id)
            parse_package(pack, has_tag_music, has_mel_music)
            loader.step("PAK")

        loader.set_length("OBJ", sum(
            len(obj_type)
            for obj_type in
            all_obj.values()
        ))

        # The number of images we need to load is the number of objects,
        # excluding some types like Stylevars or PackLists.
        loader.set_length(
            "IMG",
            sum(
                len(all_obj[key])
                for key, opts in
                OBJ_TYPES.items()
                if opts.has_img
            )
        )

        for obj_type, objs in all_obj.items():
            for obj_id, obj_data in objs.items():
                obj_class = OBJ_TYPES[obj_type].cls  # type: Type[PakObject]
                # parse through the object and return the resultant class
                try:
                    object_ = obj_class.parse(
                        ParseData(
                            obj_data.fsys,
                            obj_id,
                            obj_data.info_block,
                            obj_data.pak_id,
                            False,
                        )
                    )
                except (NoKeyError, IndexError) as e:
                    reraise_keyerror(e, obj_id)

                if not hasattr(object_, 'id'):
                    raise ValueError(
                        '"{}" object {} has no ID!'.format(obj_type, object_)
                    )

                # Store in this database so we can find all objects for each type.
                obj_class._id_to_obj[object_.id.casefold()] = object_

                object_.pak_id = obj_data.pak_id
                object_.pak_name = obj_data.disp_name
                for override_data in obj_override[obj_type].get(obj_id, []):
                    override = OBJ_TYPES[obj_type].cls.parse(
                        override_data
                    )
                    object_.add_over(override)
                data[obj_type].append(object_)
                loader.step("OBJ")

        should_close_filesystems = False
    finally:
        if should_close_filesystems:
            close_filesystems()

    LOGGER.info('Object counts:\n{}\n', '\n'.join(
        '{:<15}: {}'.format(name, len(objs))
        for name, objs in
        data.items()
    ))

    LOGGER.info('Checking music objects...')
    Music.check_objects()

    LOGGER.info('Allocating styled items...')
    setup_style_tree(
        Item.all(),
        Style.all(),
        log_item_fallbacks,
        log_missing_styles,
    )
    return data, PACKAGE_SYS.values()


def parse_package(pack: 'Package', has_tag=False, has_mel=False):
    """Parse through the given package to find all the components."""
    for pre in Property.find_key(pack.info, 'Prerequisites', []):
        # Special case - disable these packages when the music isn't copied.
        if pre.value == '<TAG_MUSIC>':
            if not has_tag:
                return 0
        elif pre.value == '<MEL_MUSIC>':
            if not has_mel:
                return 0
        elif pre.value not in packages:
            LOGGER.warning(
                'Package "{pre}" required for "{id}" - '
                'ignoring package!',
                pre=pre.value,
                id=pack.id,
            )
            return 0

    # First read through all the components we have, so we can match
    # overrides to the originals
    for comp_type in OBJ_TYPES:
        allow_dupes = OBJ_TYPES[comp_type].allow_mult
        # Look for overrides
        for obj in pack.info.find_all("Overrides", comp_type):
            obj_id = obj['id']
            obj_override[comp_type][obj_id].append(
                ParseData(pack.fsys, obj_id, obj, pack.id, True)
            )

        for obj in pack.info.find_all(comp_type):
            try:
                obj_id = obj['id']
            except IndexError:
                raise ValueError('No ID for "{}" object type in "{}" package!'.format(comp_type, pack.id)) from None
            if obj_id in all_obj[comp_type]:
                if allow_dupes:
                    # Pretend this is an override
                    obj_override[comp_type][obj_id].append(
                        ParseData(pack.fsys, obj_id, obj, pack.id, True)
                    )
                    # Don't continue to parse and overwrite
                    continue
                else:
                    raise Exception('ERROR! "' + obj_id + '" defined twice!')
            all_obj[comp_type][obj_id] = ObjData(
                pack.fsys,
                obj,
                pack.id,
                pack.disp_name,
            )


def setup_style_tree(
    item_data: Iterable['Item'],
    style_data: Iterable['Style'],
    log_fallbacks,
    log_missing_styles,
):
    """Handle inheritance across item folders.

    This will guarantee that all items have a definition for each
    combination of item and version.
    The priority is:
    - Exact Match
    - Parent style
    - Grandparent (etc) style
    - First version's style
    - First style of first version
    """
    all_styles = {}  # type: Dict[str, Style]

    for style in style_data:
        all_styles[style.id] = style

    for style in all_styles.values():
        base = []
        b_style = style
        while b_style is not None:
            # Recursively find all the base styles for this one

            if b_style in base:
                # Already hit this!
                raise Exception('Loop in bases for "{}"!'.format(b_style.id))
            base.append(b_style)
            b_style = all_styles.get(b_style.base_style, None)
            # Just append the style.base_style to the list,
            # until the style with that ID isn't found anymore.
        style.bases = base

    # All styles now have a .bases attribute, which is a list of the
    # parent styles that exist (plus the style).

    # To do inheritance, we simply copy the data to ensure all items
    # have data defined for every used style.
    for item in item_data:
        all_ver = list(item.versions.values())  # type: List[Dict[str, Union[Dict[str, Style], str]]]
        # Move default version to the beginning, so it's read first.
        # that ensures it's got all styles set if we need to fallback.
        all_ver.remove(item.def_ver)
        all_ver.insert(0, item.def_ver)

        for vers in all_ver:
            # We need to repeatedly loop to handle the chains of
            # dependencies. This is a list of (style_id, UnParsed).
            to_change = []  # type: List[Tuple[str, UnParsedItemVariant]]
            styles = vers['styles']  # type:  Dict[str, Union[UnParsedItemVariant, ItemVariant]]
            for sty_id, conf in styles.items():
                to_change.append((sty_id, conf))
                # Not done yet
                styles[sty_id] = None

            # Evaluate style lookups and modifications
            while to_change:
                # Needs to be done next loop.
                deferred = []
                # filesys = FileSystem  # The original filesystem.
                # folder = str  # If set, use the given folder from our package.
                # style = str  # Inherit from a specific style (implies folder is None)
                # config = Property  # Config for editing
                for sty_id, conf in to_change:
                    if conf.style:
                        try:
                            if ':' in conf.style:
                                ver_id, base_style_id = conf.style.split(':', 1)
                                start_data = item.versions[ver_id]['styles'][base_style_id]
                            else:
                                start_data = styles[conf.style]
                        except KeyError:
                            raise ValueError(
                                'Item {}\'s {} style referenced '
                                'invalid style "{}"'.format(
                                    item.id,
                                    sty_id,
                                    conf.style,
                                ))
                        if start_data is None:
                            # Not done yet!
                            deferred.append((sty_id, conf))
                            continue
                        # Can't have both!
                        if conf.folder:
                            raise ValueError(
                                'Item {}\'s {} style has both folder and'
                                ' style!'.format(
                                    item.id,
                                    sty_id,
                                ))
                    elif conf.folder:
                        # Just a folder ref, we can do it immediately.
                        # We know this dict should be set.
                        try:
                            start_data = item.folders[conf.filesys, conf.folder]
                        except KeyError:
                            LOGGER.info('Folders: {}', item.folders.keys())
                            raise
                    else:
                        # No source for our data!
                        raise ValueError(
                            'Item {}\'s {} style has no data source!'.format(
                                item.id,
                                sty_id,
                            ))

                    if conf.config is None:
                        styles[sty_id] = start_data.copy()
                    else:
                        styles[sty_id] = start_data.modify(
                            conf.filesys,
                            conf.config,
                            '<{}:{}.{}>'.format(item.id, vers['id'], sty_id),
                        )

                # If we defer all the styles, there must be a loop somewhere.
                # We can't resolve that!
                if len(deferred) == len(to_change):
                    raise ValueError(
                        'Loop in style references!\nNot resolved:\n' + '\n'.join(
                            '{} -> {}'.format(conf.style, sty_id)
                            for sty_id, conf in deferred
                        )
                    )
                to_change = deferred

            # Fix this reference to point to the actual value.
            vers['def_style'] = styles[vers['def_style']]

            for sty_id, style in all_styles.items():
                if sty_id in styles:
                    continue  # We already have a definition
                for base_style in style.bases:
                    if base_style.id in styles:
                        # Copy the values for the parent to the child style
                        styles[sty_id] = styles[base_style.id]
                        if log_fallbacks and not item.unstyled:
                            LOGGER.warning(
                                'Item "{item}" using parent '
                                '"{rep}" for "{style}"!',
                                item=item.id,
                                rep=base_style.id,
                                style=sty_id,
                            )
                        break
                else:
                    # No parent matches!
                    if log_missing_styles and not item.unstyled:
                        LOGGER.warning(
                            'Item "{item}" using '
                            'inappropriate style for "{style}"!',
                            item=item.id,
                            style=sty_id,
                        )

                    # If 'isolate versions' is set on the item,
                    # we never consult other versions for matching styles.
                    # There we just use our first style (Clean usually).
                    # The default version is always isolated.
                    # If not isolated, we get the version from the default
                    # version. Note the default one is computed first,
                    # so it's guaranteed to have a value.
                    styles[sty_id] = (
                        vers['def_style'] if
                        item.isolate_versions or vers['isolate']
                        else item.def_ver['styles'][sty_id]
                    )

    if utils.DEV_MODE:
        # Check for outdated connections.
        with open('../dev/item_conn.md', 'w') as f:
            for item in sorted(item_data, key=lambda i: i.id):
                imp = {}
                for vers in item.versions.values():
                    variants = {}  # type: Dict[int, Tuple[str, Property]]
                    for sty_id, variant in vers['styles'].items():
                        if id(variant.editor) not in variants:
                            variants[id(variant.editor)] = sty_id, variant.editor

                    for sty_id, editor in variants.values():
                        for io_block in editor.find_all('Exporting', 'Inputs'):
                            if 'CONNECTION_STANDARD' in io_block:
                                imp[sty_id] = False
                                break
                            elif 'BEE2' in io_block:
                                imp[sty_id] = True

                if imp:
                    f.write('\t* `<{}>`:\n'.format(item.id))
                    for sty_id, has_imp in sorted(imp.items()):
                        f.write('\t\t* [{}] `{}`\n'.format('x' if has_imp else ' ', sty_id))


def parse_item_folder(
    folders: Dict[str, Union['ItemVariant', UnParsedItemVariant]],
    filesystem: FileSystem,
    pak_id: str,
):
    """Parse through the data in item/ folders.

    folders is a dict, with the keys set to the folder names we want.
    The values will be filled in with itemVariant values
    """
    for fold in folders:
        prop_path = 'items/' + fold + '/properties.txt'
        editor_path = 'items/' + fold + '/editoritems.txt'
        config_path = 'items/' + fold + '/vbsp_config.cfg'
        try:
            with filesystem:
                props = filesystem.read_prop(prop_path).find_key('Properties')
                editor = filesystem.read_prop(editor_path)
        except FileNotFoundError as err:
            raise IOError(
                '"' + pak_id + ':items/' + fold + '" not valid!'
                'Folder likely missing! '
            ) from err

        try:
            editoritems, *editor_extra = Property.find_all(editor, 'Item')
        except ValueError:
            raise ValueError(
                '"{}:items/{}/editoritems.txt has no '
                '"Item" block!'.format(pak_id, fold)
            )

        # editor_extra is any extra blocks (offset catchers, extent items).
        # These must not have a palette section - it'll override any the user
        # chooses.
        for item_block in editor_extra:  # type: Property
            for subtype in item_block.find_all('Editor', 'SubType'):
                while 'palette' in subtype:
                    LOGGER.warning(
                        '"{}:items/{}/editoritems.txt has palette set for extra'
                        ' item blocks. Deleting.'.format(pak_id, fold)
                    )
                    del subtype['palette']

        folders[fold] = ItemVariant(
            editoritems=editoritems,
            editor_extra=editor_extra,

            # Add the folder the item definition comes from,
            # so we can trace it later for debug messages.
            source='<{}>/items/{}'.format(pak_id, fold),
            vbsp_config=Property(None, []),

            authors=sep_values(props['authors', '']),
            tags=sep_values(props['tags', '']),
            desc=desc_parse(props, pak_id + ':' + prop_path),
            ent_count=props['ent_count', ''],
            url=props['infoURL', None],
            icons={
                p.name: p.value
                for p in
                props['icon', []]
            },
            all_name=props['all_name', None],
            all_icon=props['all_icon', None],
        )

        if LOG_ENT_COUNT and not folders[fold].ent_count:
            LOGGER.warning(
                '"{id}:{path}" has missing entity count!',
                id=pak_id,
                path=prop_path,
            )

        # If we have at least 1, but not all of the grouping icon
        # definitions then notify the author.
        num_group_parts = (
            (folders[fold].all_name is not None)
            + (folders[fold].all_icon is not None)
            + ('all' in folders[fold].icons)
        )
        if 0 < num_group_parts < 3:
            LOGGER.warning(
                'Warning: "{id}:{path}" has incomplete grouping icon '
                'definition!',
                id=pak_id,
                path=prop_path,
            )
        try:
            with filesystem:
                folders[fold].vbsp_config = conf = filesystem.read_prop(
                    config_path,
                )
        except FileNotFoundError:
            folders[fold].vbsp_config = conf = Property(None, [])

        set_cond_source(conf, folders[fold].source)


def apply_replacements(conf: Property) -> Property:
    """Apply a set of replacement values to a config file, returning a new copy.

    The replacements are found in a 'Replacements' block in the property.
    These replace %values% starting and ending with percents. A double-percent
    allows literal percents. Unassigned values are an error.
    """
    replace = {}
    new_conf = Property(conf.real_name, [])

    # Strip the replacement blocks from the config, and save the values.
    for prop in conf:
        if prop.name == 'replacements':
            for rep_prop in prop:
                replace[rep_prop.name.strip('%')] = rep_prop.value
        else:
            new_conf.append(prop)

    def rep_func(match: Match):
        """Does the replacement."""
        var = match.group(1)
        if not var:  # %% becomes %.
            return '%'
        try:
            return replace[var.casefold()]
        except KeyError:
            raise ValueError('Unresolved variable: {!r}\n{}'.format(var, replace))

    for prop in new_conf.iter_tree(blocks=True):
        prop.name = RE_PERCENT_VAR.sub(rep_func, prop.real_name)
        if not prop.has_children():
            prop.value = RE_PERCENT_VAR.sub(rep_func, prop.value)

    return new_conf


class ItemVariant:
    """Data required for an item in a particular style."""

    def __init__(
        self,
        editoritems: Property,
        vbsp_config: Property,
        editor_extra: Iterable[Property],
        authors: List[str],
        tags: List[str],
        desc: tkMarkdown.MarkdownData,
        icons: Dict[str, str],
        ent_count: str='',
        url: str = None,
        all_name: str=None,
        all_icon: str=None,
        source: str='',
    ):
        self.editor = editoritems
        self.editor_extra = Property(None, list(editor_extra))
        self.vbsp_config = vbsp_config
        self.source = source  # Original location of configs

        self.authors = authors
        self.tags = tags
        self.desc = desc
        self.icons = icons
        self.ent_count = ent_count
        self.url = url

        # The name and VTF for grouped items
        self.all_name = all_name
        self.all_icon = all_icon

    def copy(self) -> 'ItemVariant':
        """Make a copy of all the data."""
        return ItemVariant(
            self.editor.copy(),
            self.vbsp_config.copy(),
            self.editor_extra.copy(),
            self.authors.copy(),
            self.tags.copy(),
            self.desc.copy(),
            self.icons.copy(),
            self.ent_count,
            self.url,
            self.all_name,
            self.all_icon,
            self.source,
        )

    def can_group(self) -> bool:
        """Does this variant have the data needed to group?"""
        return (
            self.all_icon is not None and
            self.all_name is not None
        )

    def override_from_folder(self, other: 'ItemVariant') -> None:
        """Perform the override from another item folder."""
        self.authors.extend(other.authors)
        self.tags.extend(self.tags)
        self.vbsp_config += other.vbsp_config
        self.desc = tkMarkdown.join(self.desc, other.desc)

    def modify(self, fsys: FileSystem, props: Property, source: str) -> 'ItemVariant':
        """Apply a config to this item variant.

        This produces a copy with various modifications - switching
        out palette or instance values, changing the config, etc.
        """
        if 'config' in props:
            # Item.parse() has resolved this to the actual config.
            vbsp_config = get_config(
                props,
                fsys,
                'items',
                pak_id=fsys.path,
            )
        else:
            vbsp_config = self.vbsp_config.copy()

        if 'replace' in props:
            # Replace property values in the config via regex.
            replace_vals = [
                (re.compile(prop.real_name, re.IGNORECASE), prop.value)
                for prop in
                props.find_children('Replace')
            ]
            for prop in vbsp_config.iter_tree():
                for regex, sub in replace_vals:
                    prop.name = regex.sub(sub, prop.real_name)
                    prop.value = regex.sub(sub, prop.value)

        vbsp_config += list(get_config(
            props,
            fsys,
            'items',
            prop_name='append',
            pak_id=fsys.path,
        ))

        if 'description' in props:
            desc = desc_parse(props, source)
        else:
            desc = self.desc.copy()

        if 'appenddesc' in props:
            desc = tkMarkdown.join(
                desc,
                desc_parse(props, source, prop_name='appenddesc'),
            )

        if 'authors' in props:
            authors = sep_values(props['authors', ''])
        else:
            authors = self.authors

        if 'tags' in props:
            tags = sep_values(props['tags', ''])
        else:
            tags = self.tags.copy()

        variant = ItemVariant(
            self.editor.copy(),
            vbsp_config,
            self.editor_extra.copy(),
            authors=authors,
            tags=tags,
            desc=desc,
            icons=self.icons.copy(),
            ent_count=props['ent_count', self.ent_count],
            url=props['url', self.url],
            all_name=self.all_name,
            all_icon=self.all_icon,
            source='{} from {}'.format(source, self.source),
        )
        variant._modify_editoritems(props, Property('', [variant.editor]), source)
        if 'Item' in variant.editor_extra and 'extra' in props:
            variant._modify_editoritems(
                props.find_key('extra'),
                variant.editor_extra,
                source,
            )

        return variant

    def _modify_editoritems(
        self,
        props: Property,
        editor: Property,
        source: str,
    ) -> None:
        """Modify either the base or extra editoritems block."""
        is_extra = editor is self.editor_extra

        subtypes = list(editor.find_all('Item', 'Editor', 'SubType'))

        # Implement overriding palette items
        for item in props.find_children('Palette'):
            pal_icon = item['icon', None]
            pal_name = item['pal_name', None]  # Name for the palette icon
            bee2_icon = item['bee2', None]

            if item.name == 'all':
                if is_extra:
                    raise Exception(
                        'Cannot specify "all" for hidden '
                        'editoritems blocks in {}!'.format(source)
                    )
                else:
                    if pal_icon:
                        self.all_icon = pal_icon
                    if pal_name:
                        self.all_name = pal_name
                    if bee2_icon:
                        self.icons['all'] = bee2_icon
                continue

            try:
                subtype = subtypes[int(item.name)]
            except (IndexError, ValueError, TypeError):
                raise Exception(
                    'Invalid index "{}" when modifying '
                    'editoritems for {}'.format(item.name, source)
                )

            # Overriding model data.
            models = []
            for prop in item:
                if prop.name in ('models', 'model'):
                    if prop.has_children():
                        models.extend([subprop.value for subprop in prop])
                    else:
                        models.append(prop.value)
            if models:
                while 'model' in subtype:
                    del subtype['model']
                for model in models:
                    subtype.append(Property('Model', [
                        Property('ModelName', model),
                    ]))

            if item['name', None]:
                subtype['name'] = item['name']  # Name for the subtype

            if bee2_icon:
                if is_extra:
                    raise Exception(
                        'Cannot specify BEE2 icons for hidden '
                        'editoritems blocks in {}!'.format(source)
                    )
                else:
                    self.icons[item.name] = bee2_icon

            if pal_name or pal_icon:
                palette = subtype.ensure_exists('Palette')
                if pal_name:
                    palette['Tooltip'] = pal_name
                if pal_icon:
                    palette['Image'] = pal_icon

        # Allow overriding the instance blocks, only for the first in extras.
        exporting = editor.find_key('Item').ensure_exists('Exporting')

        instances = exporting.ensure_exists('Instances')
        inst_children = {
            self._inst_block_key(prop): prop
            for prop in
            instances
        }
        instances.clear()

        for inst in props.find_children('Instances'):
            try:
                del inst_children[self._inst_block_key(inst)]
            except KeyError:
                pass
            if inst.has_children():
                inst_children[self._inst_block_key(inst)] = inst.copy()
            else:
                # Shortcut to just create the property
                inst_children[self._inst_block_key(inst)] = Property(
                    inst.real_name,
                    [Property('Name', inst.value)],
                )
        for key, prop in sorted(inst_children.items(), key=operator.itemgetter(0)):
            instances.append(prop)

        # Override IO commands.
        if 'IOConf' in props:
            for io_block in exporting:
                if io_block.name not in ('outputs', 'inputs'):
                    continue
                while 'bee2' in io_block:
                    del io_block['bee2']

            io_conf = props.find_key('IOConf')
            io_conf.name = 'BEE2'
            exporting.ensure_exists('Inputs').append(io_conf)

    @staticmethod
    def _inst_block_key(prop: Property):
        """Sort function for the instance blocks.
        
        String values come first, then all numeric ones in order.
        """
        if prop.real_name.isdecimal():
            return 0, int(prop.real_name)
        else:
            return 1, prop.real_name


class Package:
    """Represents a package."""
    def __init__(
            self,
            pak_id: str,
            filesystem: FileSystem,
            info: Property,
            name: str,
            ):
        disp_name = info['Name', None]
        if disp_name is None:
            LOGGER.warning('Warning: {id} has no display name!', id=pak_id)
            disp_name = pak_id.lower()

        self.id = pak_id
        self.fsys = filesystem
        self.info = info
        self.name = name
        self.disp_name = disp_name
        self.desc = info['desc', '']

    @property
    def enabled(self):
        """Should this package be loaded?"""
        if self.id == CLEAN_PACKAGE:
            # The clean style package is special!
            # It must be present.
            return True

        return PACK_CONFIG.get_bool(self.id, 'Enabled', default=True)

    def set_enabled(self, value: bool):
        """Enable or disable the package."""
        if self.id == CLEAN_PACKAGE:
            raise ValueError('The Clean Style package cannot be disabled!')

        PACK_CONFIG[self.id]['Enabled'] = srctools.bool_as_int(value)
    enabled = enabled.setter(set_enabled)

    def is_stale(self, mod_time: int):
        """Check to see if this package has been modified since the last run."""
        if isinstance(self.fsys, RawFileSystem):
            # unzipped packages are for development, so always extract.
            LOGGER.info('Need to extract resources - {} is unzipped!', self.id)
            return True

        zip_modtime = int(os.stat(self.name).st_mtime)

        # If zero, it's never extracted...
        if zip_modtime != mod_time or mod_time == 0:
            LOGGER.info('Need to extract resources - {} is stale!', self.id)
            return True
        return False

    def get_modtime(self):
        """After the cache has been extracted, set the modification dates
         in the config."""
        if isinstance(self.fsys, RawFileSystem):
            # No modification time
            return 0
        else:
            return int(os.stat(self.name).st_mtime)


class Style(PakObject):
    """Represents a style, specifying the era a test was built in."""
    def __init__(
        self,
        style_id,
        selitem_data: 'SelitemData',
        editor,
        config=None,
        base_style=None,
        suggested=None,
        has_video=True,
        vpk_name='',
        corridors: Dict[Tuple[str, int], CorrDesc]=None,
    ):
        self.id = style_id
        self.selitem_data = selitem_data
        self.editor = editor
        self.base_style = base_style
        # Set by setup_style_tree() after all objects are read..
        # this is a list of this style, plus parents in order.
        self.bases = []  # type: List[Style]
        self.suggested = suggested or {}
        self.has_video = has_video
        self.vpk_name = vpk_name
        self.corridors = {}

        for group, length in CORRIDOR_COUNTS.items():
            for i in range(1, length + 1):
                try:
                    self.corridors[group, i] = corridors[group, i]
                except KeyError:
                    self.corridors[group, i] = CorrDesc('', '', '')

        if config is None:
            self.config = Property(None, [])
        else:
            self.config = config

        set_cond_source(self.config, 'Style <{}>'.format(style_id))

    @classmethod
    def parse(cls, data: ParseData):
        """Parse a style definition."""
        info = data.info  # type: Property
        filesystem = data.fsys  # type: FileSystem
        selitem_data = get_selitem_data(info)
        base = info['base', '']
        has_video = srctools.conv_bool(
            info['has_video', ''],
            not data.is_override,  # Assume no video for override
        )
        vpk_name = info['vpk_name', ''].casefold()

        sugg = info.find_key('suggested', [])
        if data.is_override:
            # For overrides, we default to no suggestion..
            sugg = (
                sugg['quote', ''],
                sugg['music', ''],
                sugg['skybox', ''],
                sugg['elev', ''],
            )
        else:
            sugg = (
                sugg['quote', '<NONE>'],
                sugg['music', '<NONE>'],
                sugg['skybox', 'SKY_BLACK'],
                sugg['elev', '<NONE>'],
            )

        corr_conf = info.find_key('corridors', [])
        corridors = {}

        icon_folder = corr_conf['icon_folder', '']

        for group, length in CORRIDOR_COUNTS.items():
            group_prop = corr_conf.find_key(group, [])
            for i in range(1, length + 1):
                prop = group_prop.find_key(str(i), '')  # type: Property

                if icon_folder:
                    icon = '{}/{}/{}.jpg'.format(icon_folder, group, i)
                    # If this doesn't actually exist, don't use this.
                    if 'resources/BEE2/corr/' + icon not in data.fsys:
                        LOGGER.debug('No "resources/BEE2/{}"!', icon)
                        icon = ''
                else:
                    icon = ''

                if prop.has_children():
                    corridors[group, i] = CorrDesc(
                        name=prop['name', ''],
                        icon=prop['icon', icon],
                        desc=prop['Desc', ''],
                    )
                else:
                    corridors[group, i] = CorrDesc(
                        name=prop.value,
                        icon=icon,
                        desc='',
                    )

        if base == '':
            base = None
        try:
            folder = 'styles/' + info['folder']
        except IndexError:
            # It's OK for override styles to be missing their 'folder'
            # value.
            if data.is_override:
                items = Property(None, [])
                vbsp = None
            else:
                raise ValueError('Style missing configuration!')
        else:
            with filesystem:
                items = filesystem.read_prop(folder + '/items.txt')
                try:
                    vbsp = filesystem.read_prop(folder + '/vbsp_config.cfg')
                except FileNotFoundError:
                    vbsp = None

        return cls(
            style_id=data.id,
            selitem_data=selitem_data,
            editor=items,
            config=vbsp,
            base_style=base,
            suggested=sugg,
            has_video=has_video,
            corridors=corridors,
            vpk_name=vpk_name,
        )

    def add_over(self, override: 'Style') -> None:
        """Add the additional commands to ourselves."""
        self.editor.append(override.editor)
        self.config.append(override.config)
        self.selitem_data = join_selitem_data(
            self.selitem_data,
            override.selitem_data
        )

        self.has_video = self.has_video or override.has_video
        # If overrides have suggested IDs, use those. Unset values = ''.
        self.suggested = tuple(
            over_sugg or self_sugg
            for self_sugg, over_sugg in
            zip(self.suggested, override.suggested)
        )

    def __repr__(self):
        return '<Style:' + self.id + '>'

    def export(self):
        """Export this style, returning the vbsp_config and editoritems.

        This is a special case, since styles should go first in the lists.
        """
        vbsp_config = Property(None, [])

        # Editoritems.txt is composed of a "ItemData" block, holding "Item" and
        # "Renderables" sections.

        editoritems = Property("ItemData", [])

        # Only add the actual Item blocks,
        # Renderables is added in gameMan specially.
        # It must come last.
        editoritems += self.editor.copy().find_all("Item")
        vbsp_config += self.config.copy()

        return editoritems, vbsp_config


class Item(PakObject):
    """An item in the editor..."""
    def __init__(
            self,
            item_id,
            versions,
            def_version,
            needs_unlock=False,
            all_conf=None,
            unstyled=False,
            isolate_versions=False,
            glob_desc=(),
            desc_last=False,
            folders: Dict[Tuple[FileSystem, str], ItemVariant]=EmptyMapping,
            ):
        self.id = item_id
        self.versions = versions
        self.def_ver = def_version
        self.def_data = def_version['def_style']
        self.needs_unlock = needs_unlock
        self.all_conf = all_conf or Property(None, [])
        # If set or set on a version, don't look at the first version
        # for unstyled items.
        self.isolate_versions = isolate_versions
        self.unstyled = unstyled
        self.glob_desc = glob_desc
        self.glob_desc_last = desc_last
        # Dict of folders we need to have decoded.
        self.folders = folders

    @classmethod
    def parse(cls, data: ParseData):
        """Parse an item definition."""
        versions = {}
        def_version = None
        # The folders we parse for this - we don't want to parse the same
        # one twice. First they're set to True if we need to read them,
        # then parse_item_folder() replaces that with the actual values
        folders = {}  # type: Dict[str, Optional[ItemVariant]]
        unstyled = data.info.bool('unstyled')

        glob_desc = desc_parse(data.info, 'global:' + data.id)
        desc_last = data.info.bool('AllDescLast')

        all_config = get_config(
            data.info,
            data.fsys,
            'items',
            pak_id=data.pak_id,
            prop_name='all_conf',
        )
        set_cond_source(all_config, '<Item {} all_conf>'.format(
            data.id,
        ))

        for ver in data.info.find_all('version'):
            vals = {
                'name':    ver['name', 'Regular'],
                'id':      ver['ID', 'VER_DEFAULT'],
                'styles':  {},
                'isolate': ver.bool('isolated'),
                'def_style': None,
                }
            for style in ver.find_children('styles'):
                if style.has_children():
                    folder = UnParsedItemVariant(
                        data.fsys,
                        folder=style['folder', None],
                        style=style['Base', ''],
                        config=style,
                    )

                elif style.value.startswith('<') and style.value.endswith('>'):
                    # Reusing another style unaltered using <>.
                    folder = UnParsedItemVariant(
                        data.fsys,
                        style=style.value[1:-1],
                        folder=None,
                        config=None,
                    )
                else:
                    # Reference to the actual folder...
                    folder = UnParsedItemVariant(
                        data.fsys,
                        folder=style.value,
                        style=None,
                        config=None,
                    )
                # We need to parse the folder now if set.
                if folder.folder:
                    folders[folder.folder] = True

                # The first style is considered the 'default', and is used
                # if not otherwise present.
                # We set it to the name, then lookup later in setup_style_tree()
                if vals['def_style'] is None:
                    vals['def_style'] = style.real_name
                vals['styles'][style.real_name] = folder

                if style.real_name == folder.style:
                    raise ValueError(
                        'Item "{}"\'s "{}" style '
                        'can\'t inherit from itself!'.format(
                            data.id,
                            style.real_name,
                        ))
            versions[vals['id']] = vals

            # The first version is the 'default',
            # so non-isolated versions will fallback to it.
            # But the default is isolated itself.
            if def_version is None:
                def_version = vals
                vals['isolate'] = True

        # Fill out the folders dict with the actual data
        parse_item_folder(folders, data.fsys, data.pak_id)

        # Then copy over to the styles values
        for ver in versions.values():
            if ver['def_style'] in folders:
                ver['def_style'] = folders[ver['def_style']]
            for sty, fold in ver['styles'].items():
                if isinstance(fold, str):
                    ver['styles'][sty] = folders[fold]

        if not versions:
            raise ValueError('Item "' + data.id + '" has no versions!')

        return cls(
            data.id,
            versions=versions,
            def_version=def_version,
            needs_unlock=data.info.bool('needsUnlock'),
            isolate_versions=data.info.bool('isolate_versions'),
            all_conf=all_config,
            unstyled=unstyled,
            glob_desc=glob_desc,
            desc_last=desc_last,
            # Add filesystem to individualise this to the package.
            folders={
                (data.fsys, folder): item_variant
                for folder, item_variant in
                folders.items()
            }
        )

    def add_over(self, override: 'Item'):
        """Add the other item data to ourselves."""
        # Copy over all_conf always.
        self.all_conf += override.all_conf

        self.folders.update(override.folders)

        for ver_id, version in override.versions.items():
            if ver_id not in self.versions:
                # We don't have that version!
                self.versions[ver_id] = version
            else:
                our_ver = self.versions[ver_id]['styles']
                for sty_id, style in version['styles'].items():
                    if sty_id not in our_ver:
                        # We don't have that style!
                        our_ver[sty_id] = style
                    else:
                        raise ValueError(
                            'Two definitions for item folder {}.{}.{}',
                            self.id,
                            ver_id,
                            sty_id,
                        )
                        # our_style.override_from_folder(style)

    def __repr__(self):
        return '<Item:' + self.id + '>'

    @staticmethod
    def export(exp_data: ExportData):
        """Export all items into the configs.

        For the selected attribute, this takes a tuple of values:
        (pal_list, versions, prop_conf)
        Pal_list is a list of (item, subitem) tuples representing the palette.
        Versions is a {item:version_id} dictionary.
        prop_conf is a {item_id: {prop_name: value}} nested dictionary for
         overridden property names. Empty dicts can be passed instead.
        """
        editoritems = exp_data.editoritems
        vbsp_config = exp_data.vbsp_conf
        pal_list, versions, prop_conf = exp_data.selected

        style_id = exp_data.selected_style.id

        aux_item_configs = {
            conf.id: conf
            for conf in ItemConfig.all()
        }

        for item in sorted(Item.all(), key=operator.attrgetter('id')):  # type: Item
            ver_id = versions.get(item.id, 'VER_DEFAULT')

            (
                item_block,
                editor_parts,
                config_part
            ) = item._get_export_data(
                pal_list, ver_id, style_id, prop_conf,
            )
            editoritems += apply_replacements(item_block)
            editoritems += apply_replacements(editor_parts)
            vbsp_config += apply_replacements(config_part)

            # Add auxiliary configs as well.
            try:
                aux_conf = aux_item_configs[item.id]  # type: ItemConfig
            except KeyError:
                pass
            else:
                vbsp_config += apply_replacements(aux_conf.all_conf)
                try:
                    version_data = aux_conf.versions[ver_id]
                except KeyError:
                    pass  # No override.
                else:
                    # Find the first style definition for the selected one
                    # that's defined for this config
                    for poss_style in exp_data.selected_style.bases:
                        if poss_style.id in version_data:
                            vbsp_config += apply_replacements(
                                version_data[poss_style.id]
                            )
                            break

    def _get_export_data(
        self,
        pal_list,
        ver_id,
        style_id,
        prop_conf: Dict[str, Dict[str, str]],
    ) -> Tuple[Property, Property, Property]:
        """Get the data for an exported item."""

        # Build a dictionary of this item's palette positions,
        # if any exist.
        palette_items = {
            subitem: index
            for index, (item, subitem) in
            enumerate(pal_list)
            if item == self.id
        }

        item_data = self.versions[ver_id]['styles'][style_id]  # type: ItemVariant

        new_editor = item_data.editor.copy()

        new_editor['type'] = self.id  # Set the item ID to match our item
        # This allows the folders to be reused for different items if needed.

        for index, editor_section in enumerate(
                new_editor.find_all("Editor", "Subtype")):

            # For each subtype, see if it's on the palette
            for editor_sec_index, pal_section in enumerate(
                    editor_section):
                # We need to manually loop so we get the index of the palette
                # property block in the section
                if pal_section.name != "palette":
                    # Skip non-palette blocks in "SubType"
                    # (animations, sounds, model)
                    continue

                if index in palette_items:
                    icon = pal_section['Image']

                    if len(palette_items) == 1:
                        # Switch to the 'Grouped' icon and name
                        if item_data.all_name is not None:
                            pal_section['Tooltip'] = item_data.all_name

                        if item_data.all_icon is not None:
                            icon = item_data.all_icon

                    # Bug in Portal 2 - palette icons must end with '.png',
                    # so force that to be the case for all icons.
                    if icon.casefold().endswith('.vtf'):
                        icon = icon[:-3] + 'png'
                    pal_section['Image'] = icon

                    pal_section['Position'] = "{x} {y} 0".format(
                        x=palette_items[index] % 4,
                        y=palette_items[index] // 4,
                    )
                else:
                    # This subtype isn't on the palette, delete the entire
                    # "Palette" block.
                    del editor_section[editor_sec_index]
                    break

        # Apply configured default values to this item
        prop_overrides = prop_conf.get(self.id, {})
        for prop_section in new_editor.find_all("Editor", "Properties"):
            for item_prop in prop_section:
                if item_prop.bool('BEE2_ignore'):
                    continue

                if item_prop.name.casefold() in prop_overrides:
                    item_prop['DefaultValue'] = prop_overrides[item_prop.name.casefold()]
        return (
            new_editor,
            item_data.editor_extra.copy(),
            # Add all_conf first so it's conditions run first by default
            self.all_conf + item_data.vbsp_config,
        )

    @staticmethod
    def convert_item_io(
        comm_block: Property,
        item: Property,
        conv_peti_input: Callable[[Property, str, str], None]=lambda a, b, c: None,
    ):
        """Convert editoritems configs with the new BEE2 connections format.

        This produces (conf,  has_input, has_output, has_secondary):
        The config block for instances.cfg, and if inputs, outputs, and the
        secondary input are present.
        """
        item_id = comm_block.name
        # Look in the Inputs and Outputs blocks to find the io definitions.
        # Copy them to property names like 'Input_Activate'.
        has_input = False
        has_secondary = False
        has_output = False
        try:
            [input_conf] = item.find_all('Exporting', 'Inputs', 'BEE2')
        except ValueError:
            pass
        else:
            input_conf = input_conf.copy()
            input_conf.name = None
            comm_block += input_conf
        try:
            [output_conf] = item.find_all('Exporting', 'Outputs', 'BEE2')
            output_conf.name = None
        except ValueError:
            pass
        else:
            output_conf = output_conf.copy()
            output_conf.name = None
            comm_block += output_conf
        for block in item.find_all('Exporting', 'Inputs', CONN_NORM):
            has_input = True
            conv_peti_input(block, 'enable_cmd', 'activate')
            conv_peti_input(block, 'disable_cmd', 'deactivate')
        for block in item.find_all('Exporting', 'Outputs', CONN_NORM):
            has_output = True
            for io_prop in block:
                comm_block['out_' + io_prop.name] = io_prop.value
        # The funnel item type is special, having the additional input type.
        # Handle that specially.
        if item_id == 'item_tbeam':
            for block in item.find_all('Exporting', 'Inputs', CONN_FUNNEL):
                has_secondary = True
                conv_peti_input(block, 'sec_enable_cmd', 'activate')
                conv_peti_input(block, 'sec_disable_cmd', 'deactivate')

        # For special situations, allow forcing that we have these.
        force_io = ''
        while 'force' in comm_block:
            force_io = comm_block['force', ''].casefold()
            del comm_block['force']
        if 'in' in force_io:
            has_input = True
        if 'out' in force_io:
            has_output = True

        if 'enable_cmd' in comm_block or 'disable_cmd' in comm_block:
            has_input = True
        inp_type = comm_block['type', ''].casefold()
        if inp_type == 'dual':
            has_secondary = True
        elif inp_type == 'daisychain':
            # We specify this.
            if 'enable_cmd' in comm_block or 'disable_cmd' in comm_block:
                LOGGER.warning(
                    'DAISYCHAIN items cannot have inputs specified.'
                )
            # The item has an input, but the instance never gets it.
            has_input = True
            if not has_output:
                LOGGER.warning(
                    'DAISYCHAIN items need an output to make sense!'
                )
        elif inp_type.endswith('_logic'):
            if 'out_activate' in comm_block or 'out_deactivate' in comm_block:
                LOGGER.warning(
                    'AND_LOGIC or OR_LOGIC items cannot '
                    'have outputs specified.'
                )
            if 'enable_cmd' in comm_block or 'disable_cmd' in comm_block:
                LOGGER.warning(
                    'AND_LOGIC or OR_LOGIC items cannot '
                    'have inputs specified.'
                )
            # These logically always have both.
            has_input = has_output = True
        elif 'out_activate' in comm_block or 'out_deactivate' in comm_block:
            has_output = True
        if item_id in (
            'item_indicator_panel',
            'item_indicator_panel_timer',
            'item_indicator_toggle',
        ):
            # Force the antline instances to have inputs, so we can specify
            # the real instance doesn't. We need the fake ones to match
            # instances to items.
            has_input = True

        # Remove all the IO blocks from editoritems, and replace with
        # dummy ones.
        # Then remove the config blocks.
        for io_type in ('Inputs', 'Outputs'):
            for block in item.find_all('Exporting', io_type):
                while CONN_NORM in block:
                    del block[CONN_NORM]
                while 'BEE2' in block:
                    del block['BEE2']
        if has_input:
            item.ensure_exists('Exporting').ensure_exists('Inputs').append(
                Property(CONN_NORM, [
                    Property('Activate', 'ACTIVATE'),
                    Property('Deactivate', 'DEACTIVATE'),
                ])
            )
        # Add the secondary for funnels only.
        if item_id.casefold() == 'item_tbeam':
            if not has_secondary:
                LOGGER.warning(
                    "No dual input for TBeam, these won't function."
                )
            item.ensure_exists('Exporting').ensure_exists('Inputs').append(
                Property(CONN_FUNNEL, [
                    Property('Activate', 'ACTIVATE_SECONDARY'),
                    Property('Deactivate', 'DEACTIVATE_SECONDARY'),
                ])
            )
        # Fizzlers don't work correctly with outputs - we don't
        # want it in editoritems.
        if has_output and item['ItemClass', ''].casefold() != 'itembarrierhazard':
            item.ensure_exists('Exporting').ensure_exists('Outputs').append(
                Property(CONN_NORM, [
                    Property('Activate', 'ON_ACTIVATED'),
                    Property('Deactivate', 'ON_DEACTIVATED'),
                ])
            )
        return has_input, has_output, has_secondary


class ItemConfig(PakObject, allow_mult=True, has_img=False):
    """Allows adding additional configuration for items.

    The ID should match an item ID.
    """
    def __init__(self, it_id, all_conf, version_conf):
        self.id = it_id
        self.versions = version_conf
        self.all_conf = all_conf

    @classmethod
    def parse(cls, data: ParseData):
        """Parse from config files."""
        filesystem = data.fsys  # type: FileSystem
        vers = {}

        all_config = get_config(
            data.info,
            data.fsys,
            'items',
            pak_id=data.pak_id,
            prop_name='all_conf',
        )
        set_cond_source(all_config, '<ItemConfig {}:{} all_conf>'.format(
            data.pak_id, data.id,
        ))

        with filesystem:
            for ver in data.info.find_all('Version'):  # type: Property
                ver_id = ver['ID', 'VER_DEFAULT']
                vers[ver_id] = styles = {}
                for sty_block in ver.find_all('Styles'):
                    for style in sty_block:
                        styles[style.real_name] = conf = filesystem.read_prop(
                            'items/' + style.value + '.cfg'
                        )

                        set_cond_source(conf, "<ItemConfig {}:{} in '{}'>".format(
                            data.pak_id, data.id, style.real_name,
                        ))

        return cls(
            data.id,
            all_config,
            vers,
        )

    def add_over(self, override: 'ItemConfig'):
        """Add additional style configs to the original config."""
        self.all_conf += override.all_conf.copy()

        for vers_id, styles in override.versions.items():
            our_styles = self.versions.setdefault(vers_id, {})
            for sty_id, style in styles.items():
                if sty_id not in our_styles:
                    our_styles[sty_id] = style.copy()
                else:
                    our_styles[sty_id] += style.copy()

    @staticmethod
    def export(exp_data: ExportData):
        """This export is done in Item.export().

        Here we don't know the version set for each item.
        """
        pass


class QuotePack(PakObject):
    """Adds lists of voice lines which are automatically chosen."""
    def __init__(
            self,
            quote_id,
            selitem_data: 'SelitemData',
            config: Property,
            chars=None,
            skin=None,
            studio: str=None,
            studio_actor='',
            cam_loc: Vec=None,
            turret_hate=False,
            interrupt=0.0,
            cam_pitch=0.0,
            cam_yaw=0.0,
            ):
        self.id = quote_id
        self.selitem_data = selitem_data
        self.cave_skin = skin
        self.config = config
        set_cond_source(config, 'QuotePack <{}>'.format(quote_id))
        self.chars = chars or ['??']
        self.studio = studio
        self.studio_actor = studio_actor
        self.cam_loc = cam_loc
        self.inter_chance = interrupt
        self.cam_pitch = cam_pitch
        self.cam_yaw = cam_yaw
        self.turret_hate = turret_hate

    @classmethod
    def parse(cls, data):
        """Parse a voice line definition."""
        selitem_data = get_selitem_data(data.info)
        chars = {
            char.strip()
            for char in
            data.info['characters', ''].split(',')
            if char.strip()
        }

        # For Cave Johnson voicelines, this indicates what skin to use on the
        # portrait.
        port_skin = srctools.conv_int(data.info['caveSkin', None], None)

        monitor_data = data.info.find_key('monitor', None)

        if monitor_data.value is not None:
            mon_studio = monitor_data['studio']
            mon_studio_actor = monitor_data['studio_actor', '']
            mon_interrupt = monitor_data.float('interrupt_chance', 0)
            mon_cam_loc = monitor_data.vec('Cam_loc')
            mon_cam_pitch, mon_cam_yaw, _ = monitor_data.vec('Cam_angles')
            turret_hate = monitor_data.bool('TurretShoot')
        else:
            mon_studio = mon_cam_loc = None
            mon_interrupt = mon_cam_pitch = mon_cam_yaw = 0
            mon_studio_actor = ''
            turret_hate = False

        config = get_config(
            data.info,
            data.fsys,
            'voice',
            pak_id=data.pak_id,
            prop_name='file',
        )

        return cls(
            data.id,
            selitem_data,
            config,
            chars=chars,
            skin=port_skin,
            studio=mon_studio,
            studio_actor=mon_studio_actor,
            interrupt=mon_interrupt,
            cam_loc=mon_cam_loc,
            cam_pitch=mon_cam_pitch,
            cam_yaw=mon_cam_yaw,
            turret_hate=turret_hate,
            )

    def add_over(self, override: 'QuotePack'):
        """Add the additional lines to ourselves."""
        self.selitem_data = join_selitem_data(
            self.selitem_data,
            override.selitem_data
        )
        self.config += override.config
        self.config.merge_children(
            'quotes_sp',
            'quotes_coop',
        )
        if self.cave_skin is None:
            self.cave_skin = override.cave_skin

        if self.studio is None:
            self.studio = override.studio
            self.studio_actor = override.studio_actor
            self.cam_loc = override.cam_loc
            self.inter_chance = override.inter_chance
            self.cam_pitch = override.cam_pitch
            self.cam_yaw = override.cam_yaw
            self.turret_hate = override.turret_hate

    def __repr__(self):
        return '<Voice:' + self.id + '>'

    @staticmethod
    def export(exp_data: ExportData):
        """Export the quotepack."""
        if exp_data.selected is None:
            return  # No quote pack!

        try:
            voice = QuotePack.by_id(exp_data.selected)  # type: QuotePack
        except KeyError:
            raise Exception(
                "Selected voice ({}) doesn't exist?".format(exp_data.selected)
            ) from None

        vbsp_config = exp_data.vbsp_conf  # type: Property

        # We want to strip 'trans' sections from the voice pack, since
        # they're not useful.
        for prop in voice.config:
            if prop.name == 'quotes':
                vbsp_config.append(QuotePack.strip_quote_data(prop))
            else:
                vbsp_config.append(prop.copy())

        # Set values in vbsp_config, so flags can determine which voiceline
        # is selected.
        options = vbsp_config.ensure_exists('Options')

        options['voice_pack'] = voice.id
        options['voice_char'] = ','.join(voice.chars)

        if voice.cave_skin is not None:
            options['cave_port_skin'] = str(voice.cave_skin)

        if voice.studio is not None:
            options['voice_studio_inst'] = voice.studio
            options['voice_studio_actor'] = voice.studio_actor
            options['voice_studio_inter_chance'] = str(voice.inter_chance)
            options['voice_studio_cam_loc'] = voice.cam_loc.join(' ')
            options['voice_studio_cam_pitch'] = str(voice.cam_pitch)
            options['voice_studio_cam_yaw'] = str(voice.cam_yaw)
            options['voice_studio_should_shoot'] = srctools.bool_as_int(voice.turret_hate)

        # Copy the config files for this voiceline..
        for prefix, pretty in [
                ('', 'normal'),
                ('mid_', 'MidChamber'),
                ('resp_', 'Responses')]:
            path = os.path.join(
                os.getcwd(),
                '..',
                'config',
                'voice',
                prefix.upper() + voice.id + '.cfg',
            )
            LOGGER.info(path)
            if os.path.isfile(path):
                shutil.copy(
                    path,
                    exp_data.game.abs_path(
                        'bin/bee2/{}voice.cfg'.format(prefix)
                    )
                )
                LOGGER.info('Written "{}voice.cfg"', prefix)
            else:
                LOGGER.info('No {} voice config!', pretty)

    @staticmethod
    def strip_quote_data(prop: Property, _depth=0):
        """Strip unused property blocks from the config files.

        This removes data like the captions which the compiler doesn't need.
        The returned property tree is a deep-copy of the original.
        """
        children = []
        for sub_prop in prop:
            # Make sure it's in the right nesting depth - flags might
            # have arbitrary props in lower depths..
            if _depth == 3:  # 'Line' blocks
                if sub_prop.name == 'trans':
                    continue
                elif sub_prop.name == 'name' and 'id' in prop:
                    continue  # The name isn't needed if an ID is available
            elif _depth == 2 and sub_prop.name == 'name':
                # In the "quote" section, the name isn't used in the compiler.
                continue

            if sub_prop.has_children():
                children.append(QuotePack.strip_quote_data(sub_prop, _depth + 1))
            else:
                children.append(Property(sub_prop.real_name, sub_prop.value))
        return Property(prop.real_name, children)


class Skybox(PakObject):
    def __init__(
            self,
            sky_id,
            selitem_data: 'SelitemData',
            config: Property,
            fog_opts: Property,
            mat,
            ):
        self.id = sky_id
        self.selitem_data = selitem_data
        self.material = mat
        self.config = config
        set_cond_source(config, 'Skybox <{}>'.format(sky_id))
        self.fog_opts = fog_opts

        # Extract this for selector windows to easily display
        self.fog_color = Vec.from_str(
            fog_opts['primarycolor' ''],
            255, 255, 255
        )

    @classmethod
    def parse(cls, data: ParseData):
        """Parse a skybox definition."""
        selitem_data = get_selitem_data(data.info)
        mat = data.info['material', 'sky_black']
        config = get_config(
            data.info,
            data.fsys,
            'skybox',
            pak_id=data.pak_id,
        )

        fog_opts = data.info.find_key("Fog", [])

        return cls(
            data.id,
            selitem_data,
            config,
            fog_opts,
            mat,
        )

    def add_over(self, override: 'Skybox'):
        """Add the additional vbsp_config commands to ourselves."""
        self.selitem_data = join_selitem_data(
            self.selitem_data,
            override.selitem_data
        )
        self.config += override.config
        self.fog_opts += override.fog_opts.copy()

    def __repr__(self):
        return '<Skybox ' + self.id + '>'

    @staticmethod
    def export(exp_data: ExportData):
        """Export the selected skybox."""
        if exp_data.selected is None:
            return  # No skybox..

        try:
            skybox = Skybox.by_id(exp_data.selected)  # type: Skybox
        except KeyError:
            raise Exception(
                "Selected skybox ({}) doesn't exist?".format(exp_data.selected)
            )

        exp_data.vbsp_conf.set_key(
            ('Options', 'Skybox'),
            skybox.material,
        )

        exp_data.vbsp_conf.append(skybox.config.copy())

        # Styles or other items shouldn't be able to set fog settings..
        if 'fog' in exp_data.vbsp_conf:
            del exp_data.vbsp_conf['fog']

        fog_opts = skybox.fog_opts.copy()
        fog_opts.name = 'Fog'

        exp_data.vbsp_conf.append(fog_opts)


class Music(PakObject):
    """Allows specifying background music for the map."""

    has_base = False
    has_tbeam = False
    has_bouncegel = False
    has_speedgel = False

    def __init__(
        self,
        music_id,
        selitem_data: 'SelitemData',
        sound: Dict[MusicChannel, List[str]],
        children: Dict[MusicChannel, str],
        config: Property=None,
        inst=None,
        sample: Dict[MusicChannel, Optional[str]]=None,
        pack=(),
        loop_len=0,
        synch_tbeam=False,
    ):
        self.id = music_id
        self.config = config or Property(None, [])
        self.children = children
        set_cond_source(config, 'Music <{}>'.format(music_id))
        self.inst = inst
        self.sound = sound
        self.packfiles = list(pack)
        self.len = loop_len
        self.sample = sample

        self.selitem_data = selitem_data

        self.has_synced_tbeam = synch_tbeam

    @classmethod
    def parse(cls, data: ParseData):
        """Parse a music definition."""
        selitem_data = get_selitem_data(data.info)
        inst = data.info['instance', None]
        sound = data.info.find_key('soundscript', [])  # type: Property

        if sound.has_children():
            sounds = {}
            for channel in MusicChannel:
                sounds[channel] = channel_snd = []
                for prop in sound.find_all(channel.value):
                    if prop.has_children():
                        channel_snd += [
                            subprop.value
                            for subprop in
                            prop
                        ]
                    else:
                        channel_snd.append(prop.value)

            synch_tbeam = sound.bool('sync_funnel')
        else:
            # Only base.
            sounds = {
                channel: []
                for channel in
                MusicChannel
            }
            sounds[MusicChannel.BASE] = [sound.value]
            synch_tbeam = False

        # The sample music file to play, if found.
        sample_block = data.info.find_key('sample', '')  # type: Property
        if sample_block.has_children():
            sample = {}  # type: Dict[MusicChannel, Optional[str]]
            for channel in MusicChannel:
                chan_sample = sample[channel] = sample_block[channel.value, '']
                if chan_sample:
                    zip_sample = (
                        'resources/music_samp/' +
                        chan_sample
                    )
                    if zip_sample not in data.fsys:
                        LOGGER.warning(
                            'Music sample for <{}>{} does not exist in zip: "{}"',
                            data.id,
                            ('' if
                             channel is MusicChannel.BASE
                             else f' ({channel.value})'),
                            zip_sample,
                        )
                else:
                    sample[channel] = None
        else:
            # Single value, fill it into all channels we define.
            sample = {
                channel: sample_block.value if sounds[channel] else None
                for channel in MusicChannel
            }

        snd_length = data.info['loop_len', '0']
        if ':' in snd_length:
            # Allow specifying lengths as min:sec.
            minute, second = snd_length.split(':')
            snd_length = 60 * srctools.conv_int(minute) + srctools.conv_int(second)
        else:
            snd_length = srctools.conv_int(snd_length)

        packfiles = [
            prop.value
            for prop in
            data.info.find_all('pack')
        ]

        children_prop = data.info.find_key('children', [])
        children = {
            channel: children_prop[channel.value, '']
            for channel in MusicChannel
            if channel is not MusicChannel.BASE
        }

        config = get_config(
            data.info,
            data.fsys,
            'music',
            pak_id=data.pak_id,
        )
        return cls(
            data.id,
            selitem_data,
            sounds,
            children,
            inst=inst,
            sample=sample,
            config=config,
            pack=packfiles,
            loop_len=snd_length,
            synch_tbeam=synch_tbeam,
        )

    def add_over(self, override: 'Music'):
        """Add the additional vbsp_config commands to ourselves."""
        self.config.append(override.config)
        self.selitem_data = join_selitem_data(
            self.selitem_data,
            override.selitem_data
        )

    def __repr__(self):
        return '<Music ' + self.id + '>'

    def provides_channel(self, channel: MusicChannel):
        """Check if this music has this channel."""
        if self.sound[channel]:
            return True
        if channel is MusicChannel.BASE and self.inst:
            # The instance provides the base track.
            return True
        return False

    def has_channel(self, channel: MusicChannel):
        """Check if this track or its children has a channel."""
        if self.sound[channel]:
             return True
        try:
            children = Music.by_id(self.children[channel])
        except KeyError:
            return False
        return children.sound[channel]

    def get_attrs(self) -> Dict[str, bool]:
        """Generate attributes for SelectorWin."""
        attrs = {
            channel.name: self.has_channel(channel)
            for channel in MusicChannel
            if channel is not MusicChannel.BASE
        }
        attrs['TBEAM_SYNC'] = self.has_synced_tbeam
        return attrs

    def get_suggestion(self, channel: MusicChannel):
        """Get the ID we want to suggest for a channel."""
        try:
            child = Music.by_id(self.children[channel])
        except KeyError:
            child = self
        if child.sound[channel]:
            return child.id
        return None

    def get_sample(self, channel: MusicChannel) -> Optional[str]:
        """Get the path to the sample file, if present."""
        if self.sample[channel]:
            return self.sample[channel]
        try:
            children = Music.by_id(self.children[channel])
        except KeyError:
            return None
        return children.sample[channel]

    @staticmethod
    def export(exp_data: ExportData):
        """Export the selected music."""
        selected = exp_data.selected  # type: Dict[MusicChannel, Optional[Music]]

        base_music = selected[MusicChannel.BASE]

        vbsp_config = exp_data.vbsp_conf

        if base_music is not None:
            vbsp_config += base_music.config.copy()

        music_conf = Property('MusicScript', [])
        vbsp_config.append(music_conf)
        to_pack = set()

        for channel, music in selected.items():
            if music is None:
                continue

            sounds = music.sound[channel]
            if len(sounds) == 1:
                music_conf.append(Property(channel.value, sounds[0]))
            else:
                music_conf.append(Property(channel.value, [
                    Property('snd', snd)
                    for snd in sounds
                ]))

            to_pack.update(music.packfiles)

        if base_music is not None:
            vbsp_config.set_key(
                ('Options', 'music_looplen'),
                str(base_music.len),
            )

            vbsp_config.set_key(
                ('Options', 'music_sync_tbeam'),
                srctools.bool_as_int(base_music.has_synced_tbeam),
            )

        # If we need to pack, add the files to be unconditionally
        # packed.
        if to_pack:
            vbsp_config.set_key(
                ('PackTriggers', 'Forced'),
                [
                    Property('File', file)
                    for file in to_pack
                ],
            )

    @classmethod
    def check_objects(cls):
        """Check children of each music item actually exist.

        This must be done after they all were parsed.
        """
        sounds = {}  # type: Dict[str, str]
        for music in cls.all():
            for channel in MusicChannel:
                # Base isn't present in this.
                child_id = music.children.get(channel, '')
                if child_id:
                    try:
                        child = cls.by_id(child_id)
                    except KeyError:
                        LOGGER.warning(
                            'Music "{}" refers to nonexistent'
                            ' "{}" for {} channel!',
                            music.id,
                            child_id,
                            channel.value,
                        )
                # Look for tracks used in two items, indicates
                # they should be children of one...
                for sound in music.sound[channel]:
                    sound = sound.casefold()
                    try:
                        other_id = sounds[sound]
                    except KeyError:
                        sounds[sound] = music.id
                    else:
                        if music.id != other_id:
                            LOGGER.warning(
                                'Sound "{}" was reused in "{}" <> "{}".',
                                sound,
                                music.id,
                                other_id
                            )


class StyleVar(PakObject, allow_mult=True, has_img=False):
    def __init__(
        self,
        var_id: str,
        name: str,
        styles: List[str],
        unstyled: bool=False,
        default: bool=False,
        desc: str='',
    ):
        self.id = var_id
        self.name = name
        self.default = default
        self.enabled = default
        self.desc = desc
        if unstyled:
            self.styles = None
        else:
            self.styles = styles

    @classmethod
    def parse(cls, data: 'ParseData') -> 'StyleVar':
        """Parse StyleVars from configs."""
        name = data.info['name', '']

        unstyled = srctools.conv_bool(data.info['unstyled', '0'])
        default = srctools.conv_bool(data.info['enabled', '0'])
        styles = [
            prop.value
            for prop in
            data.info.find_all('Style')
        ]
        desc = '\n'.join(
            prop.value
            for prop in
            data.info.find_all('description')
        )
        return cls(
            data.id,
            name,
            styles,
            unstyled=unstyled,
            default=default,
            desc=desc,
        )

    def add_over(self, override: 'StyleVar') -> None:
        """Override a stylevar to add more compatible styles."""
        # Setting it to be unstyled overrides any other values!
        if self.styles is None:
            return
        elif override.styles is None:
            self.styles = None
        else:
            self.styles.extend(override.styles)

        if not self.name:
            self.name = override.name

        # If they both have descriptions, add them together.
        # Don't do it if they're both identical though.
        # bool(strip()) = has a non-whitespace character
        stripped_over = override.desc.strip()
        if stripped_over and stripped_over not in self.desc:
            if self.desc.strip():
                self.desc += '\n\n' + override.desc
            else:
                self.desc = override.desc

    def __repr__(self) -> str:
        return '<Stylevar "{}", name="{}", default={}, styles={}>:\n{}'.format(
            self.id,
            self.name,
            self.default,
            self.styles,
            self.desc,
        )

    def applies_to_style(self, style: Style) -> bool:
        """Check to see if this will apply for the given style.

        """
        if self.styles is None:
            return True  # Unstyled stylevar

        if style.id in self.styles:
            return True

        return any(
            base.id in self.styles
            for base in
            style.bases
        )

    def applies_to_all(self) -> bool:
        """Check if this applies to all styles."""
        if self.styles is None:
            return True

        for style in Style.all():
            if not self.applies_to_style(style):
                return False
        return True

    @staticmethod
    def export(exp_data: ExportData) -> None:
        """Export style var selections into the config.

        The .selected attribute is a dict mapping ids to the boolean value.
        """
        # Add the StyleVars block, containing each style_var.

        exp_data.vbsp_conf.append(Property('StyleVars', [
            Property(key, srctools.bool_as_int(val))
            for key, val in
            exp_data.selected.items()
        ]))


class StyleVPK(PakObject, has_img=False):
    """A set of VPK files used for styles.

    These are copied into _dlc3, allowing changing the in-editor wall
    textures.
    """
    def __init__(self, vpk_id, filesys: FileSystem, directory: str) -> None:
        """Initialise a StyleVPK object."""
        self.id = vpk_id
        self.fsys = filesys
        self.dir = directory

    @classmethod
    def parse(cls, data: ParseData):
        """Read the VPK file from the package."""
        vpk_name = data.info['filename']

        source_folder = os.path.normpath('vpk/' + vpk_name)

        # At least one exists?
        if not any(data.fsys.walk_folder(source_folder)):
            raise Exception(
                'VPK object "{}" has no associated files!'.format(data.id)
            )

        return cls(data.id, data.fsys, source_folder)

    @staticmethod
    def export(exp_data: ExportData):
        """Generate the VPK file in the game folder."""
        sel_vpk = exp_data.selected_style.vpk_name

        if sel_vpk:
            for vpk in StyleVPK.all():
                if vpk.id.casefold() == sel_vpk:
                    sel_vpk = vpk
                    break
            else:
                sel_vpk = None
        else:
            sel_vpk = None

        try:
            dest_folder = StyleVPK.clear_vpk_files(exp_data.game)
        except PermissionError:
            raise NoVPKExport()  # We can't edit the VPK files - P2 is open..

        if exp_data.game.steamID == utils.STEAM_IDS['PORTAL2']:
            # In Portal 2, we make a dlc3 folder - this changes priorities,
            # so the soundcache will be regenerated. Just copy the old one over.
            sound_cache = os.path.join(
                dest_folder, 'maps', 'soundcache', '_master.cache'
            )
            LOGGER.info('Sound cache: {}', sound_cache)
            if not os.path.isfile(sound_cache):
                LOGGER.info('Copying over soundcache file for DLC3..')
                os.makedirs(os.path.dirname(sound_cache), exist_ok=True)
                try:
                    shutil.copy(
                        exp_data.game.abs_path(
                            'portal2_dlc2/maps/soundcache/_master.cache',
                        ),
                        sound_cache,
                    )
                except FileNotFoundError:
                    # It's fine, this will be regenerated automatically
                    pass

        # Generate the VPK.
        vpk_file = VPK(os.path.join(dest_folder, 'pak01_dir.vpk'), mode='w')
        with vpk_file:
            if sel_vpk is not None:
                for file in sel_vpk.fsys.walk_folder(sel_vpk.dir):
                    with file.open_bin() as open_file:
                        vpk_file.add_file(
                            file.path,
                            open_file.read(),
                            sel_vpk.dir,
                        )

            # Additionally, pack in game/vpk_override/ into the vpk - this allows
            # users to easily override resources in general.

            override_folder = exp_data.game.abs_path('vpk_override')
            os.makedirs(override_folder, exist_ok=True)

            # Also write a file to explain what it's for..
            with open(os.path.join(override_folder, 'BEE2_README.txt'), 'w') as f:
                f.write(VPK_OVERRIDE_README)

            vpk_file.add_folder(override_folder)
            del vpk_file['BEE2_README.txt']  # Don't add this to the VPK though..

        LOGGER.info('Written {} files to VPK!', len(vpk_file))

    @staticmethod
    def iter_vpk_names():
        """Iterate over VPK filename suffixes.

        The first is '_dir.vpk', then '_000.vpk' with increasing
        numbers.
        """
        yield '_dir.vpk'
        for i in range(999):
            yield '_{:03}.vpk'.format(i)

    @staticmethod
    def clear_vpk_files(game) -> str:
        """Remove existing VPKs files from a game.

         We want to leave other files - otherwise users will end up
         regenerating the sound cache every time they export.

        This returns the path to the game folder.
        """
        dest_folder = game.abs_path(VPK_FOLDER.get(
            game.steamID,
            'portal2_dlc3',
        ))

        os.makedirs(dest_folder, exist_ok=True)
        try:
            for file in os.listdir(dest_folder):
                if file[:6] == 'pak01_':
                    os.remove(os.path.join(dest_folder, file))
        except PermissionError:
            # The player might have Portal 2 open. Abort changing the VPK.
            LOGGER.warning("Couldn't replace VPK files. Is Portal 2 "
                           "or Hammer open?")
            raise

        return dest_folder


class Elevator(PakObject):
    """An elevator video definition.

    This is mainly defined just for Valve's items - you can't pack BIKs.
    """
    def __init__(
        self,
        elev_id,
        selitem_data: 'SelitemData',
        video,
        vert_video=None,
    ) -> None:
        self.id = elev_id

        self.selitem_data = selitem_data

        if vert_video is None:
            self.has_orient = False
            self.horiz_video = video
            self.vert_video = video
        else:
            self.has_orient = True
            self.horiz_video = video
            self.vert_video = vert_video

    @classmethod
    def parse(cls, data: ParseData) -> 'Elevator':
        """Read elevator videos from the package."""
        info = data.info
        selitem_data = get_selitem_data(info)

        if 'vert_video' in info:
            video = info['horiz_video']
            vert_video = info['vert_video']
        else:
            video = info['video']
            vert_video = None

        return cls(
            data.id,
            selitem_data,
            video,
            vert_video,
        )

    def __repr__(self) -> str:
        return '<Elevator ' + self.id + '>'

    @staticmethod
    def export(exp_data: ExportData) -> None:
        """Export the chosen video into the configs."""
        style = exp_data.selected_style  # type: Style
        vbsp_config = exp_data.vbsp_conf  # type: Property

        if exp_data.selected is None:
            elevator = None
        else:
            try:
                elevator = Elevator.by_id(exp_data.selected)  # type: Elevator
            except KeyError:
                raise Exception(
                    "Selected elevator ({}) "
                    "doesn't exist?".format(exp_data.selected)
                ) from None

        if style.has_video:
            if elevator is None:
                # Use a randomised video
                vbsp_config.set_key(
                    ('Elevator', 'type'),
                    'RAND',
                )
            elif elevator.id == 'VALVE_BLUESCREEN':
                # This video gets a special script and handling
                vbsp_config.set_key(
                    ('Elevator', 'type'),
                    'BSOD',
                )
            else:
                # Use the particular selected video
                vbsp_config.set_key(
                    ('Elevator', 'type'),
                    'FORCE',
                )
                vbsp_config.set_key(
                    ('Elevator', 'horiz'),
                    elevator.horiz_video,
                )
                vbsp_config.set_key(
                    ('Elevator', 'vert'),
                    elevator.vert_video,
                )
        else:  # No elevator video for this style
            vbsp_config.set_key(
                ('Elevator', 'type'),
                'NONE',
            )


class PackList(PakObject, allow_mult=True, has_img=False):
    """Specifies a group of resources which can be packed together."""
    def __init__(self, pak_id: str, files: List[str]) -> None:
        self.id = pak_id
        self.files = files

    @classmethod
    def parse(cls, data: ParseData) -> 'PackList':
        """Read pack lists from packages."""
        filesystem = data.fsys  # type: FileSystem
        conf = data.info.find_key('Config', '')

        if 'AddIfMat' in data.info:
            LOGGER.warning(
                '{}:{}: AddIfMat is no '
                'longer used.',
                data.pak_id,
                data.id,
            )

        files = []

        if conf.has_children():
            # Allow having a child block to define packlists inline
            files = [
                prop.value
                for prop in conf
            ]
        elif conf.value:
            path = 'pack/' + conf.value + '.cfg'
            with filesystem, filesystem.open_str(path) as f:
                # Each line is a file to pack.
                # Skip blank lines, strip whitespace, and
                # allow // comments.
                for line in f:
                    line = srctools.clean_line(line)
                    if line:
                        files.append(line)

        # Deprecated old option.
        for prop in data.info.find_all('AddIfMat'):
            files.append('materials/' + prop.value + '.vmt')

        if not files:
            raise ValueError('"{}" has no files to pack!'.format(data.id))

        if CHECK_PACKFILE_CORRECTNESS:
            # Use normpath so sep differences are ignored, plus case.
            resources = {
                os.path.normpath(file.path).casefold()
                for file in
                filesystem.walk_folder('resources/')
            }
            for file in files:
                if file.startswith(('-#', 'precache_sound:')):
                    # Used to disable stock soundscripts, and precache sounds
                    # Not to pack - ignore.
                    continue

                file = file.lstrip('#')  # This means to put in soundscript too...

                #  Check to make sure the files exist...
                file = os.path.join('resources', os.path.normpath(file)).casefold()
                if file not in resources:
                    LOGGER.warning(
                        'Warning: "{file}" not in zip! ({pak_id})',
                        file=file,
                        pak_id=data.pak_id,
                    )

        return cls(data.id, files)

    def add_over(self, override: 'PackList') -> None:
        """Override items just append to the list of files."""
        # Don't copy over if it's already present
        for item in override.files:
            if item not in self.files:
                self.files.append(item)

    @staticmethod
    def export(exp_data: ExportData) -> None:
        """Export all the packlists."""

        pack_block = Property('PackList', [])

        for pack in PackList.all():  # type: PackList
            # Build a
            # "Pack_id"
            # {
            # "File" "filename"
            # "File" "filename"
            # }
            # block for each packlist
            files = [
                Property('File', file)
                for file in
                pack.files
            ]
            pack_block.append(Property(
                pack.id,
                files,
            ))

        LOGGER.info('Writing packing list!')
        with open(exp_data.game.abs_path('bin/bee2/pack_list.cfg'), 'w') as pack_file:
            for line in pack_block.export():
                pack_file.write(line)


class EditorSound(PakObject, has_img=False):
    """Add sounds that are usable in the editor.

    The editor only reads in game_sounds_editor, so custom sounds must be
    added here.
    The ID is the name of the sound, prefixed with 'BEE2_Editor.'.
    The values in 'keys' will form the soundscript body.
    """
    def __init__(self, snd_name: str, data: Property) -> None:
        self.id = 'BEE2_Editor.' + snd_name
        self.data = data
        data.name = self.id

    @classmethod
    def parse(cls, data: ParseData) -> 'EditorSound':
        """Parse editor sounds from the package."""
        return cls(
            snd_name=data.id,
            data=data.info.find_key('keys', [])
        )

    @staticmethod
    def export(exp_data: ExportData):
        """Export EditorSound objects."""
        # Just command the game to do the writing.
        exp_data.game.add_editor_sounds(
            EditorSound.all()
        )


class BrushTemplate(PakObject, has_img=False, allow_mult=True):
    """A template brush which will be copied into the map, then retextured.

    This allows the sides of the brush to swap between wall/floor textures
    based on orientation.
    All world and detail brushes from the given VMF will be copied.
    """
    # For scaling templates, maps normals to the prefix to use in the ent.
    NORMAL_TO_NAME = {
        (0, 0, 1): 'up',
        (0, 0, -1): 'dn',
        (0, 1, 0): 'n',
        (0, -1, 0): 's',
        (1, 0, 0): 'e',
        (-1, 0, 0): 'w',
    }

    def __init__(self, temp_id: str, vmf_file: VMF, force=None, keep_brushes=True):
        """Import in a BrushTemplate object.

        This copies the solids out of VMF_FILE and into TEMPLATE_FILE.
        If force is set to 'world' or 'detail', the other type will be converted.
        If keep_brushes is false brushes will be skipped (for TemplateOverlay).
        """
        self.id = temp_id
        # We don't actually store the solids here - put them in
        # the TEMPLATE_FILE VMF. That way the original VMF object can vanish.

        self.temp_world = {}
        self.temp_detail = {}

        visgroup_names = {
            vis.id: vis.name
            for vis in
            vmf_file.vis_tree
        }

        # For each template, give them a visgroup to match - that
        # makes it easier to swap between them.
        temp_visgroup_id = TEMPLATE_FILE.create_visgroup(temp_id).id

        if force.casefold() == 'detail':
            force_is_detail = True
        elif force.casefold() == 'world':
            force_is_detail = False
        else:
            force_is_detail = None

        # If we don't have anything warn people.
        has_conf_data = False

        # Parse through a config entity in the template file.
        conf_ents = list(vmf_file.by_class['bee2_template_conf'])
        if len(conf_ents) > 1:
            raise ValueError(
                'Template "{}" has multiple configuration entities!'.format(temp_id)
            )
        elif len(conf_ents) == 1:
            config = conf_ents[0]
            config_id = config['template_id']
            if config_id and temp_id:
                if config['template_id'].casefold() != temp_id.casefold():
                    raise ValueError('VMF and info.txt have different ids:\n conf = {}, info.txt = {}'.format(
                        config['template_id'],
                        temp_id,
                    ))
            # Override passed ID with the one in the VMF.
            elif config_id and not temp_id:
                self.id = temp_id = config_id
            elif not config_id:
                LOGGER.warning('"{}" has no conf ID!', temp_id)
            conf_auto_visgroup = int(srctools.conv_bool(config['detail_auto_visgroup']))
            if srctools.conv_bool(config['discard_brushes']):
                keep_brushes = False
            is_scaling = srctools.conv_bool(config['is_scaling'])
            if config['temp_type'] == 'detail':
                force_is_detail = True
            elif config['temp_type'] == 'world':
                force_is_detail = False
            # Add to the exported map as well.
            export_config = config.copy(vmf_file=TEMPLATE_FILE, keep_vis=False)
            # Remove the configs we've parsed
            for key in (
                'temp_type',
                'is_scaling',
                'discard_brushes',
                'template_id',
                'detail_auto_visgroup',
                # Not used, but might be added by Hammer.
                'origin',
                'angles',
            ):
                del export_config[key]
            # Only add if it has useful settings, and we're not a scaling
            # template.
            if export_config.keys and not is_scaling:
                TEMPLATE_FILE.add_ent(export_config)
                export_config['template_id'] = temp_id

        else:
            conf_auto_visgroup = is_scaling = False
            if not temp_id:
                raise ValueError('No template ID passed in!')
            LOGGER.warning('Template "{}" has no config!', temp_id)

        if is_scaling:
            # Make a scaling template config.
            scaling_conf = TEMPLATE_FILE.create_ent(
                classname='bee2_template_scaling',
                template_id=temp_id,
            )
            scale_brush = None
            for brushes, is_detail, vis_ids in self.yield_world_detail(vmf_file):
                for brush in brushes:
                    if scale_brush is None:
                        scale_brush = brush
                    else:
                        raise ValueError(
                            'Too many brushes in scaling '
                            'template "{}"!'.format(temp_id),
                        )
            if scale_brush is None:
                raise ValueError(
                    'No brushes in scaling template "{}"!'.format(temp_id)
                )
            has_conf_data = True

            for face in scale_brush:
                try:
                    prefix = BrushTemplate.NORMAL_TO_NAME[face.normal().as_tuple()]
                except KeyError:
                    raise ValueError(
                        'Non Axis-Aligned face in '
                        'scaling template "{}"!'.format(temp_id),
                    )
                scaling_conf[prefix + '_tex'] = face.mat
                scaling_conf[prefix + '_uaxis'] = face.uaxis
                scaling_conf[prefix + '_vaxis'] = face.vaxis
                scaling_conf[prefix + '_rotation'] = face.ham_rot

        elif keep_brushes:
            for brushes, is_detail, vis_ids in self.yield_world_detail(vmf_file):
                has_conf_data = True
                if force_is_detail is not None:
                    export_detail = force_is_detail
                else:
                    export_detail = is_detail
                if len(vis_ids) > 1:
                    raise ValueError(
                        'Template "{}" has brush with two '
                        'visgroups!'.format(temp_id)
                    )
                visgroups = [
                    visgroup_names[vis_id]
                    for vis_id in
                    vis_ids
                ]
                # No visgroup = ''
                visgroup = visgroups[0] if visgroups else ''

                # Auto-visgroup puts func_detail ents in unique visgroups.
                if is_detail and not visgroup and conf_auto_visgroup:
                    visgroup = '__auto_group_{}__'.format(conf_auto_visgroup)
                    # Reuse as the unique index, >0 are True too..
                    conf_auto_visgroup += 1

                targ_dict = self.temp_detail if export_detail else self.temp_world
                try:
                    ent = targ_dict[temp_id, visgroup, export_detail]
                except KeyError:
                    ent = targ_dict[temp_id, visgroup, export_detail] = TEMPLATE_FILE.create_ent(
                        classname=(
                            'bee2_template_detail' if
                            export_detail
                            else 'bee2_template_world'
                        ),
                        template_id=temp_id,
                        visgroup=visgroup,
                    )
                ent.visgroup_ids.add(temp_visgroup_id)
                for brush in brushes:
                    ent.solids.append(
                        brush.copy(vmf_file=TEMPLATE_FILE, keep_vis=False)
                    )

        self.temp_overlays = []

<<<<<<< HEAD
        # Transfer this configuration ent over.
        for color_picker in vmf_file.by_class['bee2_template_colorpicker']:
            new_ent = color_picker.copy(vmf_file=TEMPLATE_FILE, keep_vis=False)
=======
        # Transfer these configuration ents over.
        conf_classes = (
            vmf_file.by_class['bee2_template_colorpicker'] |
            vmf_file.by_class['bee2_template_tilesetter']
        )
        for conf_ent in conf_classes:
            new_ent = conf_ent.copy(map=TEMPLATE_FILE, keep_vis=False)
>>>>>>> 31485bf4
            new_ent['template_id'] = temp_id
            TEMPLATE_FILE.add_ent(new_ent)
            has_conf_data = True

        for overlay in vmf_file.by_class['info_overlay']:  # type: Entity
            has_conf_data = True
            visgroups = [
                visgroup_names[vis_id]
                for vis_id in
                overlay.visgroup_ids
                ]
            if len(visgroups) > 1:
                raise ValueError(
                    'Template "{}" has overlay with two '
                    'visgroups!'.format(self.id)
                )
            new_overlay = overlay.copy(
                vmf_file=TEMPLATE_FILE,
                keep_vis=False
            )
            new_overlay.visgroup_ids.add(temp_visgroup_id)
            new_overlay['template_id'] = self.id
            new_overlay['visgroup'] = visgroups[0] if visgroups else ''
            new_overlay['classname'] = 'bee2_template_overlay'
            TEMPLATE_FILE.add_ent(new_overlay)

            self.temp_overlays.append(new_overlay)

        if not has_conf_data:
            LOGGER.warning('BrushTemplate "{}" has no data!', temp_id)

    @classmethod
    def parse(cls, data: ParseData):
        """Read templates from a package."""
        file = get_config(
            prop_block=data.info,
            fsys=data.fsys,
            folder='templates',
            pak_id=data.pak_id,
            prop_name='file',
            extension='.vmf',
        )
        file = VMF.parse(file)
        return cls(
            data.id,
            file,
            force=data.info['force', ''],
            keep_brushes=srctools.conv_bool(data.info['keep_brushes', '1'], True),
        )

    @staticmethod
    def export(exp_data: ExportData):
        """Write the template VMF file."""
        # Sort the visgroup list by name, to make it easier to search through.
        TEMPLATE_FILE.vis_tree.sort(key=lambda vis: vis.name)

        # Place the config entities in a nice grid.
        for conf_class, height in (
            ('bee2_template_conf', 256),
            ('bee2_template_scaling', 256 + 16),
        ):
            conf_ents = list(TEMPLATE_FILE.by_class[conf_class])
            dist = math.floor(math.sqrt(len(conf_ents)))
            half_dist = dist / 2
            for i, ent in enumerate(conf_ents):
                ent['origin'] = Vec(
                    16 * ((i // dist) - half_dist),
                    16 * ((i % dist) - half_dist),
                    height,
                )

        path = exp_data.game.abs_path('bin/bee2/templates.vmf')
        with open(path, 'w') as temp_file:
            TEMPLATE_FILE.export(temp_file, inc_version=False)

    @staticmethod
    def yield_world_detail(vmf: VMF) -> Iterator[Tuple[List[Solid], bool, set]]:
        """Yield all world/detail solids in the map.

        This also indicates if it's a func_detail, and the visgroup IDs.
        (Those are stored in the ent for detail, and the solid for world.)
        """
        for brush in vmf.brushes:
            yield [brush], False, brush.visgroup_ids
        for ent in vmf.by_class['func_detail']:
            yield ent.solids.copy(), True, ent.visgroup_ids


def desc_parse(
    info: Property,
    desc_id: str='',
    *,
    prop_name: str='description',
) -> tkMarkdown.MarkdownData:
    """Parse the description blocks, to create data which matches richTextBox.

    """
    has_warning = False
    lines = []
    for prop in info.find_all(prop_name):
        if prop.has_children():
            for line in prop:
                if line.name and not has_warning:
                    LOGGER.warning('Old desc format: {}', desc_id)
                    has_warning = True
                lines.append(line.value)
        else:
            lines.append(prop.value)

    return tkMarkdown.convert('\n'.join(lines))


def get_selitem_data(info):
    """Return the common data for all item types - name, author, description.
    """
    from selectorWin import SelitemData

    auth = sep_values(info['authors', ''])
    short_name = info['shortName', None]
    name = info['name']
    icon = info['icon', None]
    large_icon = info['iconlarge', None]
    group = info['group', '']
    sort_key = info['sort_key', '']
    desc = desc_parse(info, info['id'])
    if not group:
        group = None
    if not short_name:
        short_name = name

    return SelitemData(
        name,
        short_name,
        auth,
        icon,
        large_icon,
        desc,
        group,
        sort_key,
    )


def join_selitem_data(our_data: 'SelitemData', over_data: 'SelitemData'):
    """Join together two sets of selitem data.

    This uses the over_data values if defined, using our_data if not.
    Authors and descriptions will be joined to each other.
    """
    from selectorWin import SelitemData
    (
        our_name,
        our_short_name,
        our_auth,
        our_icon,
        our_large_icon,
        our_desc,
        our_group,
        our_sort_key,
    ) = our_data

    (
        over_name,
        over_short_name,
        over_auth,
        over_icon,
        over_large_icon,
        over_desc,
        over_group,
        over_sort_key,
    ) = over_data

    return SelitemData(
        our_name,
        our_short_name,
        our_auth + over_auth,
        over_icon if our_icon is None else our_icon,
        over_large_icon if our_large_icon is None else our_large_icon,
        tkMarkdown.join(our_desc, over_desc),
        over_group or our_group,
        over_sort_key or our_sort_key,
    )


def sep_values(string, delimiters=',;/'):
    """Split a string by a delimiter, and then strip whitespace.

    Multiple delimiter characters can be passed.
    """
    delim, *extra_del = delimiters
    if string == '':
        return []

    for extra in extra_del:
        string = string.replace(extra, delim)

    vals = string.split(delim)
    return [
        stripped for stripped in
        (val.strip() for val in vals)
        if stripped
    ]
<|MERGE_RESOLUTION|>--- conflicted
+++ resolved
@@ -3206,11 +3206,6 @@
 
         self.temp_overlays = []
 
-<<<<<<< HEAD
-        # Transfer this configuration ent over.
-        for color_picker in vmf_file.by_class['bee2_template_colorpicker']:
-            new_ent = color_picker.copy(vmf_file=TEMPLATE_FILE, keep_vis=False)
-=======
         # Transfer these configuration ents over.
         conf_classes = (
             vmf_file.by_class['bee2_template_colorpicker'] |
@@ -3218,7 +3213,6 @@
         )
         for conf_ent in conf_classes:
             new_ent = conf_ent.copy(map=TEMPLATE_FILE, keep_vis=False)
->>>>>>> 31485bf4
             new_ent['template_id'] = temp_id
             TEMPLATE_FILE.add_ent(new_ent)
             has_conf_data = True
