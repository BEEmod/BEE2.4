"""
Handles scanning through the zip packages to find all items, styles, etc.
"""
import operator
import os
import os.path
import shutil
import math
import re
from collections import defaultdict

import srctools
import tkMarkdown
import utils
from packageMan import PACK_CONFIG
from srctools import (
    Property, NoKeyError,
    Vec, EmptyMapping,
    VMF, Entity, Solid,
    VPK,
)
from srctools.filesys import FileSystem, get_filesystem, RawFileSystem

from typing import (
    Union, Optional, Any, TYPE_CHECKING,
    Iterator, Iterable, Type,
    Dict, List, Tuple, NamedTuple,
    Match,
    TypeVar,
<<<<<<< HEAD
    Callable,
=======
>>>>>>> cf5c31dc
)


# noinspection PyUnresolvedReferences
if TYPE_CHECKING:
    from gameMan import Game
    from selectorWin import SelitemData
    from loadScreen import BaseLoadScreen

LOGGER = utils.getLogger(__name__)

all_obj = {}
obj_override = {}
packages = {}  # type: Dict[str, Package]
OBJ_TYPES = {}

# Maps a package ID to the matching filesystem for reading files easily.
PACKAGE_SYS = {}  # type: Dict[str, FileSystem]


# Don't change face IDs when copying to here.
# This allows users to refer to the stuff in templates specifically.
# The combined VMF isn't to be compiled or edited outside of us, so it's fine
# to have overlapping IDs between templates.
TEMPLATE_FILE = VMF(preserve_ids=True)

# Various namedtuples to allow passing blocks of data around
# (especially to functions that only use parts.)

# Temparary data stored when parsing info.txt, but before .parse() is called.
# This allows us to parse all packages before loading objects.
ObjData = NamedTuple('ObjData', [
    ('fsys', FileSystem),
    ('info_block', Property),
    ('pak_id', str),
    ('disp_name', str),
])
# The arguments for pak_object.parse().
ParseData = NamedTuple('ParseData', [
    ('fsys', FileSystem),
    ('id', str),
    ('info', Property),
    ('pak_id', str),
    ('is_override', bool),
])
# The values stored for OBJ_TYPES
ObjType = NamedTuple('ObjType', [
    ('cls', Type['PakObject']),
    ('allow_mult', bool),
    ('has_img', bool),
])
# The arguments to pak_object.export().
ExportData = NamedTuple('ExportData', [
    ('selected', Any),  # Usually str, but some items pass other things.
    ('selected_style', 'Style'),  # Some items need to know which style is selected
    ('editoritems', Property),
    ('vbsp_conf', Property),
    ('game', 'Game'),
])

# The desired variant for an item, before we've figured out the dependencies.
UnParsedItemVariant = NamedTuple('UnParsedItemVariant', [
    ('filesys', FileSystem),  # The original filesystem.
    ('folder', Optional[str]),  # If set, use the given folder from our package.
    ('style', Optional[str]),  # Inherit from a specific style (implies folder is None)
    ('config', Optional[Property]),  # Config for editing
])

# Finds names surrounded by %s
RE_PERCENT_VAR = re.compile(r'%(\w*)%')

# This package contains necessary components, and must be available.
CLEAN_PACKAGE = 'BEE2_CLEAN_STYLE'

# Check to see if the zip contains the resources referred to by the packfile.
CHECK_PACKFILE_CORRECTNESS = False

VPK_OVERRIDE_README = """\
Files in this folder will be written to the VPK during every BEE2 export.
Use to override resources as you please.
"""

# The name given to standard connections - regular input/outputs in editoritems.
CONN_NORM = 'CONNECTION_STANDARD'
CONN_FUNNEL = 'CONNECTION_TBEAM_POLARITY'


# The folder we want to copy our VPKs to.
VPK_FOLDER = {
    # The last DLC released by Valve - this is the one that we
    # overwrite with a VPK file.
    utils.STEAM_IDS['PORTAL2']: 'portal2_dlc3',
    utils.STEAM_IDS['DEST_AP']: 'portal2_dlc3',

    # This doesn't have VPK files, and is higher priority.
    utils.STEAM_IDS['APERTURE TAG']: 'portal2',
}


class NoVPKExport(Exception):
    """Raised to indicate that VPK files weren't copied."""

T = TypeVar('T')
<<<<<<< HEAD

=======
>>>>>>> cf5c31dc

class _PakObjectMeta(type):
    def __new__(mcs, name, bases, namespace, allow_mult=False, has_img=True):
        """Adds a PakObject to the list of objects.

        Making a metaclass allows us to hook into the creation of all subclasses.
        """
        # Defer to type to create the class..
        cls = type.__new__(mcs, name, bases, namespace)  # type: Type[PakObject]

        # Only register subclasses of PakObject - those with a parent class.
        # PakObject isn't created yet so we can't directly check that.
        if bases:
            OBJ_TYPES[name] = ObjType(cls, allow_mult, has_img)

        # Maps object IDs to the object.
        cls._id_to_obj = {}

        return cls

    def __init__(cls, name, bases, namespace, **kwargs):
        # We have to strip kwargs from the type() calls to prevent errors.
        type.__init__(cls, name, bases, namespace)


class PakObject(metaclass=_PakObjectMeta):
    """PackObject(allow_mult=False, has_img=True): The base class for package objects.

    In the class base list, set 'allow_mult' to True if duplicates are allowed.
    If duplicates occur, they will be treated as overrides.
    Set 'has_img' to control whether the object will count towards the images
    loading bar - this should be stepped in the UI.load_packages() method.
    """
    # ID of the object
    id = ...  # type: str
    # ID of the package.
    pak_id = ...  # type: str
    # Display name of the package.
    pak_name = ...  # type: str

    @classmethod
    def parse(cls, data: ParseData) -> 'PakObject':
        """Parse the package object from the info.txt block.

        ParseData is a namedtuple containing relevant info:
        - fsys, the package's FileSystem
        - id, the ID of the item
        - info, the Property block in info.txt
        - pak_id, the ID of the package
        """
        raise NotImplementedError

    def add_over(self, override: 'PakObject'):
        """Called to override values.
        self is the originally defined item, and override is the override item
        to copy values from.
        """
        pass

    @staticmethod
    def export(exp_data: ExportData):
        """Export the appropriate data into the game.

        ExportData is a namedtuple containing various data:
        - selected: The ID of the selected item (or None)
        - selected_style: The selected style object
        - editoritems: The Property block for editoritems.txt
        - vbsp_conf: The Property block for vbsp_config
        - game: The game we're exporting to.
        """
        raise NotImplementedError

    @classmethod
    def all(cls: Type[T]) -> Iterable[T]:
        """Get the list of objects parsed."""
        return cls._id_to_obj.values()

    @classmethod
<<<<<<< HEAD
    def by_id(cls: Type[T], object_id: str) -> Iterable[T]:
=======
    def by_id(cls: Type[T], object_id: str) -> T:
>>>>>>> cf5c31dc
        """Return the object with a given ID."""
        return cls._id_to_obj[object_id.casefold()]


def reraise_keyerror(err, obj_id):
    """Replace NoKeyErrors with a nicer one, giving the item that failed."""
    if isinstance(err, IndexError):
        if isinstance(err.__cause__, NoKeyError):
            # Property.__getitem__ raises IndexError from
            # NoKeyError, so read from the original
            key_error = err.__cause__
        else:
            # We shouldn't have caught this
            raise err
    else:
        key_error = err
    raise Exception(
        'No "{key}" in {id!s} object!'.format(
            key=key_error.key,
            id=obj_id,
        )
    ) from err


def get_config(
        prop_block: Property,
        fsys: FileSystem,
        folder: str,
        pak_id='',
        prop_name='config',
        extension='.cfg',
        ):
    """Extract a config file referred to by the given property block.

    Looks for the prop_name key in the given prop_block.
    If the keyvalue has a value of "", an empty tree is returned.
    If it has children, a copy of them is returned.
    Otherwise the value is a filename in the zip which will be parsed.
    """
    prop_block = prop_block.find_key(prop_name, "")
    if prop_block.has_children():
        prop = prop_block.copy()
        prop.name = None
        return prop

    if prop_block.value == '':
        return Property(None, [])

    # Zips must use '/' for the separator, even on Windows!
    path = folder + '/' + prop_block.value
    if len(path) < 3 or path[-4] != '.':
        # Add extension
        path += extension
    try:
        return fsys.read_prop(path)
    except FileNotFoundError:
        LOGGER.warning('"{id}:{path}" not in zip!', id=pak_id, path=path)
        return Property(None, [])
    except UnicodeDecodeError:
        LOGGER.exception('Unable to read "{id}:{path}"', id=pak_id, path=path)
        raise


def set_cond_source(props: Property, source: str):
    """Set metadata for Conditions in the given config blocks.

    This generates '__src__' keyvalues in Condition blocks with info like
    the source object ID and originating file, so errors can be traced back
    to the config file creating it.
    """
    for cond in props.find_all('Conditions', 'Condition'):
        cond['__src__'] = source


def find_packages(pak_dir):
    """Search a folder for packages, recursing if necessary."""
    found_pak = False
    for name in os.listdir(pak_dir):  # Both files and dirs
        name = os.path.join(pak_dir, name)
        if name.endswith('.vpk') and not name.endswith('_dir.vpk'):
            # _000.vpk files, useless without the directory
            continue

        try:
            filesys = get_filesystem(name)
        except ValueError:
            LOGGER.info('Extra file: {}', name)
            continue

        LOGGER.debug('Reading package "' + name + '"')

        # Gain a persistent hold on the filesystem's handle.
        # That means we don't need to reopen the zip files constantly.
        filesys.open_ref()

        # Valid packages must have an info.txt file!
        try:
            info = filesys.read_prop('info.txt')
        except FileNotFoundError:
            # Close the ref we've gotten, since it's not in the dict
            # it won't be done by load_packages().
            filesys.close_ref()

            if os.path.isdir(name):
                # This isn't a package, so check the subfolders too...
                LOGGER.debug('Checking subdir "{}" for packages...', name)
                find_packages(name)
            else:
                LOGGER.warning('ERROR: Bad package "{}"!', name)
            # Don't continue to parse this "package"
            continue
        try:
            pak_id = info['ID']
        except IndexError:
            # Close the ref we've gotten, since it's not in the dict
            # it won't be done by load_packages().
            filesys.close_ref()
            raise

        PACKAGE_SYS[pak_id] = filesys

        packages[pak_id] = Package(
            pak_id,
            filesys,
            info,
            name,
        )
        found_pak = True

    if not found_pak:
        LOGGER.debug('No packages in folder!')


def close_filesystems():
    """Close the package's filesystems.

    This means future access needs to reopen the file handle.
    """
    for sys in PACKAGE_SYS.values():
        sys.close_ref()


def no_packages_err(pak_dir, msg):
    """Show an error message indicating no packages are present."""
    from tkinter import messagebox
    import sys
    # We don't have a packages directory!
    messagebox.showerror(
        title='BEE2 - Invalid Packages Directory!',
        message=(
            '{}\nGet the packages from '
            '"http://github.com/BEEmod/BEE2-items" '
            'and place them in "{}".').format(msg, pak_dir + os.path.sep),
        # Add slash to the end to indicate it's a folder.
    )
    sys.exit()


def load_packages(
        pak_dir,
        loader: 'BaseLoadScreen',
        log_item_fallbacks=False,
        log_missing_styles=False,
        log_missing_ent_count=False,
        log_incorrect_packfile=False,
        has_mel_music=False,
        has_tag_music=False,
        ) -> Tuple[dict, Iterable[FileSystem]]:
    """Scan and read in all packages."""
    global LOG_ENT_COUNT, CHECK_PACKFILE_CORRECTNESS
    pak_dir = os.path.abspath(os.path.join(os.getcwd(), '..', pak_dir))

    if not os.path.isdir(pak_dir):
        no_packages_err(pak_dir, 'The given packages directory is not present!')

    LOG_ENT_COUNT = log_missing_ent_count
    CHECK_PACKFILE_CORRECTNESS = log_incorrect_packfile

    # If we fail we want to clean up our filesystems.
    should_close_filesystems = True
    try:
        find_packages(pak_dir)

        pack_count = len(packages)
        loader.set_length("PAK", pack_count)

        if pack_count == 0:
            no_packages_err(pak_dir, 'No packages found!')

        # We must have the clean style package.
        if CLEAN_PACKAGE not in packages:
            no_packages_err(
                pak_dir,
                'No Clean Style package! This is required for some '
                'essential resources and objects.'
            )

        data = {}  # type: Dict[str, List[PakObject]]

        for obj_type in OBJ_TYPES:
            all_obj[obj_type] = {}
            obj_override[obj_type] = defaultdict(list)
            data[obj_type] = []

        for pak_id, pack in packages.items():
            if not pack.enabled:
                LOGGER.info('Package {id} disabled!', id=pak_id)
                pack_count -= 1
                loader.set_length("PAK", pack_count)
                continue

            LOGGER.info('Reading objects from "{id}"...', id=pak_id)
            parse_package(pack, has_tag_music, has_mel_music)
            loader.step("PAK")

        loader.set_length("OBJ", sum(
            len(obj_type)
            for obj_type in
            all_obj.values()
        ))

        # The number of images we need to load is the number of objects,
        # excluding some types like Stylevars or PackLists.
        loader.set_length(
            "IMG",
            sum(
                len(all_obj[key])
                for key, opts in
                OBJ_TYPES.items()
                if opts.has_img
            )
        )

        for obj_type, objs in all_obj.items():
            for obj_id, obj_data in objs.items():
                obj_class = OBJ_TYPES[obj_type].cls  # type: Type[PakObject]
                # parse through the object and return the resultant class
                try:
                    object_ = obj_class.parse(
                        ParseData(
                            obj_data.fsys,
                            obj_id,
                            obj_data.info_block,
                            obj_data.pak_id,
                            False,
                        )
                    )
                except (NoKeyError, IndexError) as e:
                    reraise_keyerror(e, obj_id)

                if not hasattr(object_, 'id'):
                    raise ValueError(
                        '"{}" object {} has no ID!'.format(obj_type, object_)
                    )

                # Store in this database so we can find all objects for each type.
                obj_class._id_to_obj[object_.id.casefold()] = object_

                object_.pak_id = obj_data.pak_id
                object_.pak_name = obj_data.disp_name
                for override_data in obj_override[obj_type].get(obj_id, []):
                    override = OBJ_TYPES[obj_type].cls.parse(
                        override_data
                    )
                    object_.add_over(override)
                data[obj_type].append(object_)
                loader.step("OBJ")

        should_close_filesystems = False
    finally:
        if should_close_filesystems:
            close_filesystems()

    LOGGER.info('Object counts:\n{}\n', '\n'.join(
        '{:<15}: {}'.format(name, len(objs))
        for name, objs in
        data.items()
    ))

    LOGGER.info('Allocating styled items...')
    setup_style_tree(
        Item.all(),
        Style.all(),
        log_item_fallbacks,
        log_missing_styles,
    )
    return data, PACKAGE_SYS.values()


def parse_package(pack: 'Package', has_tag=False, has_mel=False):
    """Parse through the given package to find all the components."""
    for pre in Property.find_key(pack.info, 'Prerequisites', []):
        # Special case - disable these packages when the music isn't copied.
        if pre.value == '<TAG_MUSIC>':
            if not has_tag:
                return 0
        elif pre.value == '<MEL_MUSIC>':
            if not has_mel:
                return 0
        elif pre.value not in packages:
            LOGGER.warning(
                'Package "{pre}" required for "{id}" - '
                'ignoring package!',
                pre=pre.value,
                id=pack.id,
            )
            return 0

    # First read through all the components we have, so we can match
    # overrides to the originals
    for comp_type in OBJ_TYPES:
        allow_dupes = OBJ_TYPES[comp_type].allow_mult
        # Look for overrides
        for obj in pack.info.find_all("Overrides", comp_type):
            obj_id = obj['id']
            obj_override[comp_type][obj_id].append(
                ParseData(pack.fsys, obj_id, obj, pack.id, True)
            )

        for obj in pack.info.find_all(comp_type):
            try:
                obj_id = obj['id']
            except IndexError:
                raise ValueError('No ID for "{}" object type in "{}" package!'.format(comp_type, pack.id)) from None
            if obj_id in all_obj[comp_type]:
                if allow_dupes:
                    # Pretend this is an override
                    obj_override[comp_type][obj_id].append(
                        ParseData(pack.fsys, obj_id, obj, pack.id, True)
                    )
                    # Don't continue to parse and overwrite
                    continue
                else:
                    raise Exception('ERROR! "' + obj_id + '" defined twice!')
            all_obj[comp_type][obj_id] = ObjData(
                pack.fsys,
                obj,
                pack.id,
                pack.disp_name,
            )


def setup_style_tree(
    item_data: Iterable['Item'],
    style_data: Iterable['Style'],
    log_fallbacks,
    log_missing_styles,
):
    """Handle inheritance across item folders.

    This will guarantee that all items have a definition for each
    combination of item and version.
    The priority is:
    - Exact Match
    - Parent style
    - Grandparent (etc) style
    - First version's style
    - First style of first version
    """
    all_styles = {}  # type: Dict[str, Style]

    for style in style_data:
        all_styles[style.id] = style

    for style in all_styles.values():
        base = []
        b_style = style
        while b_style is not None:
            # Recursively find all the base styles for this one

            if b_style in base:
                # Already hit this!
                raise Exception('Loop in bases for "{}"!'.format(b_style.id))
            base.append(b_style)
            b_style = all_styles.get(b_style.base_style, None)
            # Just append the style.base_style to the list,
            # until the style with that ID isn't found anymore.
        style.bases = base

    # All styles now have a .bases attribute, which is a list of the
    # parent styles that exist (plus the style).

    # To do inheritance, we simply copy the data to ensure all items
    # have data defined for every used style.
    for item in item_data:
        all_ver = list(item.versions.values())  # type: List[Dict[str, Union[Dict[str, Style], str]]]
        # Move default version to the beginning, so it's read first.
        # that ensures it's got all styles set if we need to fallback.
        all_ver.remove(item.def_ver)
        all_ver.insert(0, item.def_ver)

        for vers in all_ver:
            # We need to repeatedly loop to handle the chains of
            # dependencies. This is a list of (style_id, UnParsed).
            to_change = []  # type: List[Tuple[str, UnParsedItemVariant]]
            styles = vers['styles']  # type:  Dict[str, Union[UnParsedItemVariant, ItemVariant]]
            for sty_id, conf in styles.items():
                to_change.append((sty_id, conf))
                # Not done yet
                styles[sty_id] = None

            # Evaluate style lookups and modifications
            while to_change:
                # Needs to be done next loop.
                deferred = []
                # filesys = FileSystem  # The original filesystem.
                # folder = str  # If set, use the given folder from our package.
                # style = str  # Inherit from a specific style (implies folder is None)
                # config = Property  # Config for editing
                for sty_id, conf in to_change:
                    if conf.style:
                        try:
                            start_data = styles[conf.style]
                        except KeyError:
                            raise ValueError(
                                'Item {}\'s {} style referenced '
                                'invalid style "{}"'.format(
                                    item.id,
                                    sty_id,
                                    conf.style,
                                ))
                        if start_data is None:
                            # Not done yet!
                            deferred.append((sty_id, conf))
                            continue
                        # Can't have both!
                        if conf.folder:
                            raise ValueError(
                                'Item {}\'s {} style has both folder and'
                                ' style!'.format(
                                    item.id,
                                    sty_id,
                                ))
                    elif conf.folder:
                        # Just a folder ref, we can do it immediately.
                        # We know this dict should be set.
                        try:
                            start_data = item.folders[conf.filesys, conf.folder]
                        except KeyError:
                            LOGGER.info('Folders: {}', item.folders.keys())
                            raise
                    else:
                        # No source for our data!
                        raise ValueError(
                            'Item {}\'s {} style has no data source!'.format(
                                item.id,
                                sty_id,
                            ))

                    if conf.config is None:
                        styles[sty_id] = start_data.copy()
                    else:
                        styles[sty_id] = start_data.modify(
                            conf.filesys,
                            conf.config,
                            '<{}:{}.{}>'.format(item.id, vers['id'], sty_id),
                        )

                # If we defer all the styles, there must be a loop somewhere.
                # We can't resolve that!
                if len(deferred) == len(to_change):
                    raise ValueError(
                        'Loop in style references!\nNot resolved:\n' + '\n'.join(
                            '{} -> {}'.format(conf.style, sty_id)
                            for sty_id, conf in deferred
                        )
                    )
                to_change = deferred

            # Fix this reference to point to the actual value.
            vers['def_style'] = styles[vers['def_style']]

            for sty_id, style in all_styles.items():
                if sty_id in styles:
                    continue  # We already have a definition
                for base_style in style.bases:
                    if base_style.id in styles:
                        # Copy the values for the parent to the child style
                        styles[sty_id] = styles[base_style.id]
                        if log_fallbacks and not item.unstyled:
                            LOGGER.warning(
                                'Item "{item}" using parent '
                                '"{rep}" for "{style}"!',
                                item=item.id,
                                rep=base_style.id,
                                style=sty_id,
                            )
                        break
                else:
                    # No parent matches!
                    if log_missing_styles and not item.unstyled:
                        LOGGER.warning(
                            'Item "{item}" using '
                            'inappropriate style for "{style}"!',
                            item=item.id,
                            style=sty_id,
                        )

                    # If 'isolate versions' is set on the item,
                    # we never consult other versions for matching styles.
                    # There we just use our first style (Clean usually).
                    # The default version is always isolated.
                    # If not isolated, we get the version from the default
                    # version. Note the default one is computed first,
                    # so it's guaranteed to have a value.
                    styles[sty_id] = (
                        vers['def_style'] if
                        item.isolate_versions or vers['isolate']
                        else item.def_ver['styles'][sty_id]
                    )

<<<<<<< HEAD
    if utils.DEV_MODE:
        # Check for outdated connections.
        with open('../dev/item_conn.md', 'w') as f:
            for item in sorted(item_data, key=lambda i: i.id):
                imp = {}
                for vers in item.versions.values():
                    variants = {}  # type: Dict[int, Tuple[str, Property]]
                    for sty_id, variant in vers['styles'].items():
                        if id(variant.editor) not in variants:
                            variants[id(variant.editor)] = sty_id, variant.editor

                    for sty_id, editor in variants.values():
                        for io_block in editor.find_all('Exporting', 'Inputs'):
                            if 'CONNECTION_STANDARD' in io_block:
                                imp[sty_id] = False
                                break
                            elif 'BEE2' in io_block:
                                imp[sty_id] = True

                if imp:
                    f.write('\t* `<{}>`:\n'.format(item.id))
                    for sty_id, has_imp in sorted(imp.items()):
                        f.write('\t\t* [{}] `{}`\n'.format('x' if has_imp else ' ', sty_id))

=======
>>>>>>> cf5c31dc

def parse_item_folder(
    folders: Dict[str, Union['ItemVariant', UnParsedItemVariant]],
    filesystem: FileSystem,
    pak_id: str,
):
    """Parse through the data in item/ folders.

    folders is a dict, with the keys set to the folder names we want.
    The values will be filled in with itemVariant values
    """
    for fold in folders:
        prop_path = 'items/' + fold + '/properties.txt'
        editor_path = 'items/' + fold + '/editoritems.txt'
        config_path = 'items/' + fold + '/vbsp_config.cfg'
        try:
            with filesystem:
                props = filesystem.read_prop(prop_path).find_key('Properties')
                editor = filesystem.read_prop(editor_path)
        except FileNotFoundError as err:
            raise IOError(
                '"' + pak_id + ':items/' + fold + '" not valid!'
                'Folder likely missing! '
            ) from err

        try:
            editoritems, *editor_extra = Property.find_all(editor, 'Item')
        except ValueError:
            raise ValueError(
                '"{}:items/{}/editoritems.txt has no '
                '"Item" block!'.format(pak_id, fold)
            )

        # editor_extra is any extra blocks (offset catchers, extent items).
        # These must not have a palette section - it'll override any the user
        # chooses.
        for item_block in editor_extra:  # type: Property
            for subtype in item_block.find_all('Editor', 'SubType'):
                while 'palette' in subtype:
                    LOGGER.warning(
                        '"{}:items/{}/editoritems.txt has palette set for extra'
                        ' item blocks. Deleting.'.format(pak_id, fold)
                    )
                    del subtype['palette']

        folders[fold] = ItemVariant(
            editoritems=editoritems,
            editor_extra=editor_extra,

            # Add the folder the item definition comes from,
            # so we can trace it later for debug messages.
            source='<{}>/items/{}'.format(pak_id, fold),
            vbsp_config=Property(None, []),

            authors=sep_values(props['authors', '']),
            tags=sep_values(props['tags', '']),
            desc=desc_parse(props, pak_id + ':' + prop_path),
            ent_count=props['ent_count', ''],
            url=props['infoURL', None],
            icons={
                p.name: p.value
                for p in
                props['icon', []]
            },
            all_name=props['all_name', None],
            all_icon=props['all_icon', None],
        )

        if LOG_ENT_COUNT and not folders[fold].ent_count:
            LOGGER.warning(
                '"{id}:{path}" has missing entity count!',
                id=pak_id,
                path=prop_path,
            )

        # If we have at least 1, but not all of the grouping icon
        # definitions then notify the author.
        num_group_parts = (
            (folders[fold].all_name is not None)
            + (folders[fold].all_icon is not None)
            + ('all' in folders[fold].icons)
        )
        if 0 < num_group_parts < 3:
            LOGGER.warning(
                'Warning: "{id}:{path}" has incomplete grouping icon '
                'definition!',
                id=pak_id,
                path=prop_path,
            )
        try:
            with filesystem:
                folders[fold].vbsp_config = conf = filesystem.read_prop(
                    config_path,
                )
        except FileNotFoundError:
            folders[fold].vbsp_config = conf = Property(None, [])

        set_cond_source(conf, folders[fold].source)


def apply_replacements(conf: Property) -> Property:
    """Apply a set of replacement values to a config file, returning a new copy.

    The replacements are found in a 'Replacements' block in the property.
    These replace %values% starting and ending with percents. A double-percent
    allows literal percents. Unassigned values are an error.
    """
    replace = {}
    new_conf = Property(conf.real_name, [])

    # Strip the replacement blocks from the config, and save the values.
    for prop in conf:
        if prop.name == 'replacements':
            for rep_prop in prop:
                replace[rep_prop.name.strip('%')] = rep_prop.value
        else:
            new_conf.append(prop)

    def rep_func(match: Match):
        """Does the replacement."""
        var = match.group(1)
        if not var:  # %% becomes %.
            return '%'
        try:
            return replace[var.casefold()]
        except KeyError:
            raise ValueError('Unresolved variable: {!r}\n{}'.format(var, replace))

    for prop in new_conf.iter_tree(blocks=True):
        prop.name = RE_PERCENT_VAR.sub(rep_func, prop.real_name)
        if not prop.has_children():
            prop.value = RE_PERCENT_VAR.sub(rep_func, prop.value)

    return new_conf


class ItemVariant:
    """Data required for an item in a particular style."""

    def __init__(
            self,
            editoritems: Property,
            vbsp_config: Property,
            editor_extra: Iterable[Property],
            authors: List[str],
            tags: List[str],
            desc: tkMarkdown.MarkdownData,
            icons: Dict[str, str],
            ent_count: str='',
            url: str = None,
            all_name: str=None,
            all_icon: str=None,
            source: str='',
    ):
        self.editor = editoritems
        self.editor_extra = Property(None, list(editor_extra))
        self.vbsp_config = vbsp_config
        self.source = source  # Original location of configs

        self.authors = authors
        self.tags = tags
        self.desc = desc
        self.icons = icons
        self.ent_count = ent_count
        self.url = url

        # The name and VTF for grouped items
        self.all_name = all_name
        self.all_icon = all_icon

    def copy(self) -> 'ItemVariant':
        """Make a copy of all the data."""
        return ItemVariant(
            self.editor.copy(),
            self.vbsp_config.copy(),
            self.editor_extra.copy(),
            self.authors.copy(),
            self.tags.copy(),
            self.desc.copy(),
            self.icons.copy(),
            self.ent_count,
            self.url,
            self.all_name,
            self.all_icon,
            self.source,
        )

    def can_group(self):
        """Does this variant have the data needed to group?"""
        return (
            'all' in self.icons and
            self.all_icon is not None and
            self.all_name is not None
        )

    def override_from_folder(self, other: 'ItemVariant'):
        """Perform the override from another item folder."""
        self.authors.extend(other.authors)
        self.tags.extend(self.tags)
        self.vbsp_config += other.vbsp_config
        self.desc = tkMarkdown.join(self.desc, other.desc)

    def modify(self, fsys: FileSystem, props: Property, source: str) -> 'ItemVariant':
        """Apply a config to this item variant.

        This produces a copy with various modifications - switching
        out palette or instance values, changing the config, etc.
        """
        if 'config' in props:
            # Item.parse() has resolved this to the actual config.
            vbsp_config = get_config(
                props,
                fsys,
                'items',
                pak_id=fsys.path,
            )
        else:
            vbsp_config = self.vbsp_config.copy()

        if 'replace' in props:
            # Replace property values in the config via regex.
            replace_vals = [
                (re.compile(prop.real_name, re.IGNORECASE), prop.value)
                for prop in
                props.find_children('Replace')
            ]
            for prop in vbsp_config.iter_tree():
                for regex, sub in replace_vals:
                    prop.name = regex.sub(sub, prop.real_name)
                    prop.value = regex.sub(sub, prop.value)

        vbsp_config += list(get_config(
            props,
            fsys,
            'items',
            prop_name='append',
            pak_id=fsys.path,
        ))

        if 'description' in props:
            desc = desc_parse(props, source)
        else:
            desc = self.desc.copy()

        if 'appenddesc' in props:
            desc = tkMarkdown.join(
                desc,
                desc_parse(props, source, prop_name='appenddesc'),
            )

        if 'authors' in props:
            authors = sep_values(props['authors', ''])
        else:
            authors = self.authors

        if 'tags' in props:
            tags = sep_values(props['tags', ''])
        else:
            tags = self.tags.copy()

        variant = ItemVariant(
            self.editor.copy(),
            vbsp_config,
            self.editor_extra.copy(),
            authors=authors,
            tags=tags,
            desc=desc,
            icons=self.icons.copy(),
            ent_count=props['ent_count', self.ent_count],
            url=props['url', self.url],
            all_name=self.all_name,
            all_icon=self.all_icon,
            source='{} from {}'.format(source, self.source),
        )
        subtypes = list(variant.editor.find_all('Editor', 'SubType'))
        # Implement overriding palette items
        for item in props.find_children('Palette'):
            pal_icon = item['icon', None]
            pal_name = item['pal_name', None]  # Name for the palette icon
            bee2_icon = item['bee2', None]
            if item.name == 'all':
                if pal_icon:
                    variant.all_icon = pal_icon
                if pal_name:
                    variant.all_name = pal_name
                if bee2_icon:
                    variant.icons['all'] = bee2_icon
                continue

            try:
                subtype = subtypes[int(item.name)]
            except (IndexError, ValueError, TypeError):
                raise Exception(
                    'Invalid index "{}" when modifying '
                    'editoritems for {}'.format(item.name, source)
                )

            # Overriding model data
            try:
                try:
                    model_prop = item.find_key('Models')
                except NoKeyError:
                    model_prop = item.find_key('Model')
            except NoKeyError:
                pass
            else:
                while 'model' in subtype:
                    del subtype['model']
                if model_prop.has_children():
                    models = [prop.value for prop in model_prop]
                else:
                    models = [model_prop.value]
                for model in models:
                    subtype.append(Property('Model', [
                        Property('ModelName', model),
                    ]))

            if item['name', None]:
                subtype['name'] = item['name']  # Name for the subtype

            if bee2_icon:
                variant.icons[item.name] = bee2_icon

            if pal_name or pal_icon:
                palette = subtype.ensure_exists('Palette')
                if pal_name:
                    palette['Tooltip'] = pal_name
                if pal_icon:
                    palette['Image'] = pal_icon

        # Allow overriding the instance blocks.
        instances = variant.editor.ensure_exists('Exporting').ensure_exists('Instances')
        inst_children = {
            self._inst_block_key(prop): prop
            for prop in
            instances
        }
        instances.clear()

        for inst in props.find_children('Instances'):
            try:
                del inst_children[self._inst_block_key(inst)]
            except KeyError:
                pass
            if inst.has_children():
                inst_children[self._inst_block_key(inst)] = inst.copy()
            else:
                # Shortcut to just create the property
                inst_children[self._inst_block_key(inst)] = Property(
                    inst.real_name,
                    [Property('Name', inst.value)],
                )
        for key, prop in sorted(inst_children.items(), key=operator.itemgetter(0)):
            instances.append(prop)

        # Override IO commands.
        if 'IOConf' in props:
            for io_block in variant.editor.find_children('Exporting'):
                if io_block.name not in ('outputs', 'inputs'):
                    continue
                while 'bee2' in io_block:
                    del io_block['bee2']

            io_conf = props.find_key('IOConf')
            io_conf = props.find_key('IOConf')
            io_conf.name = 'BEE2'
            (
                variant.editor.
                ensure_exists('Exporting').
                ensure_exists('Inputs').
                append(io_conf)
            )

        return variant

    @staticmethod
    def _inst_block_key(prop: Property):
        """Sort function for the instance blocks.
        
        String values come first, then all numeric ones in order.
        """
        if prop.real_name.isdecimal():
            return 0, int(prop.real_name)
        else:
            return 1, prop.real_name


class Package:
    """Represents a package."""
    def __init__(
            self,
            pak_id: str,
            filesystem: FileSystem,
            info: Property,
            name: str,
            ):
        disp_name = info['Name', None]
        if disp_name is None:
            LOGGER.warning('Warning: {id} has no display name!', id=pak_id)
            disp_name = pak_id.lower()

        self.id = pak_id
        self.fsys = filesystem
        self.info = info
        self.name = name
        self.disp_name = disp_name
        self.desc = info['desc', '']

    @property
    def enabled(self):
        """Should this package be loaded?"""
        if self.id == CLEAN_PACKAGE:
            # The clean style package is special!
            # It must be present.
            return True

        return PACK_CONFIG.get_bool(self.id, 'Enabled', default=True)

    def set_enabled(self, value: bool):
        """Enable or disable the package."""
        if self.id == CLEAN_PACKAGE:
            raise ValueError('The Clean Style package cannot be disabled!')

        PACK_CONFIG[self.id]['Enabled'] = srctools.bool_as_int(value)
    enabled = enabled.setter(set_enabled)

    def is_stale(self, mod_time: int):
        """Check to see if this package has been modified since the last run."""
        if isinstance(self.fsys, RawFileSystem):
            # unzipped packages are for development, so always extract.
            LOGGER.info('Need to extract resources - {} is unzipped!', self.id)
            return True

        zip_modtime = int(os.stat(self.name).st_mtime)

        # If zero, it's never extracted...
        if zip_modtime != mod_time or mod_time == 0:
            LOGGER.info('Need to extract resources - {} is stale!', self.id)
            return True
        return False

    def get_modtime(self):
        """After the cache has been extracted, set the modification dates
         in the config."""
        if isinstance(self.fsys, RawFileSystem):
            # No modification time
            return 0
        else:
            return int(os.stat(self.name).st_mtime)


class Style(PakObject):
    """Represents a style, specifying the era a test was built in."""
    def __init__(
        self,
        style_id,
        selitem_data: 'SelitemData',
        editor,
        config=None,
        base_style=None,
        suggested=None,
        has_video=True,
        vpk_name='',
        corridor_names=EmptyMapping,
    ):
        self.id = style_id
        self.selitem_data = selitem_data
        self.editor = editor
        self.base_style = base_style
        # Set by setup_style_tree() after all objects are read..
        # this is a list of this style, plus parents in order.
        self.bases = []  # type: List[Style]
        self.suggested = suggested or {}
        self.has_video = has_video
        self.vpk_name = vpk_name
        self.corridor_names = {
            'sp_entry': corridor_names.get('sp_entry', Property('', [])),
            'sp_exit':  corridor_names.get('sp_exit', Property('', [])),
            'coop':     corridor_names.get('coop', Property('', [])),
        }
        if config is None:
            self.config = Property(None, [])
        else:
            self.config = config

        set_cond_source(self.config, 'Style <{}>'.format(style_id))

    @classmethod
    def parse(cls, data: ParseData):
        """Parse a style definition."""
        info = data.info  # type: Property
        filesystem = data.fsys  # type: FileSystem
        selitem_data = get_selitem_data(info)
        base = info['base', '']
        has_video = srctools.conv_bool(
            info['has_video', ''],
            not data.is_override,  # Assume no video for override
        )
        vpk_name = info['vpk_name', ''].casefold()

        sugg = info.find_key('suggested', [])
        if data.is_override:
            # For overrides, we default to no suggestion..
            sugg = (
                sugg['quote', ''],
                sugg['music', ''],
                sugg['skybox', ''],
                sugg['elev', ''],
            )
        else:
            sugg = (
                sugg['quote', '<NONE>'],
                sugg['music', '<NONE>'],
                sugg['skybox', 'SKY_BLACK'],
                sugg['elev', '<NONE>'],
            )

        corridors = info.find_key('corridors', [])
        corridors = {
            'sp_entry': corridors.find_key('sp_entry', []),
            'sp_exit':  corridors.find_key('sp_exit', []),
            'coop':     corridors.find_key('coop', []),
        }

        if base == '':
            base = None
        try:
            folder = 'styles/' + info['folder']
        except IndexError:
            # It's OK for override styles to be missing their 'folder'
            # value.
            if data.is_override:
                items = Property(None, [])
                vbsp = None
            else:
                raise ValueError('Style missing configuration!')
        else:
            with filesystem:
                items = filesystem.read_prop(folder + '/items.txt')
                try:
                    vbsp = filesystem.read_prop(folder + '/vbsp_config.cfg')
                except FileNotFoundError:
                    vbsp = None

        return cls(
            style_id=data.id,
            selitem_data=selitem_data,
            editor=items,
            config=vbsp,
            base_style=base,
            suggested=sugg,
            has_video=has_video,
            corridor_names=corridors,
            vpk_name=vpk_name,
        )

    def add_over(self, override: 'Style'):
        """Add the additional commands to ourselves."""
        self.editor.append(override.editor)
        self.config.append(override.config)
        self.selitem_data = join_selitem_data(
            self.selitem_data,
            override.selitem_data
        )

        self.has_video = self.has_video or override.has_video
        # If overrides have suggested IDs, use those. Unset values = ''.
        self.suggested = tuple(
            over_sugg or self_sugg
            for self_sugg, over_sugg in
            zip(self.suggested, override.suggested)
        )

    def __repr__(self):
        return '<Style:' + self.id + '>'

    def export(self):
        """Export this style, returning the vbsp_config and editoritems.

        This is a special case, since styles should go first in the lists.
        """
        vbsp_config = Property(None, [])

        # Editoritems.txt is composed of a "ItemData" block, holding "Item" and
        # "Renderables" sections.

        editoritems = Property("ItemData", [])

        # Only add the actual Item blocks,
        # Renderables is added in gameMan specially.
        # It must come last.
        editoritems += self.editor.copy().find_all("Item")
        vbsp_config += self.config.copy()

        return editoritems, vbsp_config


class Item(PakObject):
    """An item in the editor..."""
    def __init__(
            self,
            item_id,
            versions,
            def_version,
            needs_unlock=False,
            all_conf=None,
            unstyled=False,
            isolate_versions=False,
            glob_desc=(),
            desc_last=False,
            folders: Dict[Tuple[FileSystem, str], ItemVariant]=EmptyMapping,
            ):
        self.id = item_id
        self.versions = versions
        self.def_ver = def_version
        self.def_data = def_version['def_style']
        self.needs_unlock = needs_unlock
        self.all_conf = all_conf or Property(None, [])
        # If set or set on a version, don't look at the first version
        # for unstyled items.
        self.isolate_versions = isolate_versions
        self.unstyled = unstyled
        self.glob_desc = glob_desc
        self.glob_desc_last = desc_last
        # Dict of folders we need to have decoded.
        self.folders = folders

    @classmethod
    def parse(cls, data: ParseData):
        """Parse an item definition."""
        versions = {}
        def_version = None
        # The folders we parse for this - we don't want to parse the same
        # one twice. First they're set to True if we need to read them,
        # then parse_item_folder() replaces that with the actual values
        folders = {}  # type: Dict[str, Optional[ItemVariant]]
        unstyled = data.info.bool('unstyled')

        glob_desc = desc_parse(data.info, 'global:' + data.id)
        desc_last = data.info.bool('AllDescLast')

        all_config = get_config(
            data.info,
            data.fsys,
            'items',
            pak_id=data.pak_id,
            prop_name='all_conf',
        )
        set_cond_source(all_config, '<Item {} all_conf>'.format(
            data.id,
        ))

        for ver in data.info.find_all('version'):
            vals = {
                'name':    ver['name', 'Regular'],
                'id':      ver['ID', 'VER_DEFAULT'],
                'styles':  {},
                'isolate': ver.bool('isolated'),
                'def_style': None,
                }
            for style in ver.find_children('styles'):
                if style.has_children():
                    folder = UnParsedItemVariant(
                        data.fsys,
                        folder=style['folder', None],
                        style=style['Base', ''],
                        config=style,
                    )

                elif style.value.startswith('<') and style.value.endswith('>'):
                    # Reusing another style unaltered using <>.
                    folder = UnParsedItemVariant(
                        data.fsys,
                        style=style.value[1:-1],
                        folder=None,
                        config=None,
                    )
                else:
                    # Reference to the actual folder...
                    folder = UnParsedItemVariant(
                        data.fsys,
                        folder=style.value,
                        style=None,
                        config=None,
                    )
                # We need to parse the folder now if set.
                if folder.folder:
                    folders[folder.folder] = True

                # The first style is considered the 'default', and is used
                # if not otherwise present.
                # We set it to the name, then lookup later in setup_style_tree()
                if vals['def_style'] is None:
                    vals['def_style'] = style.real_name
                vals['styles'][style.real_name] = folder

                if style.real_name == folder.style:
                    raise ValueError(
                        'Item "{}"\'s "{}" style '
                        'can\'t inherit from itself!'.format(
                            data.id,
                            style.real_name,
                        ))
            versions[vals['id']] = vals

            # The first version is the 'default',
            # so non-isolated versions will fallback to it.
            # But the default is isolated itself.
            if def_version is None:
                def_version = vals
                vals['isolate'] = True

        # Fill out the folders dict with the actual data
        parse_item_folder(folders, data.fsys, data.pak_id)

        # Then copy over to the styles values
        for ver in versions.values():
            if ver['def_style'] in folders:
                ver['def_style'] = folders[ver['def_style']]
            for sty, fold in ver['styles'].items():
                if isinstance(fold, str):
                    ver['styles'][sty] = folders[fold]

        if not versions:
            raise ValueError('Item "' + data.id + '" has no versions!')

        return cls(
            data.id,
            versions=versions,
            def_version=def_version,
            needs_unlock=data.info.bool('needsUnlock'),
            isolate_versions=data.info.bool('isolate_versions'),
            all_conf=all_config,
            unstyled=unstyled,
            glob_desc=glob_desc,
            desc_last=desc_last,
            # Add filesystem to individualise this to the package.
            folders={
                (data.fsys, folder): item_variant
                for folder, item_variant in
                folders.items()
            }
        )

    def add_over(self, override: 'Item'):
        """Add the other item data to ourselves."""
        # Copy over all_conf always.
        self.all_conf += override.all_conf

        self.folders.update(override.folders)

        for ver_id, version in override.versions.items():
            if ver_id not in self.versions:
                # We don't have that version!
                self.versions[ver_id] = version
            else:
                our_ver = self.versions[ver_id]['styles']
                for sty_id, style in version['styles'].items():
                    if sty_id not in our_ver:
                        # We don't have that style!
                        our_ver[sty_id] = style
                    else:
                        raise ValueError(
                            'Two definitions for item folder {}.{}.{}',
                            self.id,
                            ver_id,
                            sty_id,
                        )
                        # our_style.override_from_folder(style)

    def __repr__(self):
        return '<Item:' + self.id + '>'

    @staticmethod
    def export(exp_data: ExportData):
        """Export all items into the configs.

        For the selected attribute, this takes a tuple of values:
        (pal_list, versions, prop_conf)
        Pal_list is a list of (item, subitem) tuples representing the palette.
        Versions is a {item:version_id} dictionary.
        prop_conf is a {item_id: {prop_name: value}} nested dictionary for
         overridden property names. Empty dicts can be passed instead.
        """
        editoritems = exp_data.editoritems
        vbsp_config = exp_data.vbsp_conf
        pal_list, versions, prop_conf = exp_data.selected

        style_id = exp_data.selected_style.id

        aux_item_configs = {
            conf.id: conf
            for conf in ItemConfig.all()
        }

        for item in sorted(Item.all(), key=operator.attrgetter('id')):  # type: Item
            ver_id = versions.get(item.id, 'VER_DEFAULT')

            (
                item_block,
                editor_parts,
                config_part
            ) = item._get_export_data(
                pal_list, ver_id, style_id, prop_conf,
            )
            editoritems += apply_replacements(item_block)
            editoritems += apply_replacements(editor_parts)
            vbsp_config += apply_replacements(config_part)

            # Add auxiliary configs as well.
            try:
                aux_conf = aux_item_configs[item.id]  # type: ItemConfig
            except KeyError:
                pass
            else:
                vbsp_config += apply_replacements(aux_conf.all_conf)
                try:
                    version_data = aux_conf.versions[ver_id]
                except KeyError:
                    pass  # No override.
                else:
                    # Find the first style definition for the selected one
                    # that's defined for this config
                    for poss_style in exp_data.selected_style.bases:
                        if poss_style.id in version_data:
                            vbsp_config += apply_replacements(
                                version_data[poss_style.id]
                            )
                            break

    def _get_export_data(
        self,
        pal_list,
        ver_id,
        style_id,
        prop_conf: Dict[str, Dict[str, str]],
    ) -> Tuple[Property, Property, Property]:
        """Get the data for an exported item."""

        # Build a dictionary of this item's palette positions,
        # if any exist.
        palette_items = {
            subitem: index
            for index, (item, subitem) in
            enumerate(pal_list)
            if item == self.id
        }

        item_data = self.versions[ver_id]['styles'][style_id]  # type: ItemVariant

        new_editor = item_data.editor.copy()

        new_editor['type'] = self.id  # Set the item ID to match our item
        # This allows the folders to be reused for different items if needed.

        for index, editor_section in enumerate(
                new_editor.find_all("Editor", "Subtype")):

            # For each subtype, see if it's on the palette
            for editor_sec_index, pal_section in enumerate(
                    editor_section):
                # We need to manually loop so we get the index of the palette
                # property block in the section
                if pal_section.name != "palette":
                    # Skip non-palette blocks in "SubType"
                    # (animations, sounds, model)
                    continue

                if index in palette_items:
                    if len(palette_items) == 1:
                        # Switch to the 'Grouped' icon and name
                        if item_data.all_name is not None:
                            pal_section['Tooltip'] = item_data.all_name

                        if item_data.all_icon is not None:
                            icon = item_data.all_icon
                        else:
                            icon = pal_section['Image']
                        # Bug in Portal 2 - palette icons must end with '.png',
                        # so force that to be the case for all icons.
                        if icon.casefold().endswith('.vtf'):
                            icon = icon[:-3] + 'png'
                        pal_section['Image'] = icon

                    pal_section['Position'] = "{x} {y} 0".format(
                        x=palette_items[index] % 4,
                        y=palette_items[index] // 4,
                    )
                else:
                    # This subtype isn't on the palette, delete the entire
                    # "Palette" block.
                    del editor_section[editor_sec_index]
                    break

        # Apply configured default values to this item
        prop_overrides = prop_conf.get(self.id, {})
        for prop_section in new_editor.find_all("Editor", "Properties"):
            for item_prop in prop_section:
                if item_prop.bool('BEE2_ignore'):
                    continue

                if item_prop.name.casefold() in prop_overrides:
                    item_prop['DefaultValue'] = prop_overrides[item_prop.name.casefold()]
        return (
            new_editor,
            item_data.editor_extra,
            # Add all_conf first so it's conditions run first by default
            self.all_conf + item_data.vbsp_config,
        )

    @staticmethod
    def convert_item_io(
        comm_block: Property,
        item: Property,
        conv_peti_input: Callable[[Property, str, str], None]=lambda a, b, c: None,
    ):
        """Convert editoritems configs with the new BEE2 connections format.

        This produces (conf,  has_input, has_output, has_secondary):
        The config block for instances.cfg, and if inputs, outputs, and the
        secondary input are present.
        """
        item_id = comm_block.name
        # Look in the Inputs and Outputs blocks to find the io definitions.
        # Copy them to property names like 'Input_Activate'.
        has_input = False
        has_secondary = False
        has_output = False
        try:
            [input_conf] = item.find_all('Exporting', 'Inputs', 'BEE2')
        except ValueError:
            pass
        else:
            input_conf = input_conf.copy()
            input_conf.name = None
            comm_block += input_conf
        try:
            [output_conf] = item.find_all('Exporting', 'Outputs', 'BEE2')
            output_conf.name = None
        except ValueError:
            pass
        else:
            output_conf = output_conf.copy()
            output_conf.name = None
            comm_block += output_conf
        for block in item.find_all('Exporting', 'Inputs', CONN_NORM):
            has_input = True
            conv_peti_input(block, 'enable_cmd', 'activate')
            conv_peti_input(block, 'disable_cmd', 'deactivate')
        for block in item.find_all('Exporting', 'Outputs', CONN_NORM):
            has_output = True
            for io_prop in block:
                comm_block['out_' + io_prop.name] = io_prop.value
        # The funnel item type is special, having the additional input type.
        # Handle that specially.
        if item_id == 'item_tbeam':
            for block in item.find_all('Exporting', 'Inputs', CONN_FUNNEL):
                has_secondary = True
                conv_peti_input(block, 'sec_enable_cmd', 'activate')
                conv_peti_input(block, 'sec_disable_cmd', 'deactivate')

        # For special situations, allow forcing that we have these.
        force_io = ''
        while 'force' in comm_block:
            force_io = comm_block['force', ''].casefold()
            del comm_block['force']
        if 'in' in force_io:
            has_input = True
        if 'out' in force_io:
            has_output = True

        if 'enable_cmd' in comm_block or 'disable_cmd' in comm_block:
            has_input = True
        inp_type = comm_block['type', ''].casefold()
        if inp_type == 'dual':
            has_secondary = True
        elif inp_type == 'daisychain':
            # We specify this.
            if 'enable_cmd' in comm_block or 'disable_cmd' in comm_block:
                LOGGER.warning(
                    'DAISYCHAIN items cannot have inputs specified.'
                )
            # The item has an input, but the instance never gets it.
            has_input = True
            if not has_output:
                LOGGER.warning(
                    'DAISYCHAIN items need an output to make sense!'
                )
        elif inp_type.endswith('_logic'):
            if 'out_activate' in comm_block or 'out_deactivate' in comm_block:
                LOGGER.warning(
                    'AND_LOGIC or OR_LOGIC items cannot '
                    'have outputs specified.'
                )
            if 'enable_cmd' in comm_block or 'disable_cmd' in comm_block:
                LOGGER.warning(
                    'AND_LOGIC or OR_LOGIC items cannot '
                    'have inputs specified.'
                )
            # These logically always have both.
            has_input = has_output = True
        elif 'out_activate' in comm_block or 'out_deactivate' in comm_block:
            has_output = True
        if item_id in (
            'item_indicator_panel',
            'item_indicator_panel_timer',
            'item_indicator_toggle',
        ):
            # Force the antline instances to have inputs, so we can specify
            # the real instance doesn't. We need the fake ones to match
            # instances to items.
            has_input = True

        # Remove all the IO blocks from editoritems, and replace with
        # dummy ones.
        # Then remove the config blocks.
        for io_type in ('Inputs', 'Outputs'):
            for block in item.find_all('Exporting', io_type):
                while CONN_NORM in block:
                    del block[CONN_NORM]
                while 'BEE2' in block:
                    del block['BEE2']
        if has_input:
            item.ensure_exists('Exporting').ensure_exists('Inputs').append(
                Property(CONN_NORM, [
                    Property('Activate', 'ACTIVATE'),
                    Property('Deactivate', 'DEACTIVATE'),
                ])
            )
        # Add the secondary for funnels only.
        if item_id.casefold() == 'item_tbeam':
            if not has_secondary:
                LOGGER.warning(
                    "No dual input for TBeam, these won't function."
                )
            item.ensure_exists('Exporting').ensure_exists('Inputs').append(
                Property(CONN_FUNNEL, [
                    Property('Activate', 'ACTIVATE_SECONDARY'),
                    Property('Deactivate', 'DEACTIVATE_SECONDARY'),
                ])
            )
        # Fizzlers don't work correctly with outputs - we don't
        # want it in editoritems.
        if has_output and item['ItemClass', ''].casefold() != 'itembarrierhazard':
            item.ensure_exists('Exporting').ensure_exists('Outputs').append(
                Property(CONN_NORM, [
                    Property('Activate', 'ON_ACTIVATED'),
                    Property('Deactivate', 'ON_DEACTIVATED'),
                ])
            )
        return has_input, has_output, has_secondary


class ItemConfig(PakObject, allow_mult=True, has_img=False):
    """Allows adding additional configuration for items.

    The ID should match an item ID.
    """
    def __init__(self, it_id, all_conf, version_conf):
        self.id = it_id
        self.versions = version_conf
        self.all_conf = all_conf

    @classmethod
    def parse(cls, data: ParseData):
        """Parse from config files."""
        filesystem = data.fsys  # type: FileSystem
        vers = {}

        all_config = get_config(
            data.info,
            data.fsys,
            'items',
            pak_id=data.pak_id,
            prop_name='all_conf',
        )
        set_cond_source(all_config, '<ItemConfig {}:{} all_conf>'.format(
            data.pak_id, data.id,
        ))

        with filesystem:
            for ver in data.info.find_all('Version'):  # type: Property
                ver_id = ver['ID', 'VER_DEFAULT']
                vers[ver_id] = styles = {}
                for sty_block in ver.find_all('Styles'):
                    for style in sty_block:
                        styles[style.real_name] = conf = filesystem.read_prop(
                            'items/' + style.value + '.cfg'
                        )

                        set_cond_source(conf, "<ItemConfig {}:{} in '{}'>".format(
                            data.pak_id, data.id, style.real_name,
                        ))

        return cls(
            data.id,
            all_config,
            vers,
        )

    def add_over(self, override: 'ItemConfig'):
        """Add additional style configs to the original config."""
        self.all_conf += override.all_conf.copy()

        for vers_id, styles in override.versions.items():
            our_styles = self.versions.setdefault(vers_id, {})
            for sty_id, style in styles.items():
                if sty_id not in our_styles:
                    our_styles[sty_id] = style.copy()
                else:
                    our_styles[sty_id] += style.copy()

    @staticmethod
    def export(exp_data: ExportData):
        """This export is done in Item.export().

        Here we don't know the version set for each item.
        """
        pass


class QuotePack(PakObject):
    """Adds lists of voice lines which are automatically chosen."""
    def __init__(
            self,
            quote_id,
            selitem_data: 'SelitemData',
            config: Property,
            chars=None,
            skin=None,
            studio: str=None,
            studio_actor='',
            cam_loc: Vec=None,
            turret_hate=False,
            interrupt=0.0,
            cam_pitch=0.0,
            cam_yaw=0.0,
            ):
        self.id = quote_id
        self.selitem_data = selitem_data
        self.cave_skin = skin
        self.config = config
        set_cond_source(config, 'QuotePack <{}>'.format(quote_id))
        self.chars = chars or ['??']
        self.studio = studio
        self.studio_actor = studio_actor
        self.cam_loc = cam_loc
        self.inter_chance = interrupt
        self.cam_pitch = cam_pitch
        self.cam_yaw = cam_yaw
        self.turret_hate = turret_hate

    @classmethod
    def parse(cls, data):
        """Parse a voice line definition."""
        selitem_data = get_selitem_data(data.info)
        chars = {
            char.strip()
            for char in
            data.info['characters', ''].split(',')
            if char.strip()
        }

        # For Cave Johnson voicelines, this indicates what skin to use on the
        # portrait.
        port_skin = srctools.conv_int(data.info['caveSkin', None], None)

        monitor_data = data.info.find_key('monitor', None)

        if monitor_data.value is not None:
            mon_studio = monitor_data['studio']
            mon_studio_actor = monitor_data['studio_actor', '']
            mon_interrupt = monitor_data.float('interrupt_chance', 0)
            mon_cam_loc = monitor_data.vec('Cam_loc')
            mon_cam_pitch, mon_cam_yaw, _ = monitor_data.vec('Cam_angles')
            turret_hate = monitor_data.bool('TurretShoot')
        else:
            mon_studio = mon_cam_loc = None
            mon_interrupt = mon_cam_pitch = mon_cam_yaw = 0
            mon_studio_actor = ''
            turret_hate = False

        config = get_config(
            data.info,
            data.fsys,
            'voice',
            pak_id=data.pak_id,
            prop_name='file',
        )

        return cls(
            data.id,
            selitem_data,
            config,
            chars=chars,
            skin=port_skin,
            studio=mon_studio,
            studio_actor=mon_studio_actor,
            interrupt=mon_interrupt,
            cam_loc=mon_cam_loc,
            cam_pitch=mon_cam_pitch,
            cam_yaw=mon_cam_yaw,
            turret_hate=turret_hate,
            )

    def add_over(self, override: 'QuotePack'):
        """Add the additional lines to ourselves."""
        self.selitem_data = join_selitem_data(
            self.selitem_data,
            override.selitem_data
        )
        self.config += override.config
        self.config.merge_children(
            'quotes_sp',
            'quotes_coop',
        )
        if self.cave_skin is None:
            self.cave_skin = override.cave_skin

        if self.studio is None:
            self.studio = override.studio
            self.studio_actor = override.studio_actor
            self.cam_loc = override.cam_loc
            self.inter_chance = override.inter_chance
            self.cam_pitch = override.cam_pitch
            self.cam_yaw = override.cam_yaw
            self.turret_hate = override.turret_hate

    def __repr__(self):
        return '<Voice:' + self.id + '>'

    @staticmethod
    def export(exp_data: ExportData):
        """Export the quotepack."""
        if exp_data.selected is None:
            return  # No quote pack!

        try:
            voice = QuotePack.by_id(exp_data.selected)  # type: QuotePack
        except KeyError:
            raise Exception(
                "Selected voice ({}) doesn't exist?".format(exp_data.selected)
            ) from None

        vbsp_config = exp_data.vbsp_conf  # type: Property

        # We want to strip 'trans' sections from the voice pack, since
        # they're not useful.
        for prop in voice.config:
            if prop.name == 'quotes':
                vbsp_config.append(QuotePack.strip_quote_data(prop))
            else:
                vbsp_config.append(prop.copy())

        # Set values in vbsp_config, so flags can determine which voiceline
        # is selected.
        options = vbsp_config.ensure_exists('Options')

        options['voice_pack'] = voice.id
        options['voice_char'] = ','.join(voice.chars)

        if voice.cave_skin is not None:
            options['cave_port_skin'] = str(voice.cave_skin)

        if voice.studio is not None:
            options['voice_studio_inst'] = voice.studio
            options['voice_studio_actor'] = voice.studio_actor
            options['voice_studio_inter_chance'] = str(voice.inter_chance)
            options['voice_studio_cam_loc'] = voice.cam_loc.join(' ')
            options['voice_studio_cam_pitch'] = str(voice.cam_pitch)
            options['voice_studio_cam_yaw'] = str(voice.cam_yaw)
            options['voice_studio_should_shoot'] = srctools.bool_as_int(voice.turret_hate)

        # Copy the config files for this voiceline..
        for prefix, pretty in [
                ('', 'normal'),
                ('mid_', 'MidChamber'),
                ('resp_', 'Responses')]:
            path = os.path.join(
                os.getcwd(),
                '..',
                'config',
                'voice',
                prefix.upper() + voice.id + '.cfg',
            )
            LOGGER.info(path)
            if os.path.isfile(path):
                shutil.copy(
                    path,
                    exp_data.game.abs_path(
                        'bin/bee2/{}voice.cfg'.format(prefix)
                    )
                )
                LOGGER.info('Written "{}voice.cfg"', prefix)
            else:
                LOGGER.info('No {} voice config!', pretty)

    @staticmethod
    def strip_quote_data(prop: Property, _depth=0):
        """Strip unused property blocks from the config files.

        This removes data like the captions which the compiler doesn't need.
        The returned property tree is a deep-copy of the original.
        """
        children = []
        for sub_prop in prop:
            # Make sure it's in the right nesting depth - flags might
            # have arbitrary props in lower depths..
            if _depth == 3:  # 'Line' blocks
                if sub_prop.name == 'trans':
                    continue
                elif sub_prop.name == 'name' and 'id' in prop:
                    continue  # The name isn't needed if an ID is available
            elif _depth == 2 and sub_prop.name == 'name':
                # In the "quote" section, the name isn't used in the compiler.
                continue

            if sub_prop.has_children():
                children.append(QuotePack.strip_quote_data(sub_prop, _depth + 1))
            else:
                children.append(Property(sub_prop.real_name, sub_prop.value))
        return Property(prop.real_name, children)


class Skybox(PakObject):
    def __init__(
            self,
            sky_id,
            selitem_data: 'SelitemData',
            config: Property,
            fog_opts: Property,
            mat,
            ):
        self.id = sky_id
        self.selitem_data = selitem_data
        self.material = mat
        self.config = config
        set_cond_source(config, 'Skybox <{}>'.format(sky_id))
        self.fog_opts = fog_opts

        # Extract this for selector windows to easily display
        self.fog_color = Vec.from_str(
            fog_opts['primarycolor' ''],
            255, 255, 255
        )

    @classmethod
    def parse(cls, data: ParseData):
        """Parse a skybox definition."""
        selitem_data = get_selitem_data(data.info)
        mat = data.info['material', 'sky_black']
        config = get_config(
            data.info,
            data.fsys,
            'skybox',
            pak_id=data.pak_id,
        )

        fog_opts = data.info.find_key("Fog", [])

        return cls(
            data.id,
            selitem_data,
            config,
            fog_opts,
            mat,
        )

    def add_over(self, override: 'Skybox'):
        """Add the additional vbsp_config commands to ourselves."""
        self.selitem_data = join_selitem_data(
            self.selitem_data,
            override.selitem_data
        )
        self.config += override.config
        self.fog_opts += override.fog_opts.copy()

    def __repr__(self):
        return '<Skybox ' + self.id + '>'

    @staticmethod
    def export(exp_data: ExportData):
        """Export the selected skybox."""
        if exp_data.selected is None:
            return  # No skybox..

        try:
            skybox = Skybox.by_id(exp_data.selected)  # type: Skybox
        except KeyError:
            raise Exception(
                "Selected skybox ({}) doesn't exist?".format(exp_data.selected)
            )

        exp_data.vbsp_conf.set_key(
            ('Options', 'Skybox'),
            skybox.material,
        )

        exp_data.vbsp_conf.append(skybox.config.copy())

        # Styles or other items shouldn't be able to set fog settings..
        if 'fog' in exp_data.vbsp_conf:
            del exp_data.vbsp_conf['fog']

        fog_opts = skybox.fog_opts.copy()
        fog_opts.name = 'Fog'

        exp_data.vbsp_conf.append(fog_opts)


class Music(PakObject):

    has_base = False
    has_tbeam = False
    has_bouncegel = False
    has_speedgel = False

    def __init__(
            self,
            music_id,
            selitem_data: 'SelitemData',
            config: Property=None,
            inst=None,
            sound=None,
            sample=None,
            pack=(),
            loop_len=0,
            ):
        self.id = music_id
        self.config = config or Property(None, [])
        set_cond_source(config, 'Music <{}>'.format(music_id))
        self.inst = inst
        self.sound = sound
        self.packfiles = list(pack)
        self.len = loop_len
        self.sample = sample

        self.selitem_data = selitem_data

        # Set attributes on this so UI.load_packages() can easily check for
        # which are present...
        sound_channels = ('base', 'speedgel', 'bouncegel', 'tbeam',)
        if isinstance(sound, Property):
            for chan in sound_channels:
                setattr(self, 'has_' + chan, bool(sound[chan, '']))
            self.has_synced_tbeam = self.has_tbeam and sound.bool('sync_funnel')
        else:
            for chan in sound_channels:
                setattr(self, 'has_' + chan, False)
            self.has_synced_tbeam = False

    @classmethod
    def parse(cls, data: ParseData):
        """Parse a music definition."""
        selitem_data = get_selitem_data(data.info)
        inst = data.info['instance', None]
        sound = data.info.find_key('soundscript', '')  # type: Property

        # The sample music file to play, if found.
        sample = data.info['sample', '']
        if sample:
            zip_sample = 'resources/music_samp/' + sample
            if zip_sample not in data.fsys:
                LOGGER.warning(
                    'Music sample for <{}> does not exist in zip: "{}"',
                    data.id,
                    zip_sample,
                )
        else:
            sample = None

        snd_length = data.info['loop_len', '0']
        if ':' in snd_length:
            # Allow specifying lengths as min:sec.
            minute, second = snd_length.split(':')
            snd_length = 60 * srctools.conv_int(minute) + srctools.conv_int(second)
        else:
            snd_length = srctools.conv_int(snd_length)

        if not sound.has_children():
            sound = sound.value

        packfiles = [
            prop.value
            for prop in
            data.info.find_all('pack')
        ]

        config = get_config(
            data.info,
            data.fsys,
            'music',
            pak_id=data.pak_id,
        )
        return cls(
            data.id,
            selitem_data,
            inst=inst,
            sound=sound,
            sample=sample,
            config=config,
            pack=packfiles,
            loop_len=snd_length,
        )

    def add_over(self, override: 'Music'):
        """Add the additional vbsp_config commands to ourselves."""
        self.config.append(override.config)
        self.selitem_data = join_selitem_data(
            self.selitem_data,
            override.selitem_data
        )

    def __repr__(self):
        return '<Music ' + self.id + '>'

    @staticmethod
    def export(exp_data: ExportData):
        """Export the selected music."""
        if exp_data.selected is None:
            return  # No music..

        try:
            music = Music.by_id(exp_data.selected)  # type: Music
        except KeyError:
            raise Exception(
                "Selected music ({}) doesn't exist?".format(exp_data.selected)
            ) from None

        vbsp_config = exp_data.vbsp_conf

        if isinstance(music.sound, Property):
            # We want to generate the soundscript - copy over the configs.
            vbsp_config.append(Property('MusicScript', music.sound.value))
            script = 'music.BEE2'
        else:
            script = music.sound

        # Set the instance/ambient_generic file that should be used.
        if script is not None:
            vbsp_config.set_key(
                ('Options', 'music_SoundScript'),
                script,
            )
        if music.inst is not None:
            vbsp_config.set_key(
                ('Options', 'music_instance'),
                music.inst,
            )
        vbsp_config.set_key(
            ('Options', 'music_looplen'),
            str(music.len),
        )

        # If we need to pack, add the files to be unconditionally packed.
        if music.packfiles:
            vbsp_config.set_key(
                ('PackTriggers', 'Forced'),
                [
                    Property('File', file)
                    for file in
                    music.packfiles
                ],
            )

        # Allow flags to detect the music that's used
        vbsp_config.set_key(('Options', 'music_ID'), music.id)
        vbsp_config += music.config.copy()


class StyleVar(PakObject, allow_mult=True, has_img=False):
    def __init__(
            self,
            var_id,
            name,
            styles,
            unstyled=False,
            default=False,
            desc='',
            ):
        self.id = var_id
        self.name = name
        self.default = default
        self.enabled = default
        self.desc = desc
        if unstyled:
            self.styles = None
        else:
            self.styles = styles

    @classmethod
    def parse(cls, data: 'ParseData'):
        """Parse StyleVars from configs."""
        name = data.info['name', '']

        unstyled = srctools.conv_bool(data.info['unstyled', '0'])
        default = srctools.conv_bool(data.info['enabled', '0'])
        styles = [
            prop.value
            for prop in
            data.info.find_all('Style')
        ]
        desc = '\n'.join(
            prop.value
            for prop in
            data.info.find_all('description')
        )
        return cls(
            data.id,
            name,
            styles,
            unstyled=unstyled,
            default=default,
            desc=desc,
        )

    def add_over(self, override):
        """Override a stylevar to add more compatible styles."""
        # Setting it to be unstyled overrides any other values!
        if self.styles is None:
            return
        elif override.styles is None:
            self.styles = None
        else:
            self.styles.extend(override.styles)

        if not self.name:
            self.name = override.name

        # If they both have descriptions, add them together.
        # Don't do it if they're both identical though.
        # bool(strip()) = has a non-whitespace character
        stripped_over = override.desc.strip()
        if stripped_over and stripped_over not in self.desc:
            if self.desc.strip():
                self.desc += '\n\n' + override.desc
            else:
                self.desc = override.desc

    def __repr__(self):
        return '<Stylevar "{}", name="{}", default={}, styles={}>:\n{}'.format(
            self.id,
            self.name,
            self.default,
            ','.join(self.styles),
            self.desc,
        )

    def applies_to_style(self, style):
        """Check to see if this will apply for the given style.

        """
        if self.styles is None:
            return True  # Unstyled stylevar

        if style.id in self.styles:
            return True

        return any(
            base.id in self.styles
            for base in
            style.bases
        )

    def applies_to_all(self):
        """Check if this applies to all styles."""
        if self.styles is None:
            return True

        for style in Style.all():  # type: Style
            if not self.applies_to_style(style):
                return False
        return True

    @staticmethod
    def export(exp_data: ExportData):
        """Export style var selections into the config.

        The .selected attribute is a dict mapping ids to the boolean value.
        """
        # Add the StyleVars block, containing each style_var.

        exp_data.vbsp_conf.append(Property('StyleVars', [
            Property(key, srctools.bool_as_int(val))
            for key, val in
            exp_data.selected.items()
        ]))


class StyleVPK(PakObject, has_img=False):
    """A set of VPK files used for styles.

    These are copied into _dlc3, allowing changing the in-editor wall
    textures.
    """
    def __init__(self, vpk_id, filesys: FileSystem, directory: str):
        """Initialise a StyleVPK object."""
        self.id = vpk_id
        self.fsys = filesys
        self.dir = directory

    @classmethod
    def parse(cls, data: ParseData):
        """Read the VPK file from the package."""
        vpk_name = data.info['filename']

        source_folder = os.path.normpath('vpk/' + vpk_name)

        # At least one exists?
        if not any(data.fsys.walk_folder(source_folder)):
            raise Exception(
                'VPK object "{}" has no associated files!'.format(data.id)
            )

        return cls(data.id, data.fsys, source_folder)

    @staticmethod
    def export(exp_data: ExportData):
        """Generate the VPK file in the game folder."""
        sel_vpk = exp_data.selected_style.vpk_name

        if sel_vpk:
            for vpk in StyleVPK.all():
                if vpk.id.casefold() == sel_vpk:
                    sel_vpk = vpk
                    break
            else:
                sel_vpk = None
        else:
            sel_vpk = None

        try:
            dest_folder = StyleVPK.clear_vpk_files(exp_data.game)
        except PermissionError:
            raise NoVPKExport()  # We can't edit the VPK files - P2 is open..

        if exp_data.game.steamID == utils.STEAM_IDS['PORTAL2']:
            # In Portal 2, we make a dlc3 folder - this changes priorities,
            # so the soundcache will be regenerated. Just copy the old one over.
            sound_cache = os.path.join(
                dest_folder, 'maps', 'soundcache', '_master.cache'
            )
            LOGGER.info('Sound cache: {}', sound_cache)
            if not os.path.isfile(sound_cache):
                LOGGER.info('Copying over soundcache file for DLC3..')
                os.makedirs(os.path.dirname(sound_cache), exist_ok=True)
                try:
                    shutil.copy(
                        exp_data.game.abs_path(
                            'portal2_dlc2/maps/soundcache/_master.cache',
                        ),
                        sound_cache,
                    )
                except FileNotFoundError:
                    # It's fine, this will be regenerated automatically
                    pass

        # Generate the VPK.
        vpk_file = VPK(os.path.join(dest_folder, 'pak01_dir.vpk'), mode='w')
        with vpk_file:
            if sel_vpk is not None:
                for file in sel_vpk.fsys.walk_folder(sel_vpk.dir):
                    with file.open_bin() as open_file:
                        vpk_file.add_file(
                            file.path,
                            open_file.read(),
                            sel_vpk.dir,
                        )

            # Additionally, pack in game/vpk_override/ into the vpk - this allows
            # users to easily override resources in general.

            override_folder = exp_data.game.abs_path('vpk_override')
            os.makedirs(override_folder, exist_ok=True)

            # Also write a file to explain what it's for..
            with open(os.path.join(override_folder, 'BEE2_README.txt'), 'w') as f:
                f.write(VPK_OVERRIDE_README)

            vpk_file.add_folder(override_folder)
            del vpk_file['BEE2_README.txt']  # Don't add this to the VPK though..

        LOGGER.info('Written {} files to VPK!', len(vpk_file))

    @staticmethod
    def iter_vpk_names():
        """Iterate over VPK filename suffixes.

        The first is '_dir.vpk', then '_000.vpk' with increasing
        numbers.
        """
        yield '_dir.vpk'
        for i in range(999):
            yield '_{:03}.vpk'.format(i)

    @staticmethod
    def clear_vpk_files(game) -> str:
        """Remove existing VPKs files from a game.

         We want to leave other files - otherwise users will end up
         regenerating the sound cache every time they export.

        This returns the path to the game folder.
        """
        dest_folder = game.abs_path(VPK_FOLDER.get(
            game.steamID,
            'portal2_dlc3',
        ))

        os.makedirs(dest_folder, exist_ok=True)
        try:
            for file in os.listdir(dest_folder):
                if file[:6] == 'pak01_':
                    os.remove(os.path.join(dest_folder, file))
        except PermissionError:
            # The player might have Portal 2 open. Abort changing the VPK.
            LOGGER.warning("Couldn't replace VPK files. Is Portal 2 "
                           "or Hammer open?")
            raise

        return dest_folder


class Elevator(PakObject):
    """An elevator video definition.

    This is mainly defined just for Valve's items - you can't pack BIKs.
    """
    def __init__(
            self,
            elev_id,
            selitem_data: 'SelitemData',
            video,
            vert_video=None,
            ):
        self.id = elev_id

        self.selitem_data = selitem_data

        if vert_video is None:
            self.has_orient = False
            self.horiz_video = video
            self.vert_video = video
        else:
            self.has_orient = True
            self.horiz_video = video
            self.vert_video = vert_video

    @classmethod
    def parse(cls, data):
        """Read elevator videos from the package."""
        info = data.info
        selitem_data = get_selitem_data(info)

        if 'vert_video' in info:
            video = info['horiz_video']
            vert_video = info['vert_video']
        else:
            video = info['video']
            vert_video = None

        return cls(
            data.id,
            selitem_data,
            video,
            vert_video,
        )

    def __repr__(self):
        return '<Elevator ' + self.id + '>'

    @staticmethod
    def export(exp_data: ExportData):
        """Export the chosen video into the configs."""
        style = exp_data.selected_style  # type: Style
        vbsp_config = exp_data.vbsp_conf  # type: Property

        if exp_data.selected is None:
            elevator = None
        else:
            try:
                elevator = Elevator.by_id(exp_data.selected)  # type: Elevator
            except KeyError:
                raise Exception(
                    "Selected elevator ({}) "
                    "doesn't exist?".format(exp_data.selected)
                ) from None

        if style.has_video:
            if elevator is None:
                # Use a randomised video
                vbsp_config.set_key(
                    ('Elevator', 'type'),
                    'RAND',
                )
            elif elevator.id == 'VALVE_BLUESCREEN':
                # This video gets a special script and handling
                vbsp_config.set_key(
                    ('Elevator', 'type'),
                    'BSOD',
                )
            else:
                # Use the particular selected video
                vbsp_config.set_key(
                    ('Elevator', 'type'),
                    'FORCE',
                )
                vbsp_config.set_key(
                    ('Elevator', 'horiz'),
                    elevator.horiz_video,
                )
                vbsp_config.set_key(
                    ('Elevator', 'vert'),
                    elevator.vert_video,
                )
        else:  # No elevator video for this style
            vbsp_config.set_key(
                ('Elevator', 'type'),
                'NONE',
            )


class PackList(PakObject, allow_mult=True, has_img=False):
    """Specifies a group of resources which can be packed together."""
    def __init__(self, pak_id, files, mats):
        self.id = pak_id
        self.files = files
        self.trigger_mats = mats

    @classmethod
    def parse(cls, data):
        """Read pack lists from packages."""
        filesystem = data.fsys  # type: FileSystem
        conf = data.info.find_key('Config', '')
        mats = [
            prop.value
            for prop in
            data.info.find_all('AddIfMat')
        ]

        files = []

        if conf.has_children():
            # Allow having a child block to define packlists inline
            files = [
                prop.value
                for prop in conf
            ]
        elif conf.value:
            path = 'pack/' + conf.value + '.cfg'
            with filesystem, filesystem.open_str(path) as f:
                # Each line is a file to pack.
                # Skip blank lines, strip whitespace, and
                # allow // comments.
                for line in f:
                    line = srctools.clean_line(line)
                    if line:
                        files.append(line)

        # We know that if it's a material, it must be packing the VMT at the
        # very least.
        for mat in mats:
            files.append('materials/' + mat + '.vmt')

        if not files:
            raise ValueError('"{}" has no files to pack!'.format(data.id))

        if CHECK_PACKFILE_CORRECTNESS:
            # Use normpath so sep differences are ignored, plus case.
            resources = {
                os.path.normpath(file.path).casefold()
                for file in
                filesystem.walk_folder('resources/')
            }
            for file in files:
                if file.startswith(('-#', 'precache_sound:')):
                    # Used to disable stock soundscripts, and precache sounds
                    # Not to pack - ignore.
                    continue

                file = file.lstrip('#')  # This means to put in soundscript too...

                #  Check to make sure the files exist...
                file = os.path.join('resources', os.path.normpath(file)).casefold()
                if file not in resources:
                    LOGGER.warning(
                        'Warning: "{file}" not in zip! ({pak_id})',
                        file=file,
                        pak_id=data.pak_id,
                    )

        return cls(
            data.id,
            files,
            mats,
        )

    def add_over(self, override):
        """Override items just append to the list of files."""
        # Don't copy over if it's already present
        for item in override.files:
            if item not in self.files:
                self.files.append(item)

        for item in override.trigger_mats:
            if item not in self.trigger_mats:
                self.trigger_mats.append(item)

    @staticmethod
    def export(exp_data: ExportData):
        """Export all the packlists."""

        pack_block = Property('PackList', [])

        # A list of materials which will casue a specific packlist to be used.
        pack_triggers = Property('PackTriggers', [])

        for pack in PackList.all():  # type: PackList
            # Build a
            # "Pack_id"
            # {
            # "File" "filename"
            # "File" "filename"
            # }
            # block for each packlist
            files = [
                Property('File', file)
                for file in
                pack.files
            ]
            pack_block.append(Property(
                pack.id,
                files,
            ))

            for trigger_mat in pack.trigger_mats:
                pack_triggers.append(
                    Property('Material', [
                        Property('Texture', trigger_mat),
                        Property('PackList', pack.id),
                    ])
                )

        # Only add packtriggers if there's actually a value
        if pack_triggers.value:
            exp_data.vbsp_conf.append(pack_triggers)

        LOGGER.info('Writing packing list!')
        with open(exp_data.game.abs_path('bin/bee2/pack_list.cfg'), 'w') as pack_file:
            for line in pack_block.export():
                pack_file.write(line)


class EditorSound(PakObject, has_img=False):
    """Add sounds that are usable in the editor.

    The editor only reads in game_sounds_editor, so custom sounds must be
    added here.
    The ID is the name of the sound, prefixed with 'BEE2_Editor.'.
    The values in 'keys' will form the soundscript body.
    """
    def __init__(self, snd_name, data):
        self.id = 'BEE2_Editor.' + snd_name
        self.data = data
        data.name = self.id

    @classmethod
    def parse(cls, data):
        """Parse editor sounds from the package."""
        return cls(
            snd_name=data.id,
            data=data.info.find_key('keys', [])
        )

    @staticmethod
    def export(exp_data: ExportData):
        """Export EditorSound objects."""
        # Just command the game to do the writing.
        exp_data.game.add_editor_sounds(
            EditorSound.all()
        )


class BrushTemplate(PakObject, has_img=False, allow_mult=True):
    """A template brush which will be copied into the map, then retextured.

    This allows the sides of the brush to swap between wall/floor textures
    based on orientation.
    All world and detail brushes from the given VMF will be copied.
    """
    # For scaling templates, maps normals to the prefix to use in the ent.
    NORMAL_TO_NAME = {
        (0, 0, 1): 'up',
        (0, 0, -1): 'dn',
        (0, 1, 0): 'n',
        (0, -1, 0): 's',
        (1, 0, 0): 'e',
        (-1, 0, 0): 'w',
    }

    def __init__(self, temp_id: str, vmf_file: VMF, force=None, keep_brushes=True):
        """Import in a BrushTemplate object.

        This copies the solids out of VMF_FILE and into TEMPLATE_FILE.
        If force is set to 'world' or 'detail', the other type will be converted.
        If keep_brushes is false brushes will be skipped (for TemplateOverlay).
        """
        self.id = temp_id
        # We don't actually store the solids here - put them in
        # the TEMPLATE_FILE VMF. That way the original VMF object can vanish.

        self.temp_world = {}
        self.temp_detail = {}

        visgroup_names = {
            vis.id: vis.name
            for vis in
            vmf_file.vis_tree
        }

        # For each template, give them a visgroup to match - that
        # makes it easier to swap between them.
        temp_visgroup_id = TEMPLATE_FILE.create_visgroup(temp_id).id

        if force.casefold() == 'detail':
            force_is_detail = True
        elif force.casefold() == 'world':
            force_is_detail = False
        else:
            force_is_detail = None

        # Parse through a config entity in the template file.
        conf_ents = list(vmf_file.by_class['bee2_template_conf'])
        if len(conf_ents) > 1:
            raise ValueError(
                'Template "{}" has multiple configuration entities!'.format(temp_id)
            )
        elif len(conf_ents) == 1:
            config = conf_ents[0]
            config_id = config['template_id']
            if config_id and temp_id:
                if config['template_id'].casefold() != temp_id.casefold():
                    raise ValueError('VMF and info.txt have different ids:\n conf = {}, info.txt = {}'.format(
                        config['template_id'],
                        temp_id,
                    ))
            # Override passed ID with the one in the VMF.
            elif config_id and not temp_id:
                self.id = temp_id = config_id
            elif not config_id:
                LOGGER.warning('"{}" has no conf ID!', temp_id)
            conf_auto_visgroup = int(srctools.conv_bool(config['detail_auto_visgroup']))
            if srctools.conv_bool(config['discard_brushes']):
                keep_brushes = False
            is_scaling = srctools.conv_bool(config['is_scaling'])
            if config['temp_type'] == 'detail':
                force_is_detail = True
            elif config['temp_type'] == 'world':
                force_is_detail = False
            # Add to the exported map as well.
            export_config = config.copy(map=TEMPLATE_FILE, keep_vis=False)
            # Remove the configs we've parsed
            for key in (
                'temp_type',
                'is_scaling',
                'discard_brushes',
                'template_id',
                'detail_auto_visgroup',
                # Not used, but might be added by Hammer.
                'origin',
                'angles',
            ):
                del export_config[key]
            # Only add if it has useful settings, and we're not a scaling
            # template.
            if export_config.keys and not is_scaling:
                TEMPLATE_FILE.add_ent(export_config)
                export_config['template_id'] = temp_id

        else:
            conf_auto_visgroup = is_scaling = False
            if not temp_id:
                raise ValueError('No template ID passed in!')
            LOGGER.warning('Template "{}" has no config!', temp_id)

        if is_scaling:
            # Make a scaling template config.
            scaling_conf = TEMPLATE_FILE.create_ent(
                classname='bee2_template_scaling',
                template_id=temp_id,
            )
            scale_brush = None
            for brushes, is_detail, vis_ids in self.yield_world_detail(vmf_file):
                for brush in brushes:
                    if scale_brush is None:
                        scale_brush = brush
                    else:
                        raise ValueError(
                            'Too many brushes in scaling '
                            'template "{}"!'.format(temp_id),
                        )
            if scale_brush is None:
                raise ValueError(
                    'No brushes in scaling template "{}"!'.format(temp_id)
                )

            for face in scale_brush:
                try:
                    prefix = BrushTemplate.NORMAL_TO_NAME[face.normal().as_tuple()]
                except KeyError:
                    raise ValueError(
                        'Non Axis-Aligned face in '
                        'scaling template "{}"!'.format(temp_id),
                    )
                scaling_conf[prefix + '_tex'] = face.mat
                scaling_conf[prefix + '_uaxis'] = face.uaxis
                scaling_conf[prefix + '_vaxis'] = face.vaxis
                scaling_conf[prefix + '_rotation'] = face.ham_rot

        elif keep_brushes:
            for brushes, is_detail, vis_ids in self.yield_world_detail(vmf_file):
                if force_is_detail is not None:
                    export_detail = force_is_detail
                else:
                    export_detail = is_detail
                if len(vis_ids) > 1:
                    raise ValueError(
                        'Template "{}" has brush with two '
                        'visgroups!'.format(temp_id)
                    )
                visgroups = [
                    visgroup_names[vis_id]
                    for vis_id in
                    vis_ids
                ]
                # No visgroup = ''
                visgroup = visgroups[0] if visgroups else ''

                # Auto-visgroup puts func_detail ents in unique visgroups.
                if is_detail and not visgroup and conf_auto_visgroup:
                    visgroup = '__auto_group_{}__'.format(conf_auto_visgroup)
                    # Reuse as the unique index, >0 are True too..
                    conf_auto_visgroup += 1

                targ_dict = self.temp_detail if export_detail else self.temp_world
                try:
                    ent = targ_dict[temp_id, visgroup, export_detail]
                except KeyError:
                    ent = targ_dict[temp_id, visgroup, export_detail] = TEMPLATE_FILE.create_ent(
                        classname=(
                            'bee2_template_detail' if
                            export_detail
                            else 'bee2_template_world'
                        ),
                        template_id=temp_id,
                        visgroup=visgroup,
                    )
                ent.visgroup_ids.add(temp_visgroup_id)
                for brush in brushes:
                    ent.solids.append(
                        brush.copy(map=TEMPLATE_FILE, keep_vis=False)
                    )

        self.temp_overlays = []

        # Transfer this configuration ent over.
        for color_picker in vmf_file.by_class['bee2_template_colorpicker']:
            new_ent = color_picker.copy(map=TEMPLATE_FILE, keep_vis=False)
            new_ent['template_id'] = temp_id
            TEMPLATE_FILE.add_ent(new_ent)

        for overlay in vmf_file.by_class['info_overlay']:  # type: Entity
            visgroups = [
                visgroup_names[vis_id]
                for vis_id in
                overlay.visgroup_ids
                ]
            if len(visgroups) > 1:
                raise ValueError(
                    'Template "{}" has overlay with two '
                    'visgroups!'.format(self.id)
                )
            new_overlay = overlay.copy(
                map=TEMPLATE_FILE,
                keep_vis=False
            )
            new_overlay.visgroup_ids.add(temp_visgroup_id)
            new_overlay['template_id'] = self.id
            new_overlay['visgroup'] = visgroups[0] if visgroups else ''
            new_overlay['classname'] = 'bee2_template_overlay'
            TEMPLATE_FILE.add_ent(new_overlay)

            self.temp_overlays.append(new_overlay)

        if self.temp_detail is None and self.temp_world is None:
            if not self.temp_overlays and not is_scaling:
                LOGGER.warning('BrushTemplate "{}" has no data!', temp_id)

    @classmethod
    def parse(cls, data: ParseData):
        """Read templates from a package."""
        file = get_config(
            prop_block=data.info,
            fsys=data.fsys,
            folder='templates',
            pak_id=data.pak_id,
            prop_name='file',
            extension='.vmf',
        )
        file = VMF.parse(file)
        return cls(
            data.id,
            file,
            force=data.info['force', ''],
            keep_brushes=srctools.conv_bool(data.info['keep_brushes', '1'], True),
        )

    @staticmethod
    def export(exp_data: ExportData):
        """Write the template VMF file."""
        # Sort the visgroup list by name, to make it easier to search through.
        TEMPLATE_FILE.vis_tree.sort(key=lambda vis: vis.name)

        # Place the config entities in a nice grid.
        for conf_class, height in (
            ('bee2_template_conf', 256),
            ('bee2_template_scaling', 256 + 16),
        ):
            conf_ents = list(TEMPLATE_FILE.by_class[conf_class])
            dist = math.floor(math.sqrt(len(conf_ents)))
            half_dist = dist / 2
            for i, ent in enumerate(conf_ents):
                ent['origin'] = Vec(
                    16 * ((i // dist) - half_dist),
                    16 * ((i % dist) - half_dist),
                    height,
                )

        path = exp_data.game.abs_path('bin/bee2/templates.vmf')
        with open(path, 'w') as temp_file:
            TEMPLATE_FILE.export(temp_file, inc_version=False)

    @staticmethod
    def yield_world_detail(vmf: VMF) -> Iterator[Tuple[List[Solid], bool, set]]:
        """Yield all world/detail solids in the map.

        This also indicates if it's a func_detail, and the visgroup IDs.
        (Those are stored in the ent for detail, and the solid for world.)
        """
        for brush in vmf.brushes:
            yield [brush], False, brush.visgroup_ids
        for ent in vmf.by_class['func_detail']:
            yield ent.solids.copy(), True, ent.visgroup_ids


def desc_parse(info, desc_id='', *, prop_name='description'):
    """Parse the description blocks, to create data which matches richTextBox.

    """
    has_warning = False
    lines = []
    for prop in info.find_all(prop_name):
        if prop.has_children():
            for line in prop:
                if line.name and not has_warning:
                    LOGGER.warning('Old desc format: {}', desc_id)
                    has_warning = True
                lines.append(line.value)
        else:
            lines.append(prop.value)

    return tkMarkdown.convert('\n'.join(lines))


def get_selitem_data(info):
    """Return the common data for all item types - name, author, description.
    """
    from selectorWin import SelitemData

    auth = sep_values(info['authors', ''])
    short_name = info['shortName', None]
    name = info['name']
    icon = info['icon', None]
    large_icon = info['iconlarge', None]
    group = info['group', '']
    sort_key = info['sort_key', '']
    desc = desc_parse(info, info['id'])
    if not group:
        group = None
    if not short_name:
        short_name = name

    return SelitemData(
        name,
        short_name,
        auth,
        icon,
        large_icon,
        desc,
        group,
        sort_key,
    )


def join_selitem_data(our_data: 'SelitemData', over_data: 'SelitemData'):
    """Join together two sets of selitem data.

    This uses the over_data values if defined, using our_data if not.
    Authors and descriptions will be joined to each other.
    """
    from selectorWin import SelitemData
    (
        our_name,
        our_short_name,
        our_auth,
        our_icon,
        our_large_icon,
        our_desc,
        our_group,
        our_sort_key,
    ) = our_data

    (
        over_name,
        over_short_name,
        over_auth,
        over_icon,
        over_large_icon,
        over_desc,
        over_group,
        over_sort_key,
    ) = over_data

    return SelitemData(
        our_name,
        our_short_name,
        our_auth + over_auth,
        over_icon if our_icon is None else our_icon,
        over_large_icon if our_large_icon is None else our_large_icon,
        tkMarkdown.join(our_desc, over_desc),
        over_group or our_group,
        over_sort_key or our_sort_key,
    )


def sep_values(string, delimiters=',;/'):
    """Split a string by a delimiter, and then strip whitespace.

    Multiple delimiter characters can be passed.
    """
    delim, *extra_del = delimiters
    if string == '':
        return []

    for extra in extra_del:
        string = string.replace(extra, delim)

    vals = string.split(delim)
    return [
        stripped for stripped in
        (val.strip() for val in vals)
        if stripped
    ]
<|MERGE_RESOLUTION|>--- conflicted
+++ resolved
@@ -27,10 +27,7 @@
     Dict, List, Tuple, NamedTuple,
     Match,
     TypeVar,
-<<<<<<< HEAD
     Callable,
-=======
->>>>>>> cf5c31dc
 )
 
 
@@ -134,10 +131,7 @@
     """Raised to indicate that VPK files weren't copied."""
 
 T = TypeVar('T')
-<<<<<<< HEAD
-
-=======
->>>>>>> cf5c31dc
+
 
 class _PakObjectMeta(type):
     def __new__(mcs, name, bases, namespace, allow_mult=False, has_img=True):
@@ -216,11 +210,7 @@
         return cls._id_to_obj.values()
 
     @classmethod
-<<<<<<< HEAD
-    def by_id(cls: Type[T], object_id: str) -> Iterable[T]:
-=======
     def by_id(cls: Type[T], object_id: str) -> T:
->>>>>>> cf5c31dc
         """Return the object with a given ID."""
         return cls._id_to_obj[object_id.casefold()]
 
@@ -732,7 +722,6 @@
                         else item.def_ver['styles'][sty_id]
                     )
 
-<<<<<<< HEAD
     if utils.DEV_MODE:
         # Check for outdated connections.
         with open('../dev/item_conn.md', 'w') as f:
@@ -757,8 +746,6 @@
                     for sty_id, has_imp in sorted(imp.items()):
                         f.write('\t\t* [{}] `{}`\n'.format('x' if has_imp else ' ', sty_id))
 
-=======
->>>>>>> cf5c31dc
 
 def parse_item_folder(
     folders: Dict[str, Union['ItemVariant', UnParsedItemVariant]],
