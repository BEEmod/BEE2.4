"""Defines the region of space items occupy and computes collisions."""
from __future__ import annotations
from typing import Iterable, Iterator, Sequence, Tuple, overload
from typing_extensions import Self, Literal

from enum import Flag, auto as enum_auto
import functools
import operator

from srctools.vmf import VMF, Entity, Solid, Side
from srctools.math import AnyAngle, AnyMatrix, FrozenVec, Matrix, Vec, to_matrix, lerp
from srctools import conv_bool, logger
import attrs

import consts


__all__ = ['NonBBoxError', 'CollideType', 'BBox', 'Volume', 'Hit', 'trace_ray']
LOGGER = logger.get_logger(__name__)


@attrs.define
class NonBBoxError(ValueError):
    """Raised to indicate a bbox is a line or point, not a plane or bounding box."""
    min_x: int
    min_y: int
    min_z: int
    max_x: int
    max_y: int
    max_z: int

    def __str__(self) -> str:
        return (
                f'({self.min_x} {self.min_y} {self.min_z}) - '
                f'({self.max_x} {self.max_y} {self.max_z}) '
                'is not a full volume or plane!'
            )


class CollideType(Flag):
    """Type of collision."""
    NOTHING = 0
    SOLID = enum_auto()  # Regular solid walls, props etc.
    DECORATION = enum_auto()  # A location where decoration may not be placed.
    GRATING = enum_auto()  # Grating, blocks movement, but does not block energy beams.
    GLASS = enum_auto()   # Only permits lasers through.
    BRIDGE = enum_auto()
    FIZZLER = enum_auto()
    TEMPORARY = enum_auto()  # Collision is only sometimes present here.
    ANTLINES = enum_auto()  # Antlines should not pass here.
    OOB = enum_auto()  # Areas outside the puzzle, don't allow things to be placed here.

    GRATE = GRATING
    DECO = DECORATION
    ANTLINE = ANTLINES
    # Aliases matching editoritems COLLIDE_ definitions.
    PHYSICS = SOLID | TEMPORARY

    # OR all defined members from above.
    EVERYTHING = functools.reduce(
        operator.or_,
        (x for x in vars().values() if isinstance(x, int)),
    )

    @classmethod
    def parse(cls, text: str) -> CollideType:
        """Parse from a space-separated string."""
        coll = cls.NOTHING
        for word in text.split():
            try:
                coll |= cls[word.upper()]
            except KeyError:
                raise ValueError(f'Unknown collide type "{word}"!') from None
        return coll

    @classmethod
    def from_ent_kvs(cls, entity: Entity) -> CollideType:
        """Parse from a bunch of boolean keyvalues."""
        coll = cls.NOTHING
        for key, value in entity.items():
            if key.casefold().startswith('coll_') and conv_bool(value):
                coll_name = key[5:].upper()
                try:
                    coll |= cls[coll_name]
                except KeyError:
                    LOGGER.warning('Invalid collide type: "{}"!', key)
        return coll

# The types we want to write into vmfs.
EXPORT_KVALUES: Sequence[CollideType] = [
    CollideType.ANTLINES,
    CollideType.BRIDGE,
    CollideType.DECORATION,
    CollideType.FIZZLER,
    CollideType.GLASS,
    CollideType.GRATING,
    CollideType.OOB,
    CollideType.SOLID,
    CollideType.TEMPORARY,
]


@attrs.frozen(kw_only=True)
class Hit:
    """Represents the impact of a raytrace."""
    start: FrozenVec
    direction: FrozenVec
    distance: float
    impact: FrozenVec
    normal: FrozenVec  # Pointing outward at the hit location.
    volume: BBox = attrs.field(repr=False)


@attrs.frozen(init=False)
class BBox:
    """An axis aligned volume for collision.

    This may either be a solid volume, or a plane (with one axis' min=max).
    """
    min_x: int
    min_y: int
    min_z: int
    max_x: int
    max_y: int
    max_z: int
    contents: CollideType
    name: str  # Item name, or empty for definitions.
    tags: frozenset[str]

    @overload
    def __init__(
        self,
        min_x: int | float, min_y: int | float, min_z: int | float,
        max_x: int | float, max_y: int | float, max_z: int | float,
        /, *,
        contents: CollideType = CollideType.SOLID,
        tags: Iterable[str] | str = frozenset(),
        name: str = '',
    ) -> None: ...

    @overload
    def __init__(
        self,
        point1: Vec | FrozenVec, point2: Vec | FrozenVec,
        /, *,
        contents: CollideType = CollideType.SOLID,
        tags: Iterable[str] | str = frozenset(),
        name: str = '',
    ) -> None: ...

    def __init__(
        self,
        /,
        *args: Vec | FrozenVec | int | float,
        contents: CollideType = CollideType.SOLID,
        tags: Iterable[str] | str = frozenset(),
        name: str = '',
    ) -> None:
        """Allow constructing from Vec, and flip values to make them min/max."""
        min_x: int
        max_x: int
        min_y: int
        max_y: int
        min_z: int
        max_z: int
        if len(args) == 6:
            try:
                # None of these should be Vec.
                min_x, min_y, min_z, max_x, max_y, max_z = map(round, args)  # type: ignore
            except (TypeError, ValueError):
                raise TypeError(f'6 numbers must be supplied, not {args!r}') from None
        elif len(args) == 2:
            point1, point2 = args
            if isinstance(point1, (Vec, FrozenVec)) and isinstance(point2, (Vec, FrozenVec)):
                min_x, min_y, min_z = round(point1.x), round(point1.y), round(point1.z)
                max_x, max_y, max_z = round(point2.x), round(point2.y), round(point2.z)
            else:
                raise TypeError(f'Expected 2 vectors, got {type(point1).__name__} and {type(point2).__name__}')
        else:
            raise TypeError(f'Expected 2 or 6 positional args, got {len(args)}!')
        if min_x > max_x:
            min_x, max_x = max_x, min_x
        if min_y > max_y:
            min_y, max_y = max_y, min_y
        if min_z > max_z:
            min_z, max_z = max_z, min_z

        if (min_x != max_x) + (min_y != max_y) + (min_z != max_z) < 2:
            raise NonBBoxError(min_x, min_y, min_z, max_x, max_y, max_z)

        self.__attrs_init__(
            min_x, min_y, min_z,
            max_x, max_y, max_z,
            contents,
            name,
            frozenset([tags] if isinstance(tags, str) else tags),
        )

    @property
    def mins(self) -> Vec:
        """Return the minimums, as a Vector."""
        return Vec(self.min_x, self.min_y, self.min_z)

    @property
    def maxes(self) -> Vec:
        """Return the minimums, as a Vector."""
        return Vec(self.max_x, self.max_y, self.max_z)

    @property
    def center(self) -> Vec:
        """Return the center of the bounding box, as a Vector."""
        return Vec(
            (self.min_x + self.max_x) / 2.0,
            (self.min_y + self.max_y) / 2.0,
            (self.min_z + self.max_z) / 2.0,
        )

    @property
    def size(self) -> Vec:
        """Return the size of the bounding box, as a Vector."""
        return Vec(
            self.max_x - self.min_x,
            self.max_y - self.min_y,
            self.max_z - self.min_z,
        )

    @property
    def is_plane(self) -> bool:
        """Check if this is a plane, not a bounding volume."""
        return (
            self.min_x == self.max_x or
            self.min_y == self.max_y or
            self.min_z == self.max_z
        )

    @property
    def plane_normal(self) -> Vec | None:
        """If a plane, returns the normal axis."""
        if self.min_x == self.max_x:
            return Vec(1.0, 0.0, 0.0)
        elif self.min_y == self.max_y:
            return Vec(0.0, 1.0, 0.0)
        elif self.min_z == self.max_z:
            return Vec(0.0, 0.0, 1.0)
        return None

    def _with_points(self, point1: Vec | FrozenVec, point2: Vec | FrozenVec) -> BBox:
        """Return a new bounding box with the specified points, but this collision and tags."""
        if (
            point1 == (self.min_x, self.min_y, self.min_z) and
            point2 == (self.max_x, self.max_y, self.max_z)
        ):
            return self
        return BBox(point1, point2, contents=self.contents, tags=self.tags, name=self.name)

    def with_attrs(
        self, *,
        name: str | None = None,
        contents: CollideType | None = None,
        tags: Iterable[str] | str | None = None,
    ) -> BBox:
        """Return a new bounding box with the name, contents or tags changed."""
        if tags is not None:
            tags = frozenset([tags] if isinstance(tags, str) else tags)
            if tags == self.tags:  # Reuse the existing instance.
                tags = self.tags
        else:
            tags = self.tags
        if contents is None:
            contents = self.contents
        if name is None:
            name = self.name

        if name == self.name and contents is self.contents and tags is self.tags:
            # Unchanged.
            return self

        return BBox(
            self.min_x, self.min_y, self.min_z,
            self.max_x, self.max_y, self.max_z,
            contents=contents, name=name, tags=tags,
        )

    @classmethod
    def from_ent(cls, ent: Entity) -> Iterator[Self]:
        """Parse keyvalues on a VMF entity. One bounding box is produced for each brush."""
        coll = CollideType.from_ent_kvs(ent)
        tags = frozenset(ent['tags'].split())

        for solid in ent.solids:
            mins, maxes = solid.get_bbox()
            non_skip_faces = [
                face
                for face in solid
                if face.mat != consts.Tools.SKIP
            ]
            try:
                # Only one non-skip face, "flatten" along its plane.
                face: Side
                [face] = non_skip_faces
            except ValueError:
                pass  # Regular bbox.
            else:
                plane_norm = face.normal()
                plane_point = face.planes[0]
                for point in [mins, maxes]:
                    # Get the offset from the plane, then subtract to force it onto the plane.
                    point -= plane_norm * Vec.dot(point - plane_point, plane_norm)

            yield cls(mins, maxes, contents=coll, tags=tags)

    def _to_kvs(self, vmf: VMF, classname: str) -> Entity:
        """Fill in keyvalues for an entity."""
        ent = Entity(vmf, {
            'classname': classname,
            'tags': ' '.join(sorted(self.tags)),
            'item_id': self.name,
        })
        # Exclude the aliases.
        for coll in EXPORT_KVALUES:
            assert coll.name is not None
            ent[f'coll_{coll.name.lower()}'] = (coll & self.contents) is not CollideType.NOTHING
        return ent

    def as_ent(self, vmf: VMF) -> Entity:
        """Convert back into an entity."""
        # If a plane, then we have to produce a valid brush - subtract in the negative dir, put skip
        # on all other sides.
        norm = self.plane_normal
        if norm is not None:
            prism = vmf.make_prism(self.mins - norm, self.maxes, consts.Tools.SKIP)
            if norm == (1, 0, 0):
                prism.east.mat = consts.Tools.CLIP
            elif norm == (0, 1, 0):
                prism.north.mat = consts.Tools.CLIP
            elif norm == (0, 0, 1):
                prism.top.mat = consts.Tools.CLIP
            else:
                raise AssertionError(norm)
        else:
            prism = vmf.make_prism(self.mins, self.maxes, consts.Tools.CLIP)

        ent = self._to_kvs(vmf, 'bee2_collision_bbox')
        ent.solids.append(prism.solid)
        return ent

    def as_volume(self) -> Volume:
        """Convert to a Volume object."""
        return Volume(
            self.mins.freeze(), self.maxes.freeze(),
            [
                Plane(Vec.x_neg, -self.min_x),
                Plane(Vec.x_pos, +self.max_x),
                Plane(Vec.y_neg, -self.min_y),
                Plane(Vec.y_pos, +self.max_y),
                Plane(Vec.z_neg, -self.min_z),
                Plane(Vec.z_pos, +self.max_z),
            ],
            name=self.name,
            tags=self.tags,
            contents=self.contents,
        )

    def intersect(self, other: BBox) -> BBox | None:
        """Check if another bbox collides with this one.

        If so, return the bbox representing the overlap.
        """
        if isinstance(other, Volume):
            # Only Volume knows how to intersect.
            return other.intersect(self)

        comb = self.contents & other.contents
        if comb is CollideType.NOTHING:
            return None
        # We do each axis one at a time. First do a separating-axis test
        # on either side, if that passes we don't collide.
        if self.max_x < other.min_x or self.min_x > other.max_x:
            return None
        # They overlap, so compare the min/max pairs to get the intersection interval.
        # If that's negative, we fail also.
        min_x = max(self.min_x, other.min_x)
        max_x = min(self.max_x, other.max_x)
        if min_x > max_x:
            return None

        # Then repeat for the other axes.
        if self.max_y < other.min_y or self.min_y > other.max_y:
            return None

        min_y = max(self.min_y, other.min_y)
        max_y = min(self.max_y, other.max_y)
        if min_y > max_y:
            return None

        if self.max_z < other.min_z or self.min_z > other.max_z:
            return None

        min_z = max(self.min_z, other.min_z)
        max_z = min(self.max_z, other.max_z)
        if min_z > max_z:
            return None

        try:
            return BBox(
                min_x, min_y, min_z, max_x, max_y, max_z,
                contents=comb,
                tags=self.tags,
                name=f'{self.name}&{other.name}',
            )
        except NonBBoxError:  # Edge or corner, don't count those.
            return None

    def _rotate_bbox(self, other: AnyAngle | AnyMatrix) -> Tuple[AnyMatrix, Vec, Vec]:
        # https://gamemath.com/book/geomprims.html#transforming_aabbs
        m = to_matrix(other)
        mins = Vec()
        maxs = Vec()

        if m[0, 0] > 0.0:
            mins.x = m[0, 0] * self.min_x
            maxs.x = m[0, 0] * self.max_x
        else:
            mins.x = m[0, 0] * self.max_x
            maxs.x = m[0, 0] * self.min_x

        if m[0, 1] > 0.0:
            mins.y = m[0, 1] * self.min_x
            maxs.y = m[0, 1] * self.max_x
        else:
            mins.y = m[0, 1] * self.max_x
            maxs.y = m[0, 1] * self.min_x

        if m[0, 2] > 0.0:
            mins.z = m[0, 2] * self.min_x
            maxs.z = m[0, 2] * self.max_x
        else:
            mins.z = m[0, 2] * self.max_x
            maxs.z = m[0, 2] * self.min_x

        if m[1, 0] > 0.0:
            mins.x += m[1, 0] * self.min_y
            maxs.x += m[1, 0] * self.max_y
        else:
            mins.x += m[1, 0] * self.max_y
            maxs.x += m[1, 0] * self.min_y

        if m[1, 1] > 0.0:
            mins.y += m[1, 1] * self.min_y
            maxs.y += m[1, 1] * self.max_y
        else:
            mins.y += m[1, 1] * self.max_y
            maxs.y += m[1, 1] * self.min_y

        if m[1, 2] > 0.0:
            mins.z += m[1, 2] * self.min_y
            maxs.z += m[1, 2] * self.max_y
        else:
            mins.z += m[1, 2] * self.max_y
            maxs.z += m[1, 2] * self.min_y

        if m[2, 0] > 0.0:
            mins.x += m[2, 0] * self.min_z
            maxs.x += m[2, 0] * self.max_z
        else:
            mins.x += m[2, 0] * self.max_z
            maxs.x += m[2, 0] * self.min_z

        if m[2, 1] > 0.0:
            mins.y += m[2, 1] * self.min_z
            maxs.y += m[2, 1] * self.max_z
        else:
            mins.y += m[2, 1] * self.max_z
            maxs.y += m[2, 1] * self.min_z

        if m[2, 2] > 0.0:
            mins.z += m[2, 2] * self.min_z
            maxs.z += m[2, 2] * self.max_z
        else:
            mins.z += m[2, 2] * self.max_z
            maxs.z += m[2, 2] * self.min_z

        return m, mins, maxs

    def __matmul__(self, other: AnyAngle | AnyMatrix) -> BBox:
        """Rotate the bounding box by an angle. This should be multiples of 90 degrees."""
        matrix, mins, maxes = self._rotate_bbox(other)
        return self._with_points(mins, maxes)

    def __add__(self, other: Vec | FrozenVec | tuple[float, float, float]) -> BBox:
        """Shift the bounding box forwards by this amount."""
        if isinstance(other, BBox):  # Special-case error.
            raise TypeError('Two bounding boxes cannot be added!')
        return self._with_points(self.mins + other, self.maxes + other)

    def __sub__(self, other: Vec | FrozenVec | tuple[float, float, float]) -> BBox:
        """Shift the bounding box backwards by this amount."""
        return self._with_points(self.mins - other, self.maxes - other)

    # radd/rsub intentionally omitted. Don't allow inverting, that's nonsensical.

    def trace_ray(self, start: Vec | FrozenVec, delta: Vec | FrozenVec) -> Hit | None:
        """Trace a ray against the bbox, returning the hit position (if any).

        :parameter start: The starting point for the ray.
        :parameter delta: Both the direction and the maximum length to check.
        """
        start = FrozenVec(start)
        delta = FrozenVec(delta)
        # https://gamemath.com/book/geomtests.html#intersection_ray_aabb
        inside = True
        mins = self.mins
        maxes = self.maxes

        def check_plane(axis: Literal['x', 'y', 'z']) -> Tuple[float, float]:
            """Determine where the intersection would be for each axial face pair."""
            if start[axis] < mins[axis]:
                time = mins[axis] - start[axis]
                if time > delta[axis]:
                    raise ValueError('No hit!')
                time /= delta[axis]
                return time, -1.0
            elif start[axis] > maxes[axis]:
                time = maxes[axis] - start[axis]
                if time < delta[axis]:
                    raise ValueError('No hit!')
                time /= delta[axis]
                return time, 1.0
            else:
                return -1.0, 0.0

        try:
            xt, xn = check_plane('x')
            yt, yn = check_plane('y')
            zt, zn = check_plane('z')
        except ValueError:
            return None

        if xn == yn == zn == 0.0:
            # Inside the box. We immediately impact.
            direction = delta.norm()
            return Hit(
                start=start,
                direction=direction,
                normal=-direction,
                impact=start,
                distance=0.0,
                volume=self,
            )

        plane: Literal['x', 'y', 'z'] = 'x'
        time = xt
        if yt > time:
            time = yt
            plane = 'y'
        if zt > time:
            time = zt
            plane = 'z'
        impact = start + delta * time

        if mins <= impact <= maxes:
            return Hit(
                start=start,
                direction=delta.norm(),
                normal=FrozenVec.with_axes(plane, FrozenVec(xn, yn, zn)),
                impact=impact,
                distance=(impact - start).mag(),
                volume=self,
            )
        else:
            return None

    def scale_to(self, axis: Literal['x', 'y', 'z'], mins: int, maxs: int) -> BBox:
        """Resize the bounding box along an axis."""
        new_bbox = BBox.__new__(BBox)
        if axis == 'x':
            if mins == self.min_x and maxs == self.max_x:
                return self  # Unchanged, just return self
            new_bbox.__attrs_init__(
                mins, self.min_y, self.min_z,
                maxs, self.max_y, self.max_z,
                self.contents, self.name, self.tags,
            )
        elif axis == 'y':
            if mins == self.min_y and maxs == self.max_y:
                return self
            new_bbox.__attrs_init__(
                self.min_x, mins, self.min_z,
                self.max_x, maxs, self.max_z,
                self.contents, self.name, self.tags,
            )
        elif axis == 'z':
            if mins == self.min_z and maxs == self.max_z:
                return self

            new_bbox.__attrs_init__(
                self.min_x, self.min_y, mins,
                self.max_x, self.max_y, maxs,
                self.contents, self.name, self.tags,
            )
        else:
            raise ValueError(f'Expected "x"/"y"/"z", got "{axis}"')
        return new_bbox


@attrs.frozen
class Plane:
    """A plane, used to represent the sides of a volume."""
    normal: FrozenVec
    distance: float

    @property
    def point(self) -> FrozenVec:
        """Return an arbitary point on this plane."""
        return self.normal * self.distance


@attrs.frozen(init=False)  # __attrs_init__() is incompatible with the superclass.
class Volume(BBox):  # type: ignore[override]
    """A bounding box with additional clipping planes, allowing it to be an arbitary polyhedron."""
    planes: Sequence[Plane]

    # noinspection PyMissingConstructor
    def __init__(
        self,
        bbox_min: FrozenVec, bbox_max: FrozenVec,
        planes: Sequence[Plane],
        *,
        contents: CollideType = CollideType.SOLID,
        tags: Iterable[str] | str = frozenset(),
        name: str = '',
    ) -> None:
        self.__attrs_init__(
            round(bbox_min.x), round(bbox_min.y), round(bbox_min.z),
            round(bbox_max.x), round(bbox_max.y), round(bbox_max.z),
            contents,
            name,
            frozenset([tags] if isinstance(tags, str) else tags),
            planes,
        )

    @classmethod
    def from_ent(cls, ent: Entity) -> Iterator[Self]:
        """Parse keyvalues on a VMF entity. One volume is produced for each brush."""
        coll = CollideType.from_ent_kvs(ent)
        tags = frozenset(ent['tags'].split())

        for solid in ent.solids:
            mins, maxes = solid.get_bbox()
            yield cls(mins.freeze(), maxes.freeze(), contents=coll, tags=tags, planes=[
                Plane(norm := face.normal().freeze(), FrozenVec.dot(norm, face.planes[0]))
                for face in solid.sides
            ])

    def as_ent(self, vmf: VMF) -> Entity:
        """Convert back into an entity."""
        ent = self._to_kvs(vmf, 'bee2_collision_volume')
        solid = Solid(vmf)
        ent.solids.append(solid)

<<<<<<< HEAD
        for plane in self.planes:
            # Use this to pick two arbitrary planes for the UVs.
            orient = Matrix.from_angle(plane.normal.to_angle())
            # Add 0.0 to convert -0 to +0.
            point = plane.point.thaw() + (0.0, 0.0, 0.0)
            u = -orient.left()
            v = -orient.up()
            solid.sides.append(Side(
                vmf,
                [
                    point - 16 * u,
                    point,
                    point + 16 * v,
                ],
                mat=consts.Tools.CLIP,
                uaxis=UVAxis(*u),
                vaxis=UVAxis(*v),
            ))
=======
        solid.sides = [
            Side.from_plane(vmf, plane.point, plane.normal, consts.Tools.CLIP)
            for plane in self.planes
        ]
>>>>>>> 15454ec3

        return ent

    def as_volume(self) -> Volume:
        """Returns this unchanged."""
        return self

    def with_attrs(
        self, *,
        name: str | None = None,
        contents: CollideType | None = None,
        tags: Iterable[str] | str | None = None,
    ) -> Volume:
        """Return a new volume with the name, contents or tags changed."""
        return Volume(
            self.mins.freeze(), self.maxes.freeze(),
            self.planes,
            contents=contents if contents is not None else self.contents,
            name=name if name is not None else self.name,
            tags=tags if tags is not None else self.tags,
        )

    def intersect(self, other: BBox) -> BBox | None:
        if not isinstance(other, Volume):
            other = other.as_volume()

        raise NotImplementedError("Intersections of volumes!")

    def __matmul__(self, other: AnyAngle | AnyMatrix) -> Volume:
        """Rotate the bounding box by an angle."""
        matrix, mins, maxs = self._rotate_bbox(other)
        return Volume(
            mins.freeze(), maxs.freeze(),
            planes=[
                Plane(plane.normal @ matrix, plane.distance)
                for plane in self.planes
            ],
            contents=self.contents,
            tags=self.tags,
            name=self.name,
        )

    def _shift(self, other: FrozenVec) -> Volume:
        """Shift the bounding box by a vector."""
        changed = False

        planes = []
        for plane in self.planes:
            offset = Vec.dot(plane.normal, other)
            if abs(offset) > 1e-6:
                planes.append(Plane(plane.normal, plane.distance + offset))
                changed = True
            else:
                planes.append(plane)

        return Volume(
            self.mins.freeze() + other,
            self.maxes.freeze() + other,
            planes=planes if changed else self.planes,
            contents=self.contents,
            tags=self.tags,
            name=self.name,
        )

    def __add__(self, other: Vec | FrozenVec | tuple[float, float, float]) -> Volume:
        """Shift the bounding box forwards by this amount."""
        if isinstance(other, BBox):  # Special-case error.
            raise TypeError('Two bounding boxes cannot be added!')
        return self._shift(FrozenVec(other))

    def __sub__(self, other: Vec | FrozenVec | tuple[float, float, float]) -> Volume:
        """Shift the bounding box backwards by this amount."""
        if isinstance(other, BBox):  # Special-case error.
            raise TypeError('Two bounding boxes cannot be subtracted!')
        return self._shift(-FrozenVec(other))

    def trace_ray(self, start: Vec | FrozenVec, delta: Vec | FrozenVec) -> Hit | None:
        """Trace a ray against the bbox, returning the hit position (if any).

        :parameter start: The starting point for the ray.
        :parameter delta: Both the direction and the maximum length to check.
        """
        start = FrozenVec(start)
        delta = FrozenVec(delta)

        # Early out, check against the bbox first.
        if super().trace_ray(start, delta) is None:
            return None

        max_dist = delta.mag()
        direction = delta / max_dist

        best_hit: Hit | None = None
        inside = True
        for plane in self.planes:
            dot = Vec.dot(plane.normal, direction)
            # If perpendicular or facing in the same direction, the ray can't trace into it.
            if dot <= 0.0:
                # Check if the start point is inside the plane.
                if Vec.dot(start, plane.normal) < plane.distance:
                    inside = False
                continue
            t = (plane.distance - Vec.dot(start, plane.normal)) / dot
            if not (0.0 <= t <= max_dist) or (best_hit is not None and t > best_hit.distance):
                # Not in bounds for the ray, or worse than our best result.
                continue
            impact = start + t * direction
            # Check this impact is actually possible.
            for other_plane in self.planes:
                if other_plane is plane:
                    continue
                if Vec.dot(impact, other_plane.normal) < other_plane.distance:
                    # We're outside this plane, the impact is wrong.
                    break
            else:  # All other plane tests succeeded.
                best_hit = Hit(
                    start=start,
                    direction=direction,
                    impact=impact,
                    normal=plane.normal,
                    distance=t,
                    volume=self,
                )

        if best_hit is None:
            if inside:
                # The start point is inside all the planes, so we started inside.
                return Hit(
                    start=start,
                    direction=direction,
                    normal=-direction,
                    impact=start,
                    distance=0.0,
                    volume=self,
                )
            else:
                return None
        return best_hit

    def scale_to(self, axis: Literal['x', 'y', 'z'], mins: int, maxs: int) -> Volume:
        """Resize the bounding box along an axis."""
        bb_mins = self.mins
        bb_maxes = self.maxes

        old_mins = bb_mins[axis]
        old_maxs = bb_maxes[axis]

        if old_mins == mins and old_maxs == maxs:
            # Already aligned.
            return self

        bb_mins[axis] = mins
        bb_maxes[axis] = maxs

        matrix = Matrix()
        axis_ind = 'xyz'.index(axis)
        matrix[axis_ind, axis_ind] = (maxs - mins) / (old_maxs - old_mins)
        # For normals.
        inverse = matrix.inverse().transpose()
        new_planes = []
        for plane in self.planes:
            point = plane.point.thaw()
            point[axis] = lerp(point[axis], old_mins, old_maxs, mins, maxs)
            norm = (plane.normal @ inverse).norm()
            dist = Vec.dot(norm, point)
            if norm == plane.normal and abs(dist - plane.distance) < 1e-6:
                new_planes.append(plane)
            else:
                new_planes.append(Plane(norm, dist))
        return Volume(
            bb_maxes.freeze(), bb_maxes.freeze(),
            new_planes,
            contents=self.contents, name=self.name, tags=self.tags,
        )


def trace_ray(start: Vec | FrozenVec, delta: Vec | FrozenVec, volumes: Iterable[BBox]) -> Hit | None:
    """Trace a ray against multiple bboxes/volumes, returning the hit position (if any).

    :raises ValueError: If no hit occured.
    :parameter start: The starting point for the ray.
    :parameter delta: Both the direction and the maximum length to check.
    """
    best_hit: Hit | None = None
    for volume in volumes:
        hit = volume.trace_ray(start, delta)
        if hit is not None and (best_hit is None or best_hit.distance > hit.distance):
            best_hit = hit
    return best_hit<|MERGE_RESOLUTION|>--- conflicted
+++ resolved
@@ -658,31 +658,11 @@
         solid = Solid(vmf)
         ent.solids.append(solid)
 
-<<<<<<< HEAD
-        for plane in self.planes:
-            # Use this to pick two arbitrary planes for the UVs.
-            orient = Matrix.from_angle(plane.normal.to_angle())
+        solid.sides = [
             # Add 0.0 to convert -0 to +0.
-            point = plane.point.thaw() + (0.0, 0.0, 0.0)
-            u = -orient.left()
-            v = -orient.up()
-            solid.sides.append(Side(
-                vmf,
-                [
-                    point - 16 * u,
-                    point,
-                    point + 16 * v,
-                ],
-                mat=consts.Tools.CLIP,
-                uaxis=UVAxis(*u),
-                vaxis=UVAxis(*v),
-            ))
-=======
-        solid.sides = [
-            Side.from_plane(vmf, plane.point, plane.normal, consts.Tools.CLIP)
+            Side.from_plane(vmf, plane.point + (0, 0, 0), plane.normal, consts.Tools.CLIP)
             for plane in self.planes
         ]
->>>>>>> 15454ec3
 
         return ent
 
