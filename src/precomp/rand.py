"""Handles randomising values in a repeatable way."""
from __future__ import annotations
from random import Random
from struct import Struct
import hashlib

from precomp import instanceLocs
from srctools import FrozenAngle, FrozenMatrix, FrozenVec, VMF, Vec, Angle, Entity, logger, Matrix


# A hash object which we seed using the map layout, so it is unique.
# This should be copied to use for specific purposes, never modified.
MAP_HASH = hashlib.sha256()
ONE_FLOAT = Struct('f')
ONE_INT = Struct('<i')
THREE_FLOATS = Struct('<3f')
NINE_FLOATS = Struct('<9e')  # Half-precision float, don't need the accuracy.
THREE_INTS = Struct('<3i')
LOGGER = logger.get_logger(__name__)


def parse_weights(count: int, weights: str) -> list[int]:
    """Generate random indexes with weights.

    This produces a list intended to be fed to random.choice(), with
    repeated indexes corresponding to the comma-separated weight values.
    """
    if weights == '':
        # Empty = equal weighting.
        return list(range(count))
    if ',' not in weights:
        LOGGER.warning('Invalid weight! ({})', weights)
        return list(range(count))

    # Parse the weight
    vals = weights.split(',')
    weight = []
    if len(vals) == count:
        for i, val in enumerate(vals):
            val = val.strip()
            if val.isdecimal():
                # repeat the index the correct number of times
                weight.extend(
                    [i] * int(val)
                )
            else:
                # Abandon parsing
                break
    if len(weight) == 0:
        LOGGER.warning('Failed parsing weight! ({!s})',weight)
        weight = list(range(count))
    # random.choice(weight) will now give an index with the correct
    # probabilities.
    return weight


def init_seed(vmf: VMF) -> None:
    """Seed with the map layout.

    We use the position of the ambient light instances, which is unique to any
    given layout, but small changes won't change since only every 4th grid pos
    is relevant.
    """
    amb_light = instanceLocs.resolve_one('<ITEM_POINT_LIGHT>', error=True)
    light_names: list[bytes] = []
    for inst in vmf.by_class['func_instance']:
        if inst['file'].casefold() == amb_light:
            pos = Vec.from_str(inst['origin']) / 64
            light_names.append(THREE_INTS.pack(round(pos.x), round(pos.y), round(pos.z)))
    light_names.sort()  # Ensure consistent order!
    for name in light_names:
        MAP_HASH.update(name)
    LOGGER.debug('Map random seed: {}', MAP_HASH.hexdigest())


<<<<<<< HEAD
def seed(
    name: bytes,
    *values: str | Entity | float | bytes | bytearray | Vec | FrozenVec | Angle | FrozenAngle | Matrix | FrozenMatrix,
=======

def seed(
    name: bytes,
    *values: str | Entity | Vec | Angle | float | bytes | bytearray | bool,
>>>>>>> 20abe190
) -> Random:
    """Initialise a random number generator with these starting arguments.

    The name is used to make this unique among other calls, then the arguments
    are hashed in.
    """
    algo = MAP_HASH.copy()
    algo.update(name)
    for val in values:
        if isinstance(val, str):
            algo.update(val.encode('utf8'))
        elif isinstance(val, (Vec, FrozenVec, Angle, FrozenAngle)):
            a, b, c = val
            algo.update(THREE_FLOATS.pack(round(a, 6), round(b, 6), round(c, 6)))
        elif isinstance(val, float):
            algo.update(ONE_FLOAT.pack(val))
<<<<<<< HEAD
        elif isinstance(val, (Matrix, FrozenMatrix)):
=======
        elif isinstance(val, int):
            # If multi-digit, cycle back in.
            algo.update(ONE_INT.pack(hash(val)))
        elif isinstance(val, Matrix):
>>>>>>> 20abe190
            algo.update(NINE_FLOATS.pack(
                val[0, 0], val[0, 1], val[0, 2],
                val[1, 0], val[1, 1], val[1, 2],
                val[2, 0], val[2, 1], val[2, 2],
            ))
        elif isinstance(val, Entity):
            algo.update(val['targetname'].encode('ascii', 'replace'))
            x, y, z = round(Vec.from_str(val['origin']), 6)
            algo.update(THREE_FLOATS.pack(x, y, z))
            p, y, r = Vec.from_str(val['origin'])
            algo.update(THREE_FLOATS.pack(round(p, 6), round(y, 6), round(r, 6)))
        elif isinstance(val, bool):
            algo.update(b'\xff' if val else b'\x00')
        else:
            try:
                algo.update(val)
            except TypeError:
                raise TypeError(val, values)
    return Random(int.from_bytes(algo.digest(), 'little'))<|MERGE_RESOLUTION|>--- conflicted
+++ resolved
@@ -73,16 +73,9 @@
     LOGGER.debug('Map random seed: {}', MAP_HASH.hexdigest())
 
 
-<<<<<<< HEAD
 def seed(
     name: bytes,
-    *values: str | Entity | float | bytes | bytearray | Vec | FrozenVec | Angle | FrozenAngle | Matrix | FrozenMatrix,
-=======
-
-def seed(
-    name: bytes,
-    *values: str | Entity | Vec | Angle | float | bytes | bytearray | bool,
->>>>>>> 20abe190
+    *values: str | Entity | int | bool | float | bytes | bytearray | Vec | FrozenVec | Angle | FrozenAngle | Matrix | FrozenMatrix,
 ) -> Random:
     """Initialise a random number generator with these starting arguments.
 
@@ -99,14 +92,12 @@
             algo.update(THREE_FLOATS.pack(round(a, 6), round(b, 6), round(c, 6)))
         elif isinstance(val, float):
             algo.update(ONE_FLOAT.pack(val))
-<<<<<<< HEAD
-        elif isinstance(val, (Matrix, FrozenMatrix)):
-=======
+        elif isinstance(val, bool):
+            algo.update(b'\xff' if val else b'\x00')
         elif isinstance(val, int):
             # If multi-digit, cycle back in.
             algo.update(ONE_INT.pack(hash(val)))
-        elif isinstance(val, Matrix):
->>>>>>> 20abe190
+        elif isinstance(val, (Matrix, FrozenMatrix)):
             algo.update(NINE_FLOATS.pack(
                 val[0, 0], val[0, 1], val[0, 2],
                 val[1, 0], val[1, 1], val[1, 2],
@@ -118,8 +109,6 @@
             algo.update(THREE_FLOATS.pack(x, y, z))
             p, y, r = Vec.from_str(val['origin'])
             algo.update(THREE_FLOATS.pack(round(p, 6), round(y, 6), round(r, 6)))
-        elif isinstance(val, bool):
-            algo.update(b'\xff' if val else b'\x00')
         else:
             try:
                 algo.update(val)
