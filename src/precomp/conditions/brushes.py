--- conflicted
+++ resolved
@@ -14,11 +14,8 @@
 )
 import utils
 import consts
-<<<<<<< HEAD
-=======
 from precomp.collisions import Collisions
 from precomp.texturing import MaterialConf, QuarterRot
->>>>>>> 20abe190
 
 
 COND_MOD_NAME = 'Brushes'
@@ -348,58 +345,34 @@
 
     texturing.gen(
         texturing.GenCat.NORMAL,
-        Vec(Vec.N),
+        Vec.N,
         tex_type,
-<<<<<<< HEAD
-    ).get(center, tile_grids['y'])
-    solids.south.mat = texturing.gen(
-        texturing.GenCat.NORMAL,
-        Vec(Vec.S),
-        tex_type,
-    ).get(center, tile_grids['y'])
-    solids.east.mat = texturing.gen(
-=======
-    ).get(solids.north.get_origin(), tile_grids['y']).apply(solids.north)
+    ).get(center, tile_grids['y']).apply(solids.north)
     texturing.gen(
         texturing.GenCat.NORMAL,
-        Vec(Vec.S),
+        Vec.S,
         tex_type,
-    ).get(solids.north.get_origin(), tile_grids['y']).apply(solids.south)
-    texturing.gen(
->>>>>>> 20abe190
-        texturing.GenCat.NORMAL,
-        Vec(Vec.E),
-        tex_type,
-    ).get(solids.north.get_origin(), tile_grids['x']).apply(solids.east)
+    ).get(center, tile_grids['y']).apply(solids.south)
     texturing.gen(
         texturing.GenCat.NORMAL,
-        Vec(Vec.W),
+        Vec.E,
         tex_type,
-<<<<<<< HEAD
-    ).get(center, tile_grids['x'])
-    solids.top.mat = texturing.gen(
-        texturing.GenCat.NORMAL,
-        Vec(Vec.T),
-        tex_type,
-    ).get(center, tile_grids['z'])
-    solids.bottom.mat = texturing.gen(
-        texturing.GenCat.NORMAL,
-        Vec(Vec.B),
-        tex_type,
-    ).get(center, tile_grids['z'])
-=======
-    ).get(solids.north.get_origin(), tile_grids['x']).apply(solids.west)
+    ).get(center, tile_grids['x']).apply(solids.east)
     texturing.gen(
         texturing.GenCat.NORMAL,
-        Vec(Vec.T),
+        Vec.W,
         tex_type,
-    ).get(solids.north.get_origin(), tile_grids['z']).apply(solids.top)
+    ).get(center, tile_grids['x']).apply(solids.west)
     texturing.gen(
         texturing.GenCat.NORMAL,
-        Vec(Vec.B),
+        Vec.T,
         tex_type,
-    ).get(solids.north.get_origin(), tile_grids['z']).apply(solids.bottom)
->>>>>>> 20abe190
+    ).get(center, tile_grids['z']).apply(solids.top)
+    texturing.gen(
+        texturing.GenCat.NORMAL,
+        Vec.B,
+        tex_type,
+    ).get(center, tile_grids['z']).apply(solids.bottom)
 
     if res.bool('detail'):
         # Add the brush to a func_detail entity
