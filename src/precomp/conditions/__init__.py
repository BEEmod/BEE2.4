"""Implements the Conditions system.

This system allows users to define transformations applied to
every instance.

In pseudocode:
    for cond in all_conditions:
        for inst in vmf:
            if all(flag() in cond):
                apply_results()

Both results and flags recieve configuration keyvalues, the vmf and the
current instance. Flags return a boolean to indicate if they are successful.
Results return None normally, but can return the special value RES_EXHAUSTED to
indicate calling the specific result again will have no effect. In this case the
result will be deleted.

Argument type annotations are used to allow flexibility in defining results and
flags. Each argument must be typed as one of the following to recieve a specific
value:
    * VMF to recieve the overall map.
    * Entity to recieve the current instance.
    * Property to recieve keyvalues configuration.
"""
import inspect
import io
import itertools
import math
import random
from collections import defaultdict
from decimal import Decimal
from enum import Enum

from typing import (
    Callable, Any, Iterable, Optional,
    Dict, List, Tuple, TypeVar,
    Union,
    Set,
    TextIO,
)

from precomp import instanceLocs
import consts
import srctools.logger
import utils
from srctools import (
    Property,
    Vec_tuple, Vec,
<<<<<<< HEAD
    VMF, Entity, Output, Solid, Side, Angle,
=======
    VMF, Entity, Output, Solid
>>>>>>> 039ac858
)


COND_MOD_NAME = 'Main Conditions'

LOGGER = srctools.logger.get_logger(__name__, alias='cond.core')

# Stuff we get from VBSP in init()
GLOBAL_INSTANCES = set()  # type: Set[str]
ALL_INST = set()  # type: Set[str]

conditions: List['Condition'] = []
FLAG_LOOKUP = {}  # type: Dict[str, Callable[[srctools.VMF, Entity, Property], bool]]
RESULT_LOOKUP = {}  # type: Dict[str, Callable[[srctools.VMF, Entity, Property], object]]
RESULT_SETUP = {}  # type: Dict[str, Callable[[srctools.VMF, Property], object]]

# Used to dump a list of the flags, results, meta-conditions
ALL_FLAGS = []  # type: List[Tuple[str, Iterable[str], Callable[[srctools.VMF, Entity, Property], bool]]]
ALL_RESULTS = []  # type: List[Tuple[str, Iterable[str], Callable[[srctools.VMF, Entity, Property], bool]]]
ALL_META = []  # type: List[Tuple[str, Decimal, Callable[[srctools.VMF], None]]]


class SWITCH_TYPE(Enum):
    """The methods useable for switch options."""
    FIRST = 'first'  # choose the first match
    LAST = 'last'  # choose the last match
    RANDOM = 'random'  # Randomly choose
    ALL = 'all'  # Run all matching commands


xp = Vec_tuple(1, 0, 0)
xn = Vec_tuple(-1, 0, 0)
yp = Vec_tuple(0, 1, 0)
yn = Vec_tuple(0, -1, 0)
zp = Vec_tuple(0, 0, 1)
zn = Vec_tuple(0, 0, -1)

DIRECTIONS = {
    # Translate these words into a normal vector
    '+x': xp,
    '-x': xn,

    '+y': yp,
    '-y': yn,

    '+z': zp,
    '-z': zn,

    'x': xp,  # For with allow_inverse
    'y': yp,
    'z': zp,

    'up': zp,
    'dn': zn,
    'down': zn,
    'floor': zp,
    'ceiling': zn,
    'ceil': zn,

    'n': yp,
    'north': yp,
    's': yn,
    'south': yn,

    'e': xp,
    'east': xp,
    'w': xn,
    'west': xn,

    'wall': 'WALL',  # Special case, not floor/ceiling
    'walls': 'WALL',
}

INST_ANGLE = {
    # IE up = zp = floor
    zp: "0 0 0",
    zn: "0 0 0",

    xn: "0 0 0",
    yn: "0 90 0",
    xp: "0 180 0",
    yp: "0 270 0",

}

PETI_INST_ANGLE = {
    # The angles needed to point a PeTI instance in this direction
    # IE north = yn
    zp: "0 0 0",
    zn: "180 0 0",

    yn: "0 0 90",
    xp: "0 90 90",
    yp: "0 180 90",
    xn: "0 270 90",
}

del xp, xn, yp, yn, zp, zn


class NextInstance(Exception):
    """Raised to skip to the next instance, from the SkipInstance result."""
    pass


class EndCondition(Exception):
    """Raised to skip the condition entirely, from the EndCond result."""
    pass

# Flag to indicate a result doesn't need to be executed anymore,
# and can be cleaned up - adding a global instance, for example.
RES_EXHAUSTED = object()


class Condition:
    """A single condition which may be evaluated."""
    __slots__ = ['flags', 'results', 'else_results', 'priority', 'source']

    def __init__(
        self,
        flags: List[Property]=None,
        results: List[Property]=None,
        else_results: List[Property]=None,
        priority: Decimal=Decimal(),
        source: str=None,
    ) -> None:
        self.flags = flags or []
        self.results = results or []
        self.else_results = else_results or []
        self.priority = priority
        self.source = source

    def __repr__(self) -> str:
        return (
            'Condition(flags={!r}, '
            'results={!r}, else_results={!r}, '
            'priority={!r}'
        ).format(
            self.flags,
            self.results,
            self.else_results,
            self.priority,
        )

    @classmethod
    def parse(cls, prop_block: Property) -> 'Condition':
        """Create a condition from a Property block."""
        flags = []  # type: List[Property]
        results = []  # type: List[Property]
        else_results = []  # type: List[Property]
        priority = Decimal()
        source = None
        for prop in prop_block:
            if prop.name == 'result':
                results.extend(prop.value)  # join multiple ones together
            elif prop.name == 'else':
                else_results.extend(prop.value)
            elif prop.name == '__src__':
                # Value injected by the BEE2 export, this specifies
                # the original source of the config.
                source = prop.value

            elif prop.name in ('condition', 'switch'):
                # Shortcut to eliminate lots of Result - Condition pairs
                results.append(prop)
            elif prop.name == 'elsecondition':
                prop.name = 'condition'
                else_results.append(prop)
            elif prop.name == 'elseswitch':
                prop.name = 'switch'
                else_results.append(prop)
            elif prop.name == 'priority':
                try:
                    priority = Decimal(prop.value)
                except ArithmeticError:
                    pass
            else:
                flags.append(prop)

        return cls(
            flags,
            results,
            else_results,
            priority,
            source,
        )

    def setup(self, vmf: VMF) -> None:
        """Some results need some pre-processing before they can be used.

        """
        for res in self.results[:]:
            self.setup_result(vmf, self.results, res, self.source)

        for res in self.else_results[:]:
            self.setup_result(vmf, self.else_results, res, self.source)

    @staticmethod
    def setup_result(vmf: VMF, res_list: List[Property], result: Property, source: Optional[str]='') -> None:
        """Helper method to perform result setup."""
        func = RESULT_SETUP.get(result.name)
        if func:
            # noinspection PyBroadException
            try:
                result.value = func(vmf, result)
            except Exception:
                # Print the source of the condition if if fails...
                LOGGER.exception(
                    'Error in {} setup:',
                    source or 'condition',
                )
                if utils.DEV_MODE:
                    # Crash so this is immediately noticeable..
                    utils.quit_app(1)
                else:
                    # In release, just skip this one - that way it's
                    # still hopefully possible to run the game.
                    result.value = None
            if result.value is None:
                # This result is invalid, remove it.
                res_list.remove(result)

    @staticmethod
    def test_result(inst: Entity, res: Property) -> Union[bool, object]:
        """Execute the given result."""
        try:
            func = RESULT_LOOKUP[res.name]
        except KeyError:
            err_msg = '"{name}" is not a valid condition result!'.format(
                name=res.real_name,
            )
            if utils.DEV_MODE:
                # Crash here.
                raise ValueError(err_msg) from None
            else:
                LOGGER.warning(err_msg)
                # Delete this so it doesn't re-fire..
                return RES_EXHAUSTED
        else:
            return func(inst.map, inst, res)

    def test(self, inst: Entity) -> None:
        """Try to satisfy this condition on the given instance."""
        success = True
        for flag in self.flags:
            if not check_flag(inst.map, flag, inst):
                success = False
                break
        results = self.results if success else self.else_results
        for res in results[:]:
            should_del = self.test_result(inst, res)
            if should_del is RES_EXHAUSTED:
                results.remove(res)


AnnCallT = TypeVar('AnnCallT')


def annotation_caller(
    func: Callable[..., AnnCallT],
    *parms: type,
) -> Callable[..., AnnCallT]:
    """Reorders callback arguments to the requirements of the callback.

    parms should be the unique types of arguments in the order they will be
    called with. func's arguments should be positional, and be annotated
    with the same types. A wrapper will be returned which can be called
    with the parms arguments, but delegates to func. (This could be the
    function itself).
    """
    allowed_kinds = [
        inspect.Parameter.POSITIONAL_ONLY,
        inspect.Parameter.POSITIONAL_OR_KEYWORD,
    ]
    type_to_parm = dict.fromkeys(parms, None)  # type: Dict[object, Optional[str]]
    sig = inspect.signature(func)
    for parm in sig.parameters.values():
        ann = parm.annotation
        if isinstance(ann, str):
            ann = eval(ann)
        if parm.kind not in allowed_kinds:
            raise ValueError('Parameter kind "{}" is not allowed!'.format(parm.kind))
        if ann is inspect.Parameter.empty:
            raise ValueError('Parameters must have value!')
        try:
            if type_to_parm[ann] is not None:
                raise ValueError('Parameter {} used twice!'.format(ann))
        except KeyError:
            raise ValueError('Unknown potential type {!r}'.format(ann))
        type_to_parm[ann] = parm.name
    inputs = []
    outputs = ['_'] * len(sig.parameters)
    # Parameter -> letter in func signature
    parm_order = {
        parm.name: ind
        for ind, parm in
        enumerate(sig.parameters.values())
    }
    letters = 'abcdefghijklmnopqrstuvwxyz'
    for var_name, parm_typ in zip(letters, parms):
        inputs.append(var_name)
        out_name = type_to_parm[parm_typ]
        if out_name is not None:
            outputs[parm_order[out_name]] = var_name

    assert '_' not in outputs, 'Need more variables!'

    if inputs == outputs:
        # Matches already, don't need to do anything.
        return func

    # Double function to make a closure, to allow reference to the function
    # more directly.
    # Lambdas are expressions, so we can return the result directly.
    reorder_func = eval(
        '(lambda func: lambda {}: func({}))(func)'.format(
            ', '.join(inputs),
            ', '.join(outputs),
        ),
        {'func': func},
    )
    # Add some introspection attributes to this generated function.
    try:
        reorder_func.__name__ = func.__name__
        reorder_func.__qualname__ = func.__qualname__
        reorder_func.__wrapped__ = func
        reorder_func.__doc__ = '{0}({1}) -> {0}({2})'.format(
            func.__name__,
            ', '.join(inputs),
            ', '.join(outputs),
        )
    except AttributeError:
        pass
    return reorder_func


def add_meta(func, priority: Union[Decimal, int], only_once=True):
    """Add a metacondition, which executes a function at a priority level.

    Used to allow users to allow adding conditions before or after a
    transformation like the adding of quotes.
    """
    dec_priority = Decimal(priority)
    # This adds a condition result like "func" (with quotes), which cannot
    # be entered into property files.
    # The qualified name will be unique across modules.
    name = '"' + func.__qualname__ + '"'
    LOGGER.debug(
        "Adding metacondition ({}) with priority {!s}!",
        name,
        dec_priority,
    )

    RESULT_LOOKUP[name] = annotation_caller(func, srctools.VMF, Entity, Property)

    cond = Condition(
        results=[Property(name, '')],
        priority=Decimal(dec_priority),
        source='MetaCondition {}'.format(name)
    )

    if only_once:
        cond.results.append(
            Property('endCondition', '')
        )
    conditions.append(cond)
    ALL_META.append((name, dec_priority, func))


def meta_cond(priority=0, only_once=True):
    """Decorator version of add_meta."""
    def x(func):
        add_meta(func, priority, only_once)
        return func
    return x


def make_flag(orig_name: str, *aliases: str):
    """Decorator to add flags to the lookup."""
    def x(func):
        try:
            func.group = func.__globals__['COND_MOD_NAME']
        except KeyError:
            func.group = func.__globals__['__name__']
            LOGGER.info('No name for module "{}"!', func.group)

        wrapper = annotation_caller(func, srctools.VMF, Entity, Property)
        ALL_FLAGS.append(
            (orig_name, aliases, func)
        )
        FLAG_LOOKUP[orig_name.casefold()] = wrapper
        for name in aliases:
            FLAG_LOOKUP[name.casefold()] = wrapper
        return func
    return x


def make_result(orig_name: str, *aliases: str):
    """Decorator to add results to the lookup."""
    folded_name = orig_name.casefold()
    # Discard the original name from aliases, if it's also there.
    aliases = tuple([
        name for name in aliases
        if name.casefold() != folded_name
    ])

    def x(func):
        try:
            func.group = func.__globals__['COND_MOD_NAME']
        except KeyError:
            func.group = func.__globals__['__name__']
            LOGGER.info('No name for module "{}"!', func.group)

        wrapper = annotation_caller(func, srctools.VMF, Entity, Property)
        ALL_RESULTS.append(
            (orig_name, aliases, func)
        )
        RESULT_LOOKUP[folded_name] = wrapper
        for name in aliases:
            RESULT_LOOKUP[name.casefold()] = wrapper
        return func
    return x


def make_result_setup(*names: str):
    """Decorator to do setup for this result."""
    def x(func: Callable[..., Any]):
        wrapper = annotation_caller(func, srctools.VMF, Property)
        for name in names:
            RESULT_SETUP[name.casefold()] = wrapper
        return func
    return x


def add(prop_block):
    """Parse and add a condition to the list."""
    con = Condition.parse(prop_block)
    if con.results or con.else_results:
        conditions.append(con)


def init(seed: str, inst_list: Set[str], vmf_file: VMF) -> None:
    """Initialise the Conditions system."""
    # Get a bunch of values from VBSP
    global MAP_RAND_SEED
    MAP_RAND_SEED = seed
    ALL_INST.update(inst_list)

    # Sort by priority, where higher = done later
    zero = Decimal(0)
    conditions.sort(key=lambda cond: getattr(cond, 'priority', zero))


def check_all(vmf: VMF) -> None:
    """Check all conditions."""
    LOGGER.info('Checking Conditions...')
    LOGGER.info('-----------------------')
    for condition in conditions:
        condition.setup(vmf)
        for inst in vmf.by_class['func_instance']:
            try:
                condition.test(inst)
            except NextInstance:
                # This is raised to immediately stop running
                # this condition, and skip to the next instance.
                pass
            except EndCondition:
                # This is raised to immediately stop running
                # this condition, and skip to the next condtion.
                break
            except:
                # Print the source of the condition if if fails...
                LOGGER.exception(
                    'Error in {}:',
                    condition.source or 'condition',
                )
                # Exit directly, so we don't print it again in the exception
                # handler
                utils.quit_app(1)
            if not condition.results and not condition.else_results:
                break  # Condition has run out of results, quit early

    LOGGER.info('---------------------')
    LOGGER.info('Conditions executed!')
    import vbsp
    LOGGER.info('Map has attributes: {}', [
        key
        for key, value in
        vbsp.settings['has_attr'].items()
        if value
    ])
    # Dynamically added by lru_cache()
    # noinspection PyUnresolvedReferences
    LOGGER.info('instanceLocs cache: {}', instanceLocs.resolve.cache_info())
    LOGGER.info('Style Vars: {}', dict(vbsp.settings['style_vars']))
    LOGGER.info('Global instances: {}', GLOBAL_INSTANCES)


def check_flag(vmf: VMF, flag: Property, inst: Entity) -> bool:
    """Determine the result for a condition flag."""
    name = flag.name
    # If starting with '!', invert the result.
    if name[:1] == '!':
        desired_result = False
        name = name[1:]
    else:
        desired_result = True
    try:
        func = FLAG_LOOKUP[name]
    except KeyError:
        err_msg = '"{}" is not a valid condition flag!'.format(name)
        if utils.DEV_MODE:
            # Crash here.
            raise ValueError(err_msg) from None
        else:
            LOGGER.warning(err_msg)
            # Skip these conditions..
            return False

    res = func(vmf, inst, flag)
    return res == desired_result


def import_conditions() -> None:
    """Import all the components of the conditions package.

    This ensures everything gets registered.
    """
    import importlib
    import pkgutil
    # Find the modules in the conditions package.
    # PyInstaller messes this up a bit.

    if utils.FROZEN:
        # This is the PyInstaller loader injected during bootstrap.
        # See PyInstaller/loader/pyimod03_importers.py
        # toc is a PyInstaller-specific attribute containing a set of
        # all frozen modules.
        loader = pkgutil.get_loader('precomp.conditions')
        modules = [
            module
            for module in loader.toc
            if module.startswith('precomp.conditions.')
        ]  # type: List[str]
    else:
        # We can grab them properly.
        modules = [
            'precomp.conditions.' + module
            for loader, module, is_package in
            pkgutil.iter_modules(__path__)
        ]

    for module in modules:
        # Import the module, then discard it. The module will run add_flag
        # or add_result() functions, which save the functions into our dicts.
        # We don't need a reference to the modules themselves.
        LOGGER.debug('Importing {} ...', module)
        importlib.import_module(module)
    LOGGER.info('Imported all conditions modules!')


DOC_MARKER = '''<!-- Only edit above this line. This is generated from text in the compiler code. -->'''

DOC_META_COND = '''

### Meta-Conditions

Metaconditions are conditions run automatically by the compiler. These exist
so package conditions can choose a priority to run before or after these 
operations.


'''

DOC_SPECIAL_GROUP = '''\
### Specialized Conditions

These are used to implement complex items which need their own code.
They have limited utility otherwise.

'''


def dump_conditions(file: TextIO) -> None:
    """Dump docs for all the condition flags, results and metaconditions."""

    LOGGER.info('Dumping conditions...')

    # Delete existing data, after the marker.
    file.seek(0, io.SEEK_SET)

    prelude = []

    for line in file:
        if DOC_MARKER in line:
            break
        prelude.append(line)

    file.seek(0, io.SEEK_SET)
    file.truncate(0)

    if not prelude:
        # No marker, blank the whole thing.
        LOGGER.warning('No intro text before marker!')

    for line in prelude:
        file.write(line)
    file.write(DOC_MARKER + '\n\n')

    file.write(DOC_META_COND)

    ALL_META.sort(key=lambda i: i[1])  # Sort by priority
    for flag_key, priority, func in ALL_META:
        file.write('#### `{}` ({}):\n\n'.format(flag_key, priority))
        dump_func_docs(file, func)
        file.write('\n')

    for lookup, name in [
            (ALL_FLAGS, 'Flags'),
            (ALL_RESULTS, 'Results'),
            ]:
        print('<!------->', file=file)
        print('# ' + name, file=file)
        print('<!------->', file=file)

        lookup_grouped = defaultdict(list)  # type: Dict[str, List[Tuple[str, Tuple[str, ...], Callable]]]

        for flag_key, aliases, func in lookup:
            group = getattr(func, 'group', 'ERROR')
            if group is None:
                group = '00special'
            lookup_grouped[group].append((flag_key, aliases, func))

        # Collapse 1-large groups into Ungrouped.
        for group in list(lookup_grouped):
            if len(lookup_grouped[group]) < 2:
                lookup_grouped[''].extend(lookup_grouped[group])
                del lookup_grouped[group]

        if not lookup_grouped['']:
            del lookup_grouped['']

        for header_ind, (group, funcs) in enumerate(sorted(lookup_grouped.items())):
            if group == '':
                group = 'Ungrouped Conditions'

            if header_ind:
                # Not before the first one...
                print('---------\n', file=file)

            if group == '00special':
                print(DOC_SPECIAL_GROUP, file=file)
            else:
                print('### ' + group + '\n', file=file)

            LOGGER.info('Doing {} group...', group)

            for flag_key, aliases, func in funcs:
                print('#### `{}`:\n'.format(flag_key), file=file)
                if aliases:
                    print('**Aliases:** `' + '`, `'.join(aliases) + '`' + '  \n', file=file)
                dump_func_docs(file, func)
                file.write('\n')


def dump_func_docs(file: TextIO, func: Callable):
    import inspect
    docs = inspect.getdoc(func)
    if docs:
        print(docs, file=file)
    else:
        print('**No documentation!**', file=file)


def weighted_random(count: int, weights: str) -> List[int]:
    """Generate random indexes with weights.

    This produces a list intended to be fed to random.choice(), with
    repeated indexes corresponding to the comma-separated weight values.
    """
    if weights == '':
        # Empty = equal weighting.
        return list(range(count))
    if ',' not in weights:
        LOGGER.warning('Invalid weight! ({})', weights)
        return list(range(count))

    # Parse the weight
    vals = weights.split(',')
    weight = []
    if len(vals) == count:
        for i, val in enumerate(vals):
            val = val.strip()
            if val.isdecimal():
                # repeat the index the correct number of times
                weight.extend(
                    [i] * int(val)
                )
            else:
                # Abandon parsing
                break
    if len(weight) == 0:
        LOGGER.warning('Failed parsing weight! ({!s})',weight)
        weight = list(range(count))
    # random.choice(weight) will now give an index with the correct
    # probabilities.
    return weight


def add_output(inst: Entity, prop: Property, target: str) -> None:
    """Add a customisable output to an instance."""
    inst.add_out(Output(
        prop['output', ''],
        target,
        prop['input', ''],
        inst_in=prop['targ_in', ''],
        inst_out=prop['targ_out', ''],
        ))


def add_suffix(inst: Entity, suff: str) -> None:
    """Append the given suffix to the instance.
    """
    file = inst['file']
    old_name, dot, ext = file.partition('.')
    inst['file'] = ''.join((old_name, suff, dot, ext))


def local_name(inst: Entity, name: Union[str, Entity]) -> str:
    """Fixup the given name for inside an instance.

    This handles @names, !activator, and obeys the fixup_style option.

    If the name is an entity, that entity's name is passed through unchanged.
    """
    # Don't translate direct entity names - it's already the entity's full
    # name.
    if isinstance(name, Entity):
        return name['targetname']

    # If blank, keep it blank, and don't fix special or global names
    if not name or name.startswith(('!', '@')):
        return name

    fixup = inst['fixup_style', '0']
    targ_name = inst['targetname', '']

    if fixup == '2' or not targ_name:
        # We can't do fixup..
        return name
    elif fixup == '0':
        # Prefix
        return targ_name + '-' + name
    elif fixup == '1':
        # Postfix
        return name + '-' + targ_name
    else:
        raise ValueError('Unknown fixup style {}!'.format(fixup))


def widen_fizz_brush(brush: Solid, thickness: float, bounds: Tuple[Vec, Vec]=None):
    """Move the two faces of a fizzler brush outward.

    This is good to make fizzlers which are thicker than 2 units.
    bounds is the output of .get_bbox(), if this should be overriden
    """

    # Subtract 2 for the fizzler width, and divide
    # to get the difference for each face.
    offset = (thickness-2)/2

    if bounds is None:
        bound_min, bound_max = brush.get_bbox()
    else:
        # Allow passing these in
        bound_min, bound_max = bounds
    origin = (bound_max + bound_min) / 2
    size = bound_max - bound_min
    for axis in 'xyz':
        # One of the directions will be thinner than 32, that's the fizzler
        # direction.
        if size[axis] < 32:
            bound_min[axis] -= offset
            bound_max[axis] += offset

    for face in brush:
        # For every coordinate, set to the maximum if it's larger than the
        # origin. This will expand the two sides.
        for v in face.planes:
            for axis in 'xyz':
                if v[axis] > origin[axis]:
                    v[axis] = bound_max[axis]
                else:
                    v[axis] = bound_min[axis]


def set_ent_keys(
    ent: Entity,
    inst: Entity,
    prop_block: Property,
    block_name: str='Keys',
) -> None:
    """Copy the given key prop block to an entity.

    This uses the keys and 'localkeys' properties on the prop_block.
    Values with $fixup variables will be treated appropriately.
    LocalKeys keys will be changed to use instance-local names, where needed.
    block_name lets you change the 'keys' suffix on the prop_block name.
    ent can be any mapping.
    """
    for prop in prop_block.find_key(block_name, []):
        ent[prop.real_name] = resolve_value(inst, prop.value)
    for prop in prop_block.find_key('Local' + block_name, []):
        if prop.value.startswith('$'):
            val = inst.fixup[prop.value]
        else:
            val = prop.value
        if val.startswith('@'):
            ent[prop.real_name] = val
        else:
            ent[prop.real_name] = local_name(inst, val)

T = TypeVar('T')


def resolve_value(inst: Entity, value: Union[str, T]) -> Union[str, T]:
    """If a value starts with '$', lookup the associated var.

    Non-string values are passed through unchanged.
    If it starts with '!' (before '$'), invert boolean values.
    """
    if not isinstance(value, str):
        return value

    if value.startswith('!$'):
        inverted = True
        value = value[1:]
    else:
        inverted = False

    if value.startswith('$'):
        if value in inst.fixup:
            value = inst.fixup[value]
        else:
            LOGGER.warning(
                'Invalid fixup ({}) in the "{}" instance:\n{}',
                value,
                inst['targetname'],
                inst,
            )
            value = ''

    if inverted:
        return srctools.bool_as_int(not srctools.conv_bool(value))
    else:
        return value


def resolve_offset(inst, value: str, scale: float=1, zoff: float=0) -> Vec:
    """Retrieve an offset from an instance var. This allows several special values:

    * $var to read from a variable
    * <piston_start> or <piston> to get the unpowered position of a piston plat
    * <piston_end> to get the powered position of a piston plat
    * <piston_top> to get the extended position of a piston plat
    * <piston_bottom> to get the retracted position of a piston plat

    If scale is set, read values are multiplied by this, and zoff is added to Z.
    """
    value = value.casefold()
    # Offset the overlay by the given distance
    # Some special placeholder values:
    if value == '<piston_start>' or value == '<piston>':
        if inst.fixup.bool(consts.FixupVars.PIST_IS_UP):
            value = '<piston_top>'
        else:
            value = '<piston_bottom>'
    elif value == '<piston_end>':
        if inst.fixup.bool(consts.FixupVars.PIST_IS_UP):
            value = '<piston_bottom>'
        else:
            value = '<piston_top>'

    if value == '<piston_bottom>':
        offset = Vec(
            z=inst.fixup.int(consts.FixupVars.PIST_BTM) * 128,
        )
    elif value == '<piston_top>':
        offset = Vec(
            z=inst.fixup.int(consts.FixupVars.PIST_TOP) * 128,
        )
    else:
        # Regular vector
        offset = Vec.from_str(resolve_value(inst, value)) * scale
    offset.z += zoff

    offset.localise(
        Vec.from_str(inst['origin']),
        Angle.from_str(inst['angles']),
    )

    return offset


def set_random_seed(inst: Entity, seed: str) -> None:
    """Compute and set a random seed for a specific entity."""
    from precomp import instance_traits

    name = inst['targetname']
    # The global instances like elevators always get the same name, or
    # none at all so we cannot use those for the seed. Instead use the global
    # seed.
    if name == '' or 'preplaced' in instance_traits.get(inst):
        import vbsp
        random.seed('{}{}{}{}'.format(
            vbsp.MAP_RAND_SEED, seed, inst['origin'], inst['angles'],
        ))
    else:
        # We still need to use angles and origin, since things like
        # fizzlers might not get unique names.
        random.seed('{}{}{}{}'.format(
            inst['targetname'], seed, inst['origin'], inst['angles']
        ))


@make_flag('debug')
@make_result('debug')
def debug_flag(inst: Entity, props: Property):
    """Displays text when executed, for debugging conditions.

    If the text ends with an '=', the instance will also be displayed.
    As a flag, this always evaluates as true.
    """
    # Mark as a warning so it's more easily seen.
    if props.has_children():
        LOGGER.warning('Debug:\n{!s}\n{!s}', props, inst)
    else:
        LOGGER.warning('Debug: {props}{inst!s}'.format(
            inst=inst,
            props=props.value,
        ))
    return True  # The flag is always true


@make_result('dummy', 'nop', 'do_nothing')
def dummy_result(inst: Entity, props: Property):
    """Dummy result that doesn't do anything."""
    pass


@meta_cond(priority=1000, only_once=False)
def remove_blank_inst(inst: Entity) -> None:
    """Remove instances with a blank file keyvalue.

    This allows conditions to strip the instances when requested.
    """
    # If editoritems instances are set to "", PeTI will autocorrect it to
    # ".vmf" - we need to handle that too.
    if inst['file', ''] in ('', '.vmf'):
        inst.remove()


@make_result_setup('timedRelay')
def res_timed_relay_setup(res: Property):
    var = res['variable', consts.FixupVars.TIM_DELAY]
    name = res['targetname']
    disabled = res['disabled', '0']
    flags = res['spawnflags', '0']

    final_outs = [
        Output.parse(subprop)
        for prop in res.find_all('FinalOutputs')
        for subprop in prop
    ]

    rep_outs = [
        Output.parse(subprop)
        for prop in res.find_all('RepOutputs')
        for subprop in prop
    ]

    # Never use the comma seperator in the final output for consistency.
    for out in itertools.chain(rep_outs, final_outs):
        out.comma_sep = False

    return var, name, disabled, flags, final_outs, rep_outs


@make_result('timedRelay')
def res_timed_relay(vmf: VMF, inst: Entity, res: Property) -> None:
    """Generate a logic_relay with outputs delayed by a certain amount.

    This allows triggering outputs based $timer_delay values.
    """
    var, name, disabled, flags, final_outs, rep_outs = res.value

    relay = vmf.create_ent(
        classname='logic_relay',
        spawnflags=flags,
        origin=inst['origin'],
        targetname=local_name(inst, name),
    )

    relay['StartDisabled'] = (
        inst.fixup[disabled]
        if disabled.startswith('$') else
        disabled
    )

    delay = srctools.conv_float(
        inst.fixup[var, '0']
        if var.startswith('$') else
        var
    )

    for off in range(int(math.ceil(delay))):
        for out in rep_outs:
            new_out = out.copy()  # type: Output
            new_out.target = local_name(inst, new_out.target)
            new_out.delay += off
            new_out.comma_sep = False
            relay.add_out(new_out)

    for out in final_outs:
        new_out = out.copy()
        new_out.target = local_name(inst, new_out.target)
        new_out.delay += delay
        new_out.comma_sep = False
        relay.add_out(new_out)


@make_result_setup('condition')
def res_sub_condition_setup(vmf: VMF, res: Property):
    """Setup the sub-condition."""
    cond = Condition.parse(res)
    cond.setup(vmf)
    return cond


@make_result('condition')
def res_sub_condition(base_inst: Entity, res: Property):
    """Check a different condition if the outer block is true."""
    res.value.test(base_inst)


@make_result('nextInstance')
def res_break() -> None:
    """Skip to the next instance.

    The value will be ignored.
    """
    raise NextInstance


@make_result('endCondition', 'nextCondition')
def res_end_condition() -> None:
    """Skip to the next condition.

    The value will be ignored.
    """
    raise EndCondition


@make_result_setup('switch')
def res_switch_setup(vmf: VMF, res: Property):
    flag = None
    method = SWITCH_TYPE.FIRST
    cases = []
    default = []
    rand_seed = ''
    for prop in res:
        if prop.has_children():
            if prop.name == '<default>':
                default.append(prop)
            else:
                cases.append(prop)
        else:
            if prop.name == 'flag':
                flag = prop.value
                continue
            if prop.name == 'method':
                try:
                    method = SWITCH_TYPE(prop.value.casefold())
                except ValueError:
                    pass
            elif prop.name == 'seed':
                rand_seed = prop.value

    for prop in itertools.chain(cases, default):
        for result in prop.value:
            Condition.setup_result(
                vmf,
                prop.value,
                result,
                'switch: {} -> {}'.format(flag, prop.real_name),
            )

    if method is SWITCH_TYPE.LAST:
        cases[:] = cases[::-1]

    return (
        flag,
        cases,
        default,
        method,
        rand_seed,
    )


@make_result('switch')
def res_switch(vmf: VMF, inst: Entity, res: Property):
    """Run the same flag multiple times with different arguments.

    'method' is the way the search is done - first, last, random, or all.
    'flag' is the name of the flag.
    'seed' sets the randomisation seed for this block, for the random mode.
    Each property group is a case to check - the property name is the flag
    argument, and the contents are the results to execute in that case.
    The special group "<default>" is only run if no other flag is valid.
    For 'random' mode, you can omit the flag to choose from all objects. In
    this case the flag arguments are ignored.
    """
    flag_name, cases, default, method, rand_seed = res.value

    if method is SWITCH_TYPE.RANDOM:
        cases = cases[:]
        set_random_seed(inst, rand_seed)
        random.shuffle(cases)

    run_case = False

    for case in cases:
        if flag_name is not None:
            flag = Property(flag_name, case.real_name)
            if not check_flag(vmf, flag, inst):
                continue
        for res in case:
            Condition.test_result(inst, res)
        run_case = True
        if method is not SWITCH_TYPE.ALL:
            # All does them all, otherwise we quit now.
            break
    if not run_case:
        for res in default:
            Condition.test_result(inst, res)


@make_result_setup('staticPiston')
def make_static_pist_setup(res: Property):
    instances = (
        'bottom_0', 'bottom_1', 'bottom_2', 'bottom_3',
        'logic_0', 'logic_1', 'logic_2', 'logic_3',
        'static_0', 'static_1', 'static_2', 'static_3', 'static_4',
        'grate_low', 'grate_high',
    )

    if res.has_children():
        # Pull from config
        return {
            name: instanceLocs.resolve_one(
                res[name, ''],
                error=False,
            ) for name in instances
        }
    else:
        # Pull from editoritems
        if ':' in res.value:
            from_item, prefix = res.value.split(':', 1)
        else:
            from_item = res.value
            prefix = ''
        return {
            name: instanceLocs.resolve_one(
                '<{}:bee2_{}{}>'.format(from_item, prefix, name),
                error=False,
            ) for name in instances
        }


@make_result('staticPiston')
def make_static_pist(vmf: srctools.VMF, ent: Entity, res: Property):
    """Convert a regular piston into a static version.

    This is done to save entities and improve lighting.
    If changed to static pistons, the $bottom and $top level become equal.
    Instances:
        Bottom_1/2/3: Moving piston with the given $bottom_level
        Logic_0/1/2/3: Additional logic instance for the given $bottom_level
        Static_0/1/2/3/4: A static piston at the given height.
    Alternatively, specify all instances via editoritems, by setting the value
    to the item ID optionally followed by a :prefix.
    """

    bottom_pos = ent.fixup.int(consts.FixupVars.PIST_BTM, 0)

    if (
        ent.fixup.int(consts.FixupVars.CONN_COUNT) > 0 or
        ent.fixup.bool(consts.FixupVars.DIS_AUTO_DROP)
    ):  # can it move?
        ent.fixup[consts.FixupVars.BEE_PIST_IS_STATIC] = True

        # Use instances based on the height of the bottom position.
        val = res.value['bottom_' + str(bottom_pos)]
        if val:  # Only if defined
            ent['file'] = val

        logic_file = res.value['logic_' + str(bottom_pos)]
        if logic_file:
            # Overlay an additional logic file on top of the original
            # piston. This allows easily splitting the piston logic
            # from the styled components
            logic_ent = ent.copy()
            logic_ent['file'] = logic_file
            vmf.add_ent(logic_ent)
            # If no connections are present, set the 'enable' value in
            # the logic to True so the piston can function
            logic_ent.fixup[consts.FixupVars.BEE_PIST_MANAGER_A] = (
                ent.fixup.int(consts.FixupVars.CONN_COUNT) == 0
            )
    else:  # we are static
        ent.fixup[consts.FixupVars.BEE_PIST_IS_STATIC] = False
        if ent.fixup.bool(consts.FixupVars.PIST_IS_UP):
            pos = bottom_pos = ent.fixup.int(consts.FixupVars.PIST_TOP, 1)
        else:
            pos = bottom_pos
        ent.fixup[consts.FixupVars.PIST_TOP] = ent.fixup[consts.FixupVars.PIST_BTM] = pos

        val = res.value['static_' + str(pos)]
        if val:
            ent['file'] = val

    # Add in the grating for the bottom as an overlay.
    # It's low to fit the piston at minimum, or higher if needed.
    grate = res.value[
        'grate_high'
        if bottom_pos > 0 else
        'grate_low'
    ]
    if grate:
        grate_ent = ent.copy()
        grate_ent['file'] = grate
        vmf.add_ent(grate_ent)


@make_result('GooDebris')
def res_goo_debris(vmf: VMF, res: Property) -> object:
    """Add random instances to goo squares.

    Options:
        - file: The filename for the instance. The variant files should be
            suffixed with `_1.vmf`, `_2.vmf`, etc.
        - space: the number of border squares which must be filled with goo
                 for a square to be eligible - defaults to 1.
        - weight, number: see the `Variant` result, a set of weights for the
                options
        - chance: The percentage chance a square will have a debris item
        - offset: A random xy offset applied to the instances.
    """
    from precomp import brushLoc

    space = res.int('spacing', 1)
    rand_count = res.int('number', None)
    if rand_count:
        rand_list = weighted_random(
            rand_count,
            res['weights', ''],
        )
    else:
        rand_list = None  # type: Optional[List[int]]
    chance = res.int('chance', 30) / 100
    file = res['file']
    offset = res.int('offset', 0)

    if file.endswith('.vmf'):
        file = file[:-4]

    goo_top_locs = {
        pos.as_tuple()
        for pos, block in
        brushLoc.POS.items()
        if block.is_goo and block.is_top
    }

    if space == 0:
        # No spacing needed, just copy
        possible_locs = [Vec(loc) for loc in goo_top_locs]
    else:
        possible_locs = []
        for x, y, z in goo_top_locs:
            # Check to ensure the neighbouring blocks are also
            # goo brushes (depending on spacing).
            for x_off, y_off in utils.iter_grid(
                min_x=-space,
                max_x=space + 1,
                min_y=-space,
                max_y=space + 1,
                stride=1,
            ):
                if x_off == y_off == 0:
                    continue  # We already know this is a goo location
                if (x + x_off, y + y_off, z) not in goo_top_locs:
                    break  # This doesn't qualify
            else:
                possible_locs.append(brushLoc.grid_to_world(Vec(x, y, z)))

    LOGGER.info(
        'GooDebris: {}/{} locations',
        len(possible_locs),
        len(goo_top_locs),
    )

    suff = ''
    for loc in possible_locs:
        random.seed('goo_debris_{}_{}_{}'.format(loc.x, loc.y, loc.z))
        if random.random() > chance:
            continue

        if rand_list is not None:
            suff = '_' + str(random.choice(rand_list) + 1)

        if offset > 0:
            loc.x += random.randint(-offset, offset)
            loc.y += random.randint(-offset, offset)
        loc.z -= 32  # Position the instances in the center of the 128 grid.
        vmf.create_ent(
            classname='func_instance',
            file=file + suff + '.vmf',
            origin=loc.join(' '),
            angles='0 {} 0'.format(random.randrange(0, 3600)/10)
        )

    return RES_EXHAUSTED<|MERGE_RESOLUTION|>--- conflicted
+++ resolved
@@ -46,11 +46,7 @@
 from srctools import (
     Property,
     Vec_tuple, Vec,
-<<<<<<< HEAD
-    VMF, Entity, Output, Solid, Side, Angle,
-=======
-    VMF, Entity, Output, Solid
->>>>>>> 039ac858
+    VMF, Entity, Output, Solid, Angle,
 )
 
 
