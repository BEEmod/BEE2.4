--- conflicted
+++ resolved
@@ -193,19 +193,11 @@
     source: str = None
 
     @classmethod
-<<<<<<< HEAD
-    def parse(cls, prop_block: Property, *, toplevel: bool) -> Condition:
-        """Create a condition from a Property block."""
-        flags: list[Property] = []
-        results: list[Property] = []
-        else_results: list[Property] = []
-=======
-    def parse(cls, kv_block: Keyvalues) -> Condition:
+    def parse(cls, kv_block: Keyvalues, *, toplevel: bool) -> Condition:
         """Create a condition from a Keyvalues block."""
         flags: list[Keyvalues] = []
         results: list[Keyvalues] = []
         else_results: list[Keyvalues] = []
->>>>>>> 6ac95eb3
         priority = Decimal()
         source = None
         for kv in kv_block:
@@ -220,21 +212,6 @@
 
             elif kv.name in ('condition', 'switch'):
                 # Shortcut to eliminate lots of Result - Condition pairs
-<<<<<<< HEAD
-                results.append(prop)
-            elif prop.name == 'elsecondition':
-                prop.name = 'condition'
-                else_results.append(prop)
-            elif prop.name == 'elseswitch':
-                prop.name = 'switch'
-                else_results.append(prop)
-            elif prop.name == 'priority':
-                if not toplevel:
-                    LOGGER.warning(
-                        'Condition has priority definition, but is not at the toplevel! '
-                        'This will not function:\n{}', prop_block
-                    )
-=======
                 results.append(kv)
             elif kv.name == 'elsecondition':
                 kv.name = 'condition'
@@ -243,7 +220,11 @@
                 kv.name = 'switch'
                 else_results.append(kv)
             elif kv.name == 'priority':
->>>>>>> 6ac95eb3
+                if not toplevel:
+                    LOGGER.warning(
+                        'Condition has priority definition, but is not at the toplevel! '
+                        'This will not function:\n{}', kv_block
+                    )
                 try:
                     priority = Decimal(kv.value)
                 except ArithmeticError:
@@ -685,11 +666,7 @@
 
 def add(kv_block: Keyvalues) -> None:
     """Parse and add a condition to the list."""
-<<<<<<< HEAD
-    con = Condition.parse(prop_block, toplevel=True)
-=======
-    con = Condition.parse(kv_block)
->>>>>>> 6ac95eb3
+    con = Condition.parse(kv_block, toplevel=True)
     if con.results or con.else_results:
         conditions.append(con)
 
