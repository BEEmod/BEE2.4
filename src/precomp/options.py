"""Manages reading general options from vbsp_config."""
from __future__ import annotations
from typing import overload

from collections.abc import Iterator
from enum import Enum
import inspect
import math

from srctools import Keyvalues, Vec, parse_vec_str
import srctools.logger
import trio

from config.widgets import WidgetConfig, TIMER_NUM_INF, parse_timer
from config import COMPILER


LOGGER = srctools.logger.get_logger(__name__)
type OptionType = str | int | float | bool | Vec
SETTINGS: dict[str, OptionType | None] = {}


TYPE_NAMES = {
    str: 'Text',
    int: 'Whole Number',
    float: 'Decimal Number',
    bool: 'True/False',
    Vec: 'Vector',
}


class Opt[OptionT: OptionType]:
    """A type of option that can be chosen, which may also be unset."""
    kind: type[OptionT]
    fallback: str | None
    id: str
    name: str
    hidden: bool
    doc: list[str]

    def __init__(
        self,
        opt_id: str,
        kind: type[OptionT],
        doc: str,
        fallback: Opt[OptionT] | None = None,
        hidden: bool = False,
    ) -> None:
        self.type = kind
        self.id = opt_id.casefold()
        self.name = opt_id
        self.hidden = hidden
        # Remove indentation, and trailing carriage return
        self.doc = inspect.cleandoc(doc).rstrip().splitlines()
        if fallback is not None:
            self.fallback = fallback.id
            self.doc.append(f'If unset, the default is read from `{fallback}`.')
        else:
            self.fallback = None

    @classmethod
    def string_or_none(
        cls, opt_id: str, doc: str,
        *,
        fallback: Opt[str] | None = None,
        hidden: bool = False,
    ) -> Opt[str]:
        """A string option, which can be unset."""
        return Opt(opt_id, str, doc, fallback, hidden)

    @classmethod
    def int_or_none(
        cls, opt_id: str, doc: str,
        *,
        fallback: Opt[int] | None = None,
        hidden: bool = False,
    ) -> Opt[int]:
        """An integer option, which can be unset."""
        return Opt(opt_id, int, doc, fallback, hidden)

    @classmethod
    def float_or_none(
        cls, opt_id: str, doc: str,
        *,
        fallback: Opt[float] | None = None,
        hidden: bool = False,
    ) -> Opt[float]:
        """A float option, which can be unset."""
        return Opt(opt_id, float, doc, fallback, hidden)

    @classmethod
    def bool_or_none(
        cls, opt_id: str, doc: str,
        *,
        fallback: Opt[bool] | None = None,
        hidden: bool = False,
    ) -> Opt[bool]:
        """A boolean option, which can be unset."""
        return Opt(opt_id, bool, doc, fallback, hidden)

    @classmethod
    def vec_or_none(
        cls, opt_id: str, doc: str,
        *,
        fallback: Opt[Vec] | None = None,
        hidden: bool = False,
    ) -> Opt[Vec]:
        """A boolean option, which can be unset."""
        return Opt(opt_id, Vec, doc, fallback, hidden)

    @classmethod
    def string(
        cls, opt_id: str, default: str, doc: str,
        *,
        fallback: Opt[str] | None = None,
        hidden: bool = False,
    ) -> OptWithDefault[str]:
        """A string option, with a default value."""
        return OptWithDefault(opt_id, default, doc, fallback, hidden)

    @classmethod
    def integer(
        cls, opt_id: str, default: int, doc: str,
        *,
        fallback: Opt[int] | None = None,
        hidden: bool = False,
    ) -> OptWithDefault[int]:
        """An integer option, with a default value."""
        return OptWithDefault(opt_id, default, doc, fallback, hidden)

    @classmethod
    def float_num(
        cls, opt_id: str, default: float, doc: str,
        *,
        fallback: Opt[float] | None = None,
        hidden: bool = False,
    ) -> OptWithDefault[float]:
        """A float option, with a default value."""
        return OptWithDefault(opt_id, default, doc, fallback, hidden)

    @classmethod
    def boolean(
        cls, opt_id: str, default: bool, doc: str,
        *,
        fallback: Opt[bool] | None = None,
        hidden: bool = False,
    ) -> OptWithDefault[bool]:
        """A bool option, with a default value."""
        return OptWithDefault(opt_id, default, doc, fallback, hidden)

    @classmethod
    def vector(
        cls, opt_id: str, default: Vec, doc: str,
        *,
        fallback: Opt[Vec] | None = None,
        hidden: bool = False,
    ) -> OptWithDefault[Vec]:
        """A vector option, with a default value."""
        return OptWithDefault(opt_id, default, doc, fallback, hidden)

    def __call__(self) -> OptionT | None:
        """Get the value of the option. The value can be none if it was never set."""
        try:
            val = SETTINGS[self.id]
        except KeyError:
            raise TypeError(f'Option "{self.name}" does not exist!') from None

        if val is None:
            return None

        # Vec is mutable, don't allow modifying the original.
        if isinstance(val, Vec):
            val = val.copy()

        assert self.type is type(val)
        return val

    def as_enum[EnumT: Enum](self: Opt[str], enum: type[EnumT]) -> EnumT:
        """Get an option, constraining it to an enumeration.

        If it fails, a warning is produced and the first value in the enum is returned.
        """
        value = self()
        try:
            return enum(value)
        except ValueError:
            LOGGER.warning(
                'Option "{}" was set to an invalid value "{}". '
                'Allowed values are:\n{}',
                self.name, value,
                '\n'.join([mem.value for mem in enum])
            )
            return next(iter(enum))

    def parse(self, value: str) -> OptionT | None:
        """Parse a value to the type specified by this config."""
        # self.type -> OptionT doesn't work for type checking, so cast.
        if self.type is Vec:
            # Pass NaN, so we can check if it failed...
            parsed_vals = parse_vec_str(value, math.nan)
            if math.isnan(parsed_vals[0]):
                return None
            else:
                return Vec(*parsed_vals)  # type: ignore
        elif self.type is bool:
            parsed: bool | None = srctools.conv_bool(value, None)
            return parsed  # type: ignore
        else:  # int, float, str - no special handling...
            try:
                return self.type(value)  # type: ignore
            except (ValueError, TypeError):
                return None


class OptWithDefault[OptionT: OptionType](Opt[OptionT]):
    """A type of option that can be chosen, which has a default (and so cannot be None)."""
    def __init__(
        self,
        opt_id: str,
        default: OptionT,
        doc: str,
        fallback: Opt[OptionT] | None = None,
        hidden: bool = False,
    ) -> None:
        super().__init__(opt_id, type(default), doc, fallback, hidden)
        self.default = default

    def __call__(self) -> OptionT:
        """Get the value of the option. This returns the default if not set"""
        result = super().__call__()
        if result is not None:
            return result
        elif isinstance(self.default, Vec):
            # self.default == Vec & OptionT
            return self.default.copy()  # type: ignore[return-value]
        else:
            return self.default


def load(opt_blocks: Iterator[Keyvalues]) -> None:
    """Read settings from the given property block."""
    SETTINGS.clear()
    set_vals: dict[str, str] = {}
    for opt_block in opt_blocks:
        for prop in opt_block:
            set_vals[prop.name] = prop.value

    options = {opt.id: opt for opt in _ALL_OPTIONS}
    if len(options) != len(_ALL_OPTIONS):
        from collections import Counter

        # Find ids used more than once...
        raise Exception('Duplicate option(s)! ({})'.format(', '.join(
            k for k, v in
            Counter(opt.id for opt in _ALL_OPTIONS).items()
            if v > 1
        )))

    fallback_opts = []

    for opt in _ALL_OPTIONS:
        if isinstance(opt, OptWithDefault):
            default = opt.default
        else:
            default = None

        try:
            value = set_vals.pop(opt.id)
        except KeyError:
            if opt.fallback is not None:
                fallback_opts.append(opt)
                assert opt.fallback in options, f'Invalid fallback in {opt.id}'
            else:
                SETTINGS[opt.id] = default
            continue

        if (parsed := opt.parse(value)) is not None:
            SETTINGS[opt.id] = parsed
        else:
            SETTINGS[opt.id] = default

    for opt in fallback_opts:
        assert opt.fallback is not None
        try:
            SETTINGS[opt.id] = SETTINGS[opt.fallback]
        except KeyError:
            raise Exception(f'Bad fallback for "{opt.id}": {opt.fallback!r}') from None
        # Check they have the same type.
        assert opt.type is options[opt.fallback].type

    if set_vals:
        LOGGER.warning('Extra config options: {}', set_vals)


def set_opt(opt_name: str, value: str) -> None:
    """Set an option to a specific value."""
    folded_name = opt_name.casefold()
    for opt in _ALL_OPTIONS:
        if folded_name == opt.id:
            break
    else:
        LOGGER.warning('Invalid option name "{}"!', opt_name)
        return

    if (parsed := opt.parse(value)) is not None:
        SETTINGS[opt.id] = parsed


@overload
def get_itemconf[OptionT: OptionType](
    name: str | tuple[str, str],
    default: OptionT,
    timer_delay: int | None = None,
) -> OptionT: ...
@overload
def get_itemconf(
    name: str | tuple[str, str],
    default: None,
    timer_delay: int | None = None,
) -> str | None: ...


def get_itemconf[OptionT: OptionType](
    name: str | tuple[str, str],
    default: OptionT | None,
    timer_delay: int | None = None,
) -> OptionT | None:
    """Get an itemconfig value.

    The name should be an 'ID:Section', or a tuple of the same.
    The type of the default sets what value it will be converted to.
    None returns the string, or None if not present.
    If set, timer_value is the value used for the timer.
    """
    if name == '':
        return default

    try:
        if isinstance(name, tuple):
            group_id, wid_id = name
        else:
            group_id, wid_id = name.split(':')
    except ValueError:
        LOGGER.warning('Invalid item config: {!r}!', name)
        return default

    wid_id = wid_id.casefold()

    try:
        option = COMPILER.get_cur_conf(WidgetConfig, f'{group_id}:{wid_id}', default=KeyError)
    except KeyError:
        return default

    if timer_delay is not None:
        if isinstance(option.values, dict):
            # Multi value and timer supplied, determine if infinite or numeric.
            try:
                if 3 <= timer_delay <= 30:
                    value = option.values[parse_timer(str(timer_delay))]
                else:
                    value = option.values[TIMER_NUM_INF]
            except KeyError:
                return default
        else:
            # Singular value, timer supplied, just ignore the timer.
            LOGGER.warning(
                'ConfigGroup "{}:{}" was fetched with timer value "{}", '
                'but this is not a timer!',
                group_id, wid_id, timer_delay,
            )
            value = option.values
    else:
        if isinstance(option.values, dict):
            # No timer, multi value.
            LOGGER.warning(
                'ConfigGroup "{}:{}" has different values for each timer delay, '
                'but no timer was provided!',
                group_id, wid_id,
            )
            return default
        else:  # Singular value, no timer configured.
            value = option.values

    result: str | Vec | bool | float | None
    match default:
        case str() | None:
            return value  # type: ignore
        case Vec():
            result = Vec.from_str(value, default.x, default.y, default.z)
        case True | False:
            result = srctools.conv_bool(value, default)
        case float():
            result = srctools.conv_float(value, default)
        case int():
            result = srctools.conv_int(value, default)
        case _:
            raise TypeError(f'Invalid default type "{type(default).__name__}"!')

    assert type(result) is type(default), f'{default!r} -> {result!r}'
    return result  # type: ignore


INFO_DUMP_FORMAT = """\
## `{id}`{default} ({type})
{desc}

"""

DOC_HEADER = '''\
<!-- Don't edit. This is generated from text in the compiler code. -->

# VBSP_config Options List

This is a list of all current options for the config.
'''


async def dump_info(filename: trio.Path) -> None:
    """Create the wiki page for item options, given a file to write to."""
<<<<<<< HEAD
    print(DOC_HEADER, file=file)

    for opt in DEFAULTS:
        if opt.hidden:
            continue
        if opt.default is None:
            default = ''
        elif type(opt.default) is Vec:
            default = '(`' + opt.default.join(' ') + '`)'
        else:
            default = ' = `' + repr(opt.default) + '`'
        file.write(INFO_DUMP_FORMAT.format(
            id=opt.name,
            default=default,
            type=TYPE_NAMES[opt.type],
            desc='\n'.join(opt.doc),
        ))

DEFAULTS = [
    Opt('goo_mist', False,
        """Add misty info_particle_systems to goo pits.

        This appears most commonly in Portal 1 maps.
        It can be disabled globally by a style var.
        """),
    Opt('remove_info_lighting', False,
        """Remove the glass/grating info_lighting entities.
        This should be used when the border is made of brushes.
        """),

    Opt('_tiling_template_', '__TILING_TEMPLATE__',
        """Change the template used for generating brushwork. 
        
        If changing this use caution and only modify texture orientations.
        DO NOT change brush shapes or positions!
        """),

    Opt('rotate_edge', False,
        """Rotate squarebeams textures 90 degrees.
        """),
    Opt('reset_edge_off', False,
        """Set the offset of squarebeams to 0.
        """),
    Opt('edge_scale', 0.15,
        """The scale on squarebeams textures.
        """),
    Opt('rotate_edge_special', TYPE.BOOL,
        """Rotate squarebeams textures on angled/flip panels 90 degrees.
        """, fallback='rotate_edge'),
    Opt('reset_edge_off_special', TYPE.BOOL,
        """Set the offset of squarebeams on angled/flip panels to 0.
        """, fallback='reset_edge_off'),
    Opt('edge_scale_special', TYPE.FLOAT,
        """The scale on angled/flip panel squarebeams textures.
        """, fallback='edge_scale'),

    Opt('tile_texture_lock', True,
        """If disabled, reset offsets for all white/black brushes.

        This makes EmbedFace textures contiguous, for irregular textures.
        """),

    Opt('fizz_border_vertical', False,
        """For fizzler borders, indicate that the texture is vertical.
        """),

    Opt('fizz_border_thickness', 8,
        """For fizzler borders, set the width of the generated overlays.
        """),
    Opt('fizz_border_repeat', 128,
        """For fizzler borders, the distance before the
        texture will repeat again.
        """),

    Opt('force_brush_reflect', False,
        """Force fast reflections on func_brushes.
        """),

    Opt('flip_sound_start', "World.a3JumpIntroRotatingPanelTravel",
        """Set the starting sound for Flip Panel brushes.
        """),
    Opt('flip_sound_stop', "World.a3JumpIntroRotatingPanelArrive",
        """Set the stopping sound for Flip Panel brushes.
        """),

    Opt('static_pan_thickness', 2,
        """Thickness of static angled panel brushes. 
        
        Must be either 2, 4 or 8.
        """),
    # If set this is used.
    Opt('dynamic_pan_temp', TYPE.STR,
        """If set, replace panel func_brushes with this.

        The top texture should be set to `black_wall_metal_002c`.
        """),
    Opt('dynamic_pan_parent', "model_arms,panel_attach",
        """The local name that the panel func_brush should parent to.
        Adding the attachment name to the parent after a comma
        automatically sets the attachment point for the brush.
        """),
    Opt('dynamic_pan_thickness', 2,
        """Thickness of moveable angled panel brushes. 
        
        Must be either 2, 4 or 8.
        """),
    Opt('dynamic_pan_nodraw', False,
        """If set, apply nodraw to the side and bottom of dynamic 
        angled panels.
        """),

    Opt('ind_pan_check_switching', 'custom',
        """Specify the type of switching behaviour used in the instance.
        
        This can allow optimising control of antlines. The $indicator_name
        fixup value should be used for the names of overlays. If the option is
        set to 'internal', one instance contains the toggle/panel entity. If it 
        is set to 'external', one is generated for the instance(s). If set to 
        'custom' (default), no optimisation is done (other than skipping the
        proxy).
        """),

    Opt('ind_pan_timer_switching', 'custom',
        """Specify the type of switching behaviour used in the instance.
        
        This can allow optimising control of antlines. The $indicator_name
        fixup value should be used for the names of overlays. If the option is
        set to 'internal', one instance contains the toggle/panel entity. If it 
        is set to 'external', one is generated for the instance(s). If set to 
        'custom' (default), no optimisation is done (other than skipping the
        proxy).
        """),

    Opt('timer_sound', 'Portal.room1_TickTock',
        """The soundscript used for timer tick-tock sounds. 
        
        Re-played every second, so it should not loop."""),

    Opt('timer_sound_cc', TYPE.STR,
        """Closed caption soundscript for tick-tock sounds.
        
        We mimic this soundscript when `timer_sound` is played.
        Set to "" to disable adding additional closed captions. 
        """),

    Opt('signInst', TYPE.STR,
        """Adds this instance on all the signs.

        The origin is positioned on the surface.
        """),
    Opt('signSize', 32,
        """Set the size of the sign overlays.
        """),
    Opt('signPack', TYPE.STR,
        """Packlist to use when `signInst` is added.
        """),
    Opt('signExitInst', TYPE.STR,
        """Use an instance for a double exit sign instead of overlays.
        
        The instance is placed at the midpoint of the two overlays, and two vars
        are set:
        - $orient is set to "horizontal" or "vertical" to indicate if the pair
          is positioned horizontally or vertically.
        - $arrow is set to "north", "south", "east" or "west" to indicate the 
          direction the arrow should point relative to the sign.
        """),
    Opt('remove_exit_signs', False,
        """Remove the exit sign overlays for singleplayer.
        
        This does not apply if signExitInst is set and the overlays are next to
        each other.
        """),
    Opt('remove_exit_signs_dual', True,
        """Remove the exit sign overlays if signExitInst is set and they're 
        next to each other.
        """),

    Opt('broken_antline_chance', 0.0,
        """The chance an antline will be 'broken'.

        For each antline, this is checked. If true, `broken_antline_distance`
        at most become broken.
        """),
    Opt('broken_antline_distance', 3,
        """The maximum distance of a single broken section.
        """),
    Opt('goo_scale', 1.00,
        """Scale of the goo textures.
        """),

    Opt('pit_blend_light', TYPE.STR,
        """Color of lights in bottomless pits.

        These are added at in the skybox and in the map, to blend together the
        lighting. It should be set to the ambient light color.
        """),

    Opt('superposition_ghost_alpha', 50,
        """The amount of transparency to give Quantum Superposition Ghost Cubes.
        
        Ranges from 0-255.
        """),

    Opt('glass_hole_temp', TYPE.STR,
        """Template used to generate glass/grating holes. This should have 
        'large' and 'small' visgroup sections. It should range from x=60-64.
        """),

    # Packlists for glass and gratings
    Opt('glass_pack', "PACK_PLAYER_CLIP_GLASS",
        """Packlist for glass clips.

        This is used for `glass_clip`.
        """),
    Opt('grating_pack', "PACK_PLAYER_CLIP_GRATE",
        """Packlist for grating clips.

        This is used for `grating_clip`.
        """),
    Opt('glass_template', 'BEE2_GLASS_TEMPLATE',
        """A template for rotation and scaling of glass."""),
    Opt('grating_template', 'BEE2_GRATING_TEMPLATE',
        """A template for rotation and scaling of grates."""),

    Opt('goo_wall_scale_temp', TYPE.STR,
        """A template for rotation and scaling for `goo_wall` textures.

        It should be a single brush cube - the wall is set to the same
        rotation as the matching side. (The bottom is ignored).
        """),
    Opt('generate_tidelines', False,
        """Generate tideline overlays around the outside of goo pits.
        
        The material used is configured by `overlays.tideline`.
        """),

    Opt('glass_floorbeam_temp', TYPE.STR,
        """Template for beams in the middle of large glass floors.

        The template must be a single brush, aligned on the X axis.
        """),
    Opt('glass_floorbeam_sep', 2,
        """Number of blocks between beams.
        """),
    Opt('glass_hole_size_small', 32.0,
        """Size of the small glass hole. 
        
        This is used for glass floor beams.
        """),
    Opt('glass_hole_size_large', 160.0,
        """Size of the large glass hole. 
        
        This is used for glass floor beams.
        """),

    Opt('clump_wall_tex', False,
        """Use the clumping wall algorithm.

        This creates groups of the same texture.
        `clump_size`, `clump_width`, and `clump_number` must be set.
        """),
    Opt('clump_size', 4,
        """The maximum length of a clump.

        Clumps are rectangular, and this indicates the long dimension.
        """),
    Opt('clump_width', 2,
        """The maximum width of a clump.

        Clumps are rectangular, and this indicates the short dimensions.
        """),
    Opt('clump_number', 6,
        """The amount of clumps created.

        The actual number of clumps is equal to
        `surfaces / clump_max_area * clump_number`.
        """),
    Opt('clump_ceil', False,
        """Apply clumping to ceilings as well.
        """),
    Opt('clump_floor', False,
        """Apply clumping to floors as well.
        """),

    # Instance used for pti_ents
    Opt('global_pti_ents', "instances/bee2/global_pti_ents.vmf",
        """The instance used for `global_pti_ents`.

        This shouldn't need to be changed.
        """),

    Opt('global_pti_ents_loc', Vec(-4800, -2800, 0),
        """Location of global_pti_ents.

        The default pos is next to `arrival_departure_ents`.
        Note that many other entities are added at this point, since it's
        sealed from the void.
        """),

    Opt('model_changer_loc', Vec(-4800, -2800, -256),
        """Location of the model changer instance (if used).
        """),

    Opt('global_ents_loc', Vec(-4800, 0, 0),
        """Location of global entities.

        A 128x128 room is added there, and logic ents are added inside.
        """),

    Opt('arrival_departure_ents_loc', Vec(-4500, -2500, 0),
        """Location of the arrival departure entities
        
        Original PTI location is (-2500 -2500 0)
        """),

    Opt('entrance_elevator_loc', Vec(-4000, 2000, 0),
        """Location of the entrance elevator
        
        Original PTI location is (-2000 2000 0)
        """),

    Opt('exit_elevator_loc', Vec(-4000, -2000, 0),
        """Location of the exit elevator
        
        Original PTI location is (-2000 -2000 0)
        """),

    Opt('extend_chamber', False,
        """Whether or not we want to generate the map exterior 

        WIP
        """),

    ######
    # The following are set by the BEE2.4 app automatically:

    Opt('dev_mode', False,
        """(Automatic) Whether 'development mode' is enabled in the app.
        
        This enables extra outputs for assisting with package development.
        """),
    Opt('game_id', "620",
        """(Automatic) The game's steam ID.
        """),
    Opt('music_instance', TYPE.STR,
        """(Automatic) The instance for the chosen music.
        """),
    Opt('error_translations', '',
        """(Automatic) Set to the `.mo` translation to use for error text."""
        ),
    Opt('music_looplen', 0,
        """(Automatic) If set, re-trigger music after this number of seconds.
        """),
    Opt('music_sync_tbeam', False,
        """(Automatic) If set, funnel music syncs with the main track.
        """),
    Opt('skybox', 'sky_black',
        """(Automatic) The skybox name to use for the map.
        """),
    Opt('elev_type', "RAND",
        """(Automatic) What type of elevator script to use:

        This should be set to one of `RAND`, `FORCE`, `NONE` or `BSOD`
        """),
    Opt('elev_horiz', TYPE.STR,
        """(Automatic) The horizontal elevator video to use.
        """),
    Opt('elev_vert', TYPE.STR,
        """(Automatic) The vertical elevator video to use.
        """),
    Opt('voice_id', "<NONE>",
        """(Automatic) The ID of the selected voice pack.
        """),
    Opt('voice_char', TYPE.STR,
        """(Automatic) Comma-separated list of characters in the pack.
        """),
    Opt('cave_port_skin', TYPE.INT,
        """(Automatic) If a Cave map, indicate which portrait to use.
        
        * 0: 50's Cave
        * 1: 80's Cave
        * 2: 70's Cave 
        * 3: 70's Cave with Caroline
        """),

    Opt('voice_studio_inst', TYPE.STR,
        """(Automatic) Instance to use for monitor backdrop.
        """),
    Opt('voice_studio_inter_chance', 0.0,
        """(Automatic) Chance to switch to the voice character.
        """),
    Opt('voice_studio_cam_loc', Vec(0, 0, 0),
        """(Automatic) Offset for the camera in the studio.
        """),
    Opt('voice_studio_cam_pitch', 0.0,
        """(Automatic) Pitch direction of the camera.
        """),
    Opt('voice_studio_cam_yaw', 0.0,
        """(Automatic) Yaw direction of the camera.
        """),
    Opt('voice_studio_actor', TYPE.STR,
        """(Automatic) Indicates that an actor is in the instance.

        If set, no bullseye is output with this name in voicelines.
        """),
    Opt('voice_studio_should_shoot', False,
        """(Automatic) Should turrets shoot at this character when shown?
        """),
=======
    async with await filename.open('w') as file:
        await file.write(DOC_HEADER)

        for opt in _ALL_OPTIONS:
            if opt.hidden:
                continue
            if isinstance(opt, OptWithDefault):
                if opt.type is Vec:
                    default = '(`' + opt.default.join(' ') + '`)'
                else:
                    default = ' = `' + repr(opt.default) + '`'
            else:
                default = ''
            await file.write(INFO_DUMP_FORMAT.format(
                id=opt.name,
                default=default,
                type=TYPE_NAMES[opt.type],
                desc='\n'.join(opt.doc),
            ))
    LOGGER.info('Written options page!')


GOO_MIST = Opt.boolean(
    'goo_mist', False,
    """Add misty info_particle_systems to goo pits.

    This appears most commonly in Portal 1 maps.
    It can be disabled globally by a style var.
    """)

TILING_TEMPLATE = Opt.string(
    '_tiling_template_', '__TILING_TEMPLATE__',
    """Change the template used for generating brushwork. 
    
    If changing this use caution and only modify texture orientations.
    DO NOT change brush shapes or positions!
    """)

FIZZ_BORDER_VERTICAL = Opt.boolean(
    'fizz_border_vertical', False,
    """For fizzler borders, indicate that the texture is vertical.
    """)

FIZZ_BORDER_THICKNESS = Opt.integer(
    'fizz_border_thickness', 8,
    """For fizzler borders, set the width of the generated overlays.
    """)
FIZZ_BORDER_REPEAT = Opt.integer(
    'fizz_border_repeat', 128,
    """For fizzler borders, the distance before the
    texture will repeat again.
    """)

FORCE_BRUSH_REFLECT = Opt.boolean(
    'force_brush_reflect', False,
    """Force fast reflections on func_brushes.
    """)

FLIP_SOUND_START = Opt.string(
    'flip_sound_start', "World.a3JumpIntroRotatingPanelTravel",
    """Set the starting sound for Flip Panel brushes.
    """)
FLIP_SOUND_STOP = Opt.string(
    'flip_sound_stop', "World.a3JumpIntroRotatingPanelArrive",
    """Set the stopping sound for Flip Panel brushes.
    """)

DYNAMIC_PAN_PARENT = Opt.string(
    'dynamic_pan_parent', "model_arms,panel_attach",
    """The local name that the panel func_brush should parent to.
    Adding the attachment name to the parent after a comma
    automatically sets the attachment point for the brush.
    """)

IND_PAN_CHECK_SWITCHING = Opt.string(
    'ind_pan_check_switching', 'custom',
    """Specify the type of switching behaviour used in the instance.
    
    This can allow optimising control of antlines. The $indicator_name
    fixup value should be used for the names of overlays. If the option is
    set to 'internal', one instance contains the toggle/panel entity. If it 
    is set to 'external', one is generated for the instance(s). If set to 
    'custom' (default), no optimisation is done (other than skipping the
    proxy).
    """)

IND_PAN_TIMER_SWITCHING = Opt.string(
    'ind_pan_timer_switching', 'custom',
    """Specify the type of switching behaviour used in the instance.
    
    This can allow optimising control of antlines. The $indicator_name
    fixup value should be used for the names of overlays. If the option is
    set to 'internal', one instance contains the toggle/panel entity. If it 
    is set to 'external', one is generated for the instance(s). If set to 
    'custom' (default), no optimisation is done (other than skipping the
    proxy).
    """)

TIMER_SOUND = Opt.string(
    'timer_sound', 'Portal.room1_TickTock',
    """The soundscript used for timer tick-tock sounds. 
    
    Re-played every second, so it should not loop.""")

TIMER_SOUND_CC = Opt.string_or_none(
    'timer_sound_cc',
    """Closed caption soundscript for tick-tock sounds.
    
    We mimic this soundscript when `timer_sound` is played.
    Set to "" to disable adding additional closed captions. 
    """)

SIGN_INST = Opt.string_or_none(
    'signInst',
    """Adds this instance on all the signs.

    The origin is positioned on the surface.
    """)
SIGN_SIZE = Opt.integer(
    'signSize', 32,
    """Set the size of the sign overlays.
    """)
SIGN_PACK = Opt.string_or_none(
    'signPack',
    """Packlist to use when `signInst` is added.
    """)
SIGN_EXIT_INST = Opt.string_or_none(
    'signExitInst',
    """Use an instance for a double exit sign instead of overlays.
    
    The instance is placed at the midpoint of the two overlays, and two vars
    are set:
    - $orient is set to "horizontal" or "vertical" to indicate if the pair
      is positioned horizontally or vertically.
    - $arrow is set to "north", "south", "east" or "west" to indicate the 
      direction the arrow should point relative to the sign.
    """)
REMOVE_EXIT_SIGNS = Opt.boolean(
    'remove_exit_signs', False,
    """Remove the exit sign overlays for singleplayer.
    
    This does not apply if signExitInst is set and the overlays are next to
    each other.
    """)
REMOVE_EXIT_SIGNS_DUAL = Opt.boolean(
    'remove_exit_signs_dual', True,
    """Remove the exit sign overlays if signExitInst is set and they're 
    next to each other.
    """)

GOO_SCALE = Opt.float_num(
    'goo_scale', 1.0,
    """Scale of the goo textures.
    """)

PIT_BLEND_LIGHT = Opt.string_or_none(
    'pit_blend_light',
    """Color of lights in bottomless pits.

    These are added at in the skybox and in the map, to blend together the
    lighting. It should be set to the ambient light color.
    """)

SUPERPOSITION_GHOST_ALPHA = Opt.integer(
    'superposition_ghost_alpha', 50,
    """The amount of transparency to give Quantum Superposition Ghost Cubes.
    
    Ranges from 0-255.
    """)

GOO_WALL_SCALE_TEMP = Opt.string_or_none(
    'goo_wall_scale_temp',
    """A template for rotation and scaling for `goo_wall` textures.

    It should be a single brush cube - the wall is set to the same
    rotation as the matching side. (The bottom is ignored).
    """)
GOO_WHITE_WALLS = Opt.boolean(
    'goo_white_walls', False,
    """Use white walls for the side of goo, when the tiles above are also white."""
)
GENERATE_TIDELINES = Opt.boolean(
    'generate_tidelines', False,
    """Generate tideline overlays around the outside of goo pits.
    
    The material used is configured by `overlays.tideline`.
    """)

# Instance used for pti_ents
GLOBAL_PTI_ENTS = Opt.string(
    'global_pti_ents', "instances/bee2/global_pti_ents.vmf",
    """The instance used for `global_pti_ents`.

    This shouldn't need to be changed.
    """)

GLOBAL_PTI_ENTS_LOC = Opt.vector(
    'global_pti_ents_loc', Vec(-2400, -2800, 0),
    """Location of global_pti_ents.

    The default pos is next to `arrival_departure_ents`.
    Note that many other entities are added at this point, since it's
    sealed from the void.
    """)

GLOBAL_ENTS_LOC = Opt.vector(
    'global_ents_loc', Vec(-2400, 0, 0),
    """Location of global entities.

    A 128x128 room is added there, and logic ents are added inside.
    """)

######
# The following are set by the BEE2.4 app automatically:

DEV_MODE = Opt.boolean(
    'dev_mode', False,
    """(Automatic) Whether 'development mode' is enabled in the app.
    
    This enables extra outputs for assisting with package development.
    """)
GAME_ID = Opt.string(
    'game_id', "620",
    """(Automatic) The game's steam ID.
    """)
MUSIC_INSTANCE = Opt.string_or_none(
    'music_instance',
    """(Automatic) The instance for the chosen music.
    """)
ERROR_TRANSLATIONS = Opt.string(
    'error_translations', '',
    """(Automatic) Set to the `.mo` translation to use for error text."""
    )
MUSIC_LOOPLEN = Opt.integer(
    'music_looplen', 0,
    """(Automatic) If set, re-trigger music after this number of seconds.
    """)
MUSIC_SYNC_TBEAM = Opt.boolean(
    'music_sync_tbeam', False,
    """(Automatic) If set, funnel music syncs with the main track.
    """)
SKYBOX = Opt.string(
    'skybox', 'sky_black',
    """(Automatic) The skybox name to use for the map.
    """)
SKY_DRAW_FIRST = Opt.boolean(
    'sky_draw_first', False,
    """(Automatic) Override r_sky_draw_last to fix issues with certain skyboxes.
    """)
VOICE_ID = Opt.string(
    'voice_id', "<NONE>",
    """(Automatic) The ID of the selected voice pack.
    """)
STYLE_ID = Opt.string(
    'style_id', "BEE2_CLEAN",
    """(Automatic) The ID of the selected style.
    """)
VOICE_CHAR = Opt.string(
    'voice_char', "",
    """(Automatic) Comma-separated list of characters in the pack.
    """)
CAVE_PORT_SKIN = Opt.int_or_none(
    'cave_port_skin',
    """(Automatic) If a Cave map, indicate which portrait to use.
    
    * 0: 50's Cave
    * 1: 80's Cave
    * 2: 70's Cave 
    * 3: 70's Cave with Caroline
    """)


_ALL_OPTIONS = [
    opt
    for opt in globals().values()
    if isinstance(opt, Opt)
>>>>>>> 88563c6d
]<|MERGE_RESOLUTION|>--- conflicted
+++ resolved
@@ -417,416 +417,6 @@
 
 async def dump_info(filename: trio.Path) -> None:
     """Create the wiki page for item options, given a file to write to."""
-<<<<<<< HEAD
-    print(DOC_HEADER, file=file)
-
-    for opt in DEFAULTS:
-        if opt.hidden:
-            continue
-        if opt.default is None:
-            default = ''
-        elif type(opt.default) is Vec:
-            default = '(`' + opt.default.join(' ') + '`)'
-        else:
-            default = ' = `' + repr(opt.default) + '`'
-        file.write(INFO_DUMP_FORMAT.format(
-            id=opt.name,
-            default=default,
-            type=TYPE_NAMES[opt.type],
-            desc='\n'.join(opt.doc),
-        ))
-
-DEFAULTS = [
-    Opt('goo_mist', False,
-        """Add misty info_particle_systems to goo pits.
-
-        This appears most commonly in Portal 1 maps.
-        It can be disabled globally by a style var.
-        """),
-    Opt('remove_info_lighting', False,
-        """Remove the glass/grating info_lighting entities.
-        This should be used when the border is made of brushes.
-        """),
-
-    Opt('_tiling_template_', '__TILING_TEMPLATE__',
-        """Change the template used for generating brushwork. 
-        
-        If changing this use caution and only modify texture orientations.
-        DO NOT change brush shapes or positions!
-        """),
-
-    Opt('rotate_edge', False,
-        """Rotate squarebeams textures 90 degrees.
-        """),
-    Opt('reset_edge_off', False,
-        """Set the offset of squarebeams to 0.
-        """),
-    Opt('edge_scale', 0.15,
-        """The scale on squarebeams textures.
-        """),
-    Opt('rotate_edge_special', TYPE.BOOL,
-        """Rotate squarebeams textures on angled/flip panels 90 degrees.
-        """, fallback='rotate_edge'),
-    Opt('reset_edge_off_special', TYPE.BOOL,
-        """Set the offset of squarebeams on angled/flip panels to 0.
-        """, fallback='reset_edge_off'),
-    Opt('edge_scale_special', TYPE.FLOAT,
-        """The scale on angled/flip panel squarebeams textures.
-        """, fallback='edge_scale'),
-
-    Opt('tile_texture_lock', True,
-        """If disabled, reset offsets for all white/black brushes.
-
-        This makes EmbedFace textures contiguous, for irregular textures.
-        """),
-
-    Opt('fizz_border_vertical', False,
-        """For fizzler borders, indicate that the texture is vertical.
-        """),
-
-    Opt('fizz_border_thickness', 8,
-        """For fizzler borders, set the width of the generated overlays.
-        """),
-    Opt('fizz_border_repeat', 128,
-        """For fizzler borders, the distance before the
-        texture will repeat again.
-        """),
-
-    Opt('force_brush_reflect', False,
-        """Force fast reflections on func_brushes.
-        """),
-
-    Opt('flip_sound_start', "World.a3JumpIntroRotatingPanelTravel",
-        """Set the starting sound for Flip Panel brushes.
-        """),
-    Opt('flip_sound_stop', "World.a3JumpIntroRotatingPanelArrive",
-        """Set the stopping sound for Flip Panel brushes.
-        """),
-
-    Opt('static_pan_thickness', 2,
-        """Thickness of static angled panel brushes. 
-        
-        Must be either 2, 4 or 8.
-        """),
-    # If set this is used.
-    Opt('dynamic_pan_temp', TYPE.STR,
-        """If set, replace panel func_brushes with this.
-
-        The top texture should be set to `black_wall_metal_002c`.
-        """),
-    Opt('dynamic_pan_parent', "model_arms,panel_attach",
-        """The local name that the panel func_brush should parent to.
-        Adding the attachment name to the parent after a comma
-        automatically sets the attachment point for the brush.
-        """),
-    Opt('dynamic_pan_thickness', 2,
-        """Thickness of moveable angled panel brushes. 
-        
-        Must be either 2, 4 or 8.
-        """),
-    Opt('dynamic_pan_nodraw', False,
-        """If set, apply nodraw to the side and bottom of dynamic 
-        angled panels.
-        """),
-
-    Opt('ind_pan_check_switching', 'custom',
-        """Specify the type of switching behaviour used in the instance.
-        
-        This can allow optimising control of antlines. The $indicator_name
-        fixup value should be used for the names of overlays. If the option is
-        set to 'internal', one instance contains the toggle/panel entity. If it 
-        is set to 'external', one is generated for the instance(s). If set to 
-        'custom' (default), no optimisation is done (other than skipping the
-        proxy).
-        """),
-
-    Opt('ind_pan_timer_switching', 'custom',
-        """Specify the type of switching behaviour used in the instance.
-        
-        This can allow optimising control of antlines. The $indicator_name
-        fixup value should be used for the names of overlays. If the option is
-        set to 'internal', one instance contains the toggle/panel entity. If it 
-        is set to 'external', one is generated for the instance(s). If set to 
-        'custom' (default), no optimisation is done (other than skipping the
-        proxy).
-        """),
-
-    Opt('timer_sound', 'Portal.room1_TickTock',
-        """The soundscript used for timer tick-tock sounds. 
-        
-        Re-played every second, so it should not loop."""),
-
-    Opt('timer_sound_cc', TYPE.STR,
-        """Closed caption soundscript for tick-tock sounds.
-        
-        We mimic this soundscript when `timer_sound` is played.
-        Set to "" to disable adding additional closed captions. 
-        """),
-
-    Opt('signInst', TYPE.STR,
-        """Adds this instance on all the signs.
-
-        The origin is positioned on the surface.
-        """),
-    Opt('signSize', 32,
-        """Set the size of the sign overlays.
-        """),
-    Opt('signPack', TYPE.STR,
-        """Packlist to use when `signInst` is added.
-        """),
-    Opt('signExitInst', TYPE.STR,
-        """Use an instance for a double exit sign instead of overlays.
-        
-        The instance is placed at the midpoint of the two overlays, and two vars
-        are set:
-        - $orient is set to "horizontal" or "vertical" to indicate if the pair
-          is positioned horizontally or vertically.
-        - $arrow is set to "north", "south", "east" or "west" to indicate the 
-          direction the arrow should point relative to the sign.
-        """),
-    Opt('remove_exit_signs', False,
-        """Remove the exit sign overlays for singleplayer.
-        
-        This does not apply if signExitInst is set and the overlays are next to
-        each other.
-        """),
-    Opt('remove_exit_signs_dual', True,
-        """Remove the exit sign overlays if signExitInst is set and they're 
-        next to each other.
-        """),
-
-    Opt('broken_antline_chance', 0.0,
-        """The chance an antline will be 'broken'.
-
-        For each antline, this is checked. If true, `broken_antline_distance`
-        at most become broken.
-        """),
-    Opt('broken_antline_distance', 3,
-        """The maximum distance of a single broken section.
-        """),
-    Opt('goo_scale', 1.00,
-        """Scale of the goo textures.
-        """),
-
-    Opt('pit_blend_light', TYPE.STR,
-        """Color of lights in bottomless pits.
-
-        These are added at in the skybox and in the map, to blend together the
-        lighting. It should be set to the ambient light color.
-        """),
-
-    Opt('superposition_ghost_alpha', 50,
-        """The amount of transparency to give Quantum Superposition Ghost Cubes.
-        
-        Ranges from 0-255.
-        """),
-
-    Opt('glass_hole_temp', TYPE.STR,
-        """Template used to generate glass/grating holes. This should have 
-        'large' and 'small' visgroup sections. It should range from x=60-64.
-        """),
-
-    # Packlists for glass and gratings
-    Opt('glass_pack', "PACK_PLAYER_CLIP_GLASS",
-        """Packlist for glass clips.
-
-        This is used for `glass_clip`.
-        """),
-    Opt('grating_pack', "PACK_PLAYER_CLIP_GRATE",
-        """Packlist for grating clips.
-
-        This is used for `grating_clip`.
-        """),
-    Opt('glass_template', 'BEE2_GLASS_TEMPLATE',
-        """A template for rotation and scaling of glass."""),
-    Opt('grating_template', 'BEE2_GRATING_TEMPLATE',
-        """A template for rotation and scaling of grates."""),
-
-    Opt('goo_wall_scale_temp', TYPE.STR,
-        """A template for rotation and scaling for `goo_wall` textures.
-
-        It should be a single brush cube - the wall is set to the same
-        rotation as the matching side. (The bottom is ignored).
-        """),
-    Opt('generate_tidelines', False,
-        """Generate tideline overlays around the outside of goo pits.
-        
-        The material used is configured by `overlays.tideline`.
-        """),
-
-    Opt('glass_floorbeam_temp', TYPE.STR,
-        """Template for beams in the middle of large glass floors.
-
-        The template must be a single brush, aligned on the X axis.
-        """),
-    Opt('glass_floorbeam_sep', 2,
-        """Number of blocks between beams.
-        """),
-    Opt('glass_hole_size_small', 32.0,
-        """Size of the small glass hole. 
-        
-        This is used for glass floor beams.
-        """),
-    Opt('glass_hole_size_large', 160.0,
-        """Size of the large glass hole. 
-        
-        This is used for glass floor beams.
-        """),
-
-    Opt('clump_wall_tex', False,
-        """Use the clumping wall algorithm.
-
-        This creates groups of the same texture.
-        `clump_size`, `clump_width`, and `clump_number` must be set.
-        """),
-    Opt('clump_size', 4,
-        """The maximum length of a clump.
-
-        Clumps are rectangular, and this indicates the long dimension.
-        """),
-    Opt('clump_width', 2,
-        """The maximum width of a clump.
-
-        Clumps are rectangular, and this indicates the short dimensions.
-        """),
-    Opt('clump_number', 6,
-        """The amount of clumps created.
-
-        The actual number of clumps is equal to
-        `surfaces / clump_max_area * clump_number`.
-        """),
-    Opt('clump_ceil', False,
-        """Apply clumping to ceilings as well.
-        """),
-    Opt('clump_floor', False,
-        """Apply clumping to floors as well.
-        """),
-
-    # Instance used for pti_ents
-    Opt('global_pti_ents', "instances/bee2/global_pti_ents.vmf",
-        """The instance used for `global_pti_ents`.
-
-        This shouldn't need to be changed.
-        """),
-
-    Opt('global_pti_ents_loc', Vec(-4800, -2800, 0),
-        """Location of global_pti_ents.
-
-        The default pos is next to `arrival_departure_ents`.
-        Note that many other entities are added at this point, since it's
-        sealed from the void.
-        """),
-
-    Opt('model_changer_loc', Vec(-4800, -2800, -256),
-        """Location of the model changer instance (if used).
-        """),
-
-    Opt('global_ents_loc', Vec(-4800, 0, 0),
-        """Location of global entities.
-
-        A 128x128 room is added there, and logic ents are added inside.
-        """),
-
-    Opt('arrival_departure_ents_loc', Vec(-4500, -2500, 0),
-        """Location of the arrival departure entities
-        
-        Original PTI location is (-2500 -2500 0)
-        """),
-
-    Opt('entrance_elevator_loc', Vec(-4000, 2000, 0),
-        """Location of the entrance elevator
-        
-        Original PTI location is (-2000 2000 0)
-        """),
-
-    Opt('exit_elevator_loc', Vec(-4000, -2000, 0),
-        """Location of the exit elevator
-        
-        Original PTI location is (-2000 -2000 0)
-        """),
-
-    Opt('extend_chamber', False,
-        """Whether or not we want to generate the map exterior 
-
-        WIP
-        """),
-
-    ######
-    # The following are set by the BEE2.4 app automatically:
-
-    Opt('dev_mode', False,
-        """(Automatic) Whether 'development mode' is enabled in the app.
-        
-        This enables extra outputs for assisting with package development.
-        """),
-    Opt('game_id', "620",
-        """(Automatic) The game's steam ID.
-        """),
-    Opt('music_instance', TYPE.STR,
-        """(Automatic) The instance for the chosen music.
-        """),
-    Opt('error_translations', '',
-        """(Automatic) Set to the `.mo` translation to use for error text."""
-        ),
-    Opt('music_looplen', 0,
-        """(Automatic) If set, re-trigger music after this number of seconds.
-        """),
-    Opt('music_sync_tbeam', False,
-        """(Automatic) If set, funnel music syncs with the main track.
-        """),
-    Opt('skybox', 'sky_black',
-        """(Automatic) The skybox name to use for the map.
-        """),
-    Opt('elev_type', "RAND",
-        """(Automatic) What type of elevator script to use:
-
-        This should be set to one of `RAND`, `FORCE`, `NONE` or `BSOD`
-        """),
-    Opt('elev_horiz', TYPE.STR,
-        """(Automatic) The horizontal elevator video to use.
-        """),
-    Opt('elev_vert', TYPE.STR,
-        """(Automatic) The vertical elevator video to use.
-        """),
-    Opt('voice_id', "<NONE>",
-        """(Automatic) The ID of the selected voice pack.
-        """),
-    Opt('voice_char', TYPE.STR,
-        """(Automatic) Comma-separated list of characters in the pack.
-        """),
-    Opt('cave_port_skin', TYPE.INT,
-        """(Automatic) If a Cave map, indicate which portrait to use.
-        
-        * 0: 50's Cave
-        * 1: 80's Cave
-        * 2: 70's Cave 
-        * 3: 70's Cave with Caroline
-        """),
-
-    Opt('voice_studio_inst', TYPE.STR,
-        """(Automatic) Instance to use for monitor backdrop.
-        """),
-    Opt('voice_studio_inter_chance', 0.0,
-        """(Automatic) Chance to switch to the voice character.
-        """),
-    Opt('voice_studio_cam_loc', Vec(0, 0, 0),
-        """(Automatic) Offset for the camera in the studio.
-        """),
-    Opt('voice_studio_cam_pitch', 0.0,
-        """(Automatic) Pitch direction of the camera.
-        """),
-    Opt('voice_studio_cam_yaw', 0.0,
-        """(Automatic) Yaw direction of the camera.
-        """),
-    Opt('voice_studio_actor', TYPE.STR,
-        """(Automatic) Indicates that an actor is in the instance.
-
-        If set, no bullseye is output with this name in voicelines.
-        """),
-    Opt('voice_studio_should_shoot', False,
-        """(Automatic) Should turrets shoot at this character when shown?
-        """),
-=======
     async with await filename.open('w') as file:
         await file.write(DOC_HEADER)
 
@@ -1103,5 +693,4 @@
     opt
     for opt in globals().values()
     if isinstance(opt, Opt)
->>>>>>> 88563c6d
 ]