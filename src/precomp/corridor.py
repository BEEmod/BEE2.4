--- conflicted
+++ resolved
@@ -7,19 +7,10 @@
 from srctools.vmf import EntityFixup, VMF, Entity
 import attrs
 
-<<<<<<< HEAD
-import consts
-import precomp.options
-import utils
-from . import instanceLocs, rand
-from corridor import (  # noqa
-    GameMode, Direction, Orient,
-=======
 from config.corridors import Options as CorrOptions
 from . import instanceLocs, options, rand
 from corridor import (
     ATTACH_TO_ORIENT, Attachment, GameMode, Direction,
->>>>>>> 88563c6d
     CORRIDOR_COUNTS, CORR_TO_ID, ID_TO_CORR,
     Corridor, ExportedConf, parse_filename,
 )
@@ -231,17 +222,10 @@
 
             if corr_dir is Direction.ENTRY:
                 chosen_entry = chosen
-<<<<<<< HEAD
-                inst_entry_door = item
-            else:
-                chosen_exit = chosen
-                inst_exit_door = item
-=======
                 fixup = entry_fixups
             else:
                 chosen_exit = chosen
                 fixup = exit_fixups
->>>>>>> 88563c6d
 
             item.fixup['$type'] = corr_dir.value
             item.fixup['$direction'] = corr_orient.value
@@ -326,20 +310,9 @@
 
     # Apply selected fixups to the elevator also.
     if inst_elev_entry is not None:
-<<<<<<< HEAD
-        inst_elev_entry.fixup.update(chosen_entry.fixups)
-        inst_elev_entry['origin'] = precomp.options.get(Vec, 'entrance_elevator_loc')
-    if inst_elev_exit is not None:
-        inst_elev_exit.fixup.update(chosen_exit.fixups)
-        inst_elev_exit['origin'] = precomp.options.get(Vec, 'exit_elevator_loc')
-
-    if inst_transition is not None:
-        inst_transition['origin'] = precomp.options.get(Vec, "arrival_departure_ents_loc")
-=======
         inst_elev_entry.fixup.update(entry_fixups)
     if inst_elev_exit is not None:
         inst_elev_exit.fixup.update(exit_fixups)
->>>>>>> 88563c6d
 
     [is_publishing] = seen_no_player_start
     [game_mode] = seen_game_modes
