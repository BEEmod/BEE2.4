"""
General code used for tkinter portions.

"""
import functools
import inspect
import sys
from enum import Enum
from typing import (
    Awaitable, Dict, Generic, Iterable, overload, cast, Any, TypeVar, Protocol, Union, Callable,
    Optional, Tuple, Literal,
)
from typing_extensions import TypeAlias, TypeVarTuple, Unpack

from tkinter import ttk
from tkinter import font as _tk_font
<<<<<<< HEAD
from tkinter import filedialog, commondialog
=======
from tkinter import filedialog, commondialog, messagebox
>>>>>>> 498d1520
import tkinter as tk
import os.path

from srctools import logger
from idlelib.redirector import WidgetRedirector  # type: ignore[import-not-found]
import trio

from app import TK_ROOT, background_run
from config.gen_opts import GenOptions
import event
import config
import utils
from transtoken import TransToken
from ui_tk.wid_transtoken import set_text


LOGGER = logger.get_logger(__name__)
ICO_PATH = str(utils.bins_path('BEE2.ico'))
T = TypeVar('T')
AnyWidT = TypeVar('AnyWidT', bound=tk.Misc)
WidgetT = TypeVar('WidgetT', bound=tk.Widget)
EventFunc: TypeAlias = Callable[[tk.Event[AnyWidT]], object]
EventFuncT = TypeVar('EventFuncT', bound=EventFunc[tk.Misc])


if utils.WIN:
    # Ensure everything has our icon (including dialogs)
    TK_ROOT.wm_iconbitmap(default=ICO_PATH)

    def set_window_icon(window: Union[tk.Toplevel, tk.Tk]) -> None:
        """Set the window icon."""
        window.wm_iconbitmap(ICO_PATH)

    import ctypes
    # Use Windows APIs to tell the taskbar to group us as our own program,
    # not with python.exe. Then our icon will apply, and also won't group
    # with other scripts.
    try:
        ctypes.windll.shell32.SetCurrentProcessExplicitAppUserModelID(
            'BEEMOD.application',
        )
    except (AttributeError, OSError, ValueError):
        pass  # It's not too bad if it fails.

    LISTBOX_BG_SEL_COLOR = '#0078D7'
    LISTBOX_BG_COLOR = 'white'
    LABEL_HIGHLIGHT_BG = '#5AD2D2'
elif utils.MAC:
    def set_window_icon(window: Union[tk.Toplevel, tk.Tk]) -> None:
        """ Call OS-X's specific api for setting the window icon."""
        TK_ROOT.tk.call(
            'tk::mac::iconBitmap',
            window,
            256,  # largest size in the .ico
            256,
            '-imageFile',
            ICO_PATH,
        )

    set_window_icon(TK_ROOT)

    LISTBOX_BG_SEL_COLOR = '#C2DDFF'
    LISTBOX_BG_COLOR = 'white'
    LABEL_HIGHLIGHT_BG = '#5AD2D2'
else:  # Linux
    # Get the tk image object.
    from ui_tk.img import get_app_icon
    app_icon = get_app_icon(ICO_PATH)

    def set_window_icon(window: Union[tk.Toplevel, tk.Tk]) -> None:
        """Set the window icon."""
        # Weird argument order for default=True...
        window.wm_iconphoto(True, app_icon)

    LISTBOX_BG_SEL_COLOR = 'blue'
    LISTBOX_BG_COLOR = 'white'
    LABEL_HIGHLIGHT_BG = '#5AD2D2'

# Some events differ on different systems, so define them here.
if utils.MAC:
    KEY_EXPORT = '<Command-e>'
    KEY_SAVE = '<Command-s>'
    KEY_SAVE_AS = '<Command-Shift-s>'

    # tkinter replaces Command- with the special symbol automatically.
    ACCEL_EXPORT = 'Command-E'
    ACCEL_SAVE = 'Command-S'
    ACCEL_SAVE_AS = 'Command-Shift-S'
else:
    KEY_EXPORT = '<Control-e>'
    KEY_SAVE = '<Control-s>'
    KEY_SAVE_AS = '<Control-Shift-s>'

    # The text used to show shortcuts in menus.
    ACCEL_EXPORT = 'Ctrl-E'
    ACCEL_SAVE = 'Ctrl-S'
    ACCEL_SAVE_AS = 'Ctrl-Shift-S'

USE_SIZEGRIP = not utils.MAC  # On Mac, we don't want to use the sizegrip widget.

if utils.WIN:
    EVENTS = {
        'LEFT': '<Button-1>',
        'LEFT_DOUBLE': '<Double-Button-1>',
        'LEFT_CTRL': '<Control-Button-1>',
        'LEFT_SHIFT': '<Shift-Button-1>',
        'LEFT_RELEASE': '<ButtonRelease-1>',
        'LEFT_MOVE': '<B1-Motion>',

        'RIGHT': '<Button-3>',
        'RIGHT_DOUBLE': '<Double-Button-3>',
        'RIGHT_CTRL': '<Control-Button-3>',
        'RIGHT_SHIFT': '<Shift-Button-3>',
        'RIGHT_RELEASE': '<ButtonRelease-3>',
        'RIGHT_MOVE': '<B3-Motion>',
    }
elif utils.MAC:
    EVENTS = {
        'LEFT': '<Button-1>',
        'LEFT_DOUBLE': '<Double-Button-1>',
        'LEFT_CTRL': '<Control-Button-1>',
        'LEFT_SHIFT': '<Shift-Button-1>',
        'LEFT_RELEASE': '<ButtonRelease-1>',
        'LEFT_MOVE': '<B1-Motion>',

        'RIGHT': '<Button-2>',
        'RIGHT_DOUBLE': '<Double-Button-2>',
        'RIGHT_CTRL': '<Control-Button-2>',
        'RIGHT_SHIFT': '<Shift-Button-2>',
        'RIGHT_RELEASE': '<ButtonRelease-2>',
        'RIGHT_MOVE': '<B2-Motion>',
    }
elif utils.LINUX:
    EVENTS = {
        'LEFT': '<Button-1>',
        'LEFT_DOUBLE': '<Double-Button-1>',
        'LEFT_CTRL': '<Control-Button-1>',
        'LEFT_SHIFT': '<Shift-Button-1>',
        'LEFT_RELEASE': '<ButtonRelease-1>',
        'LEFT_MOVE': '<B1-Motion>',

        'RIGHT': '<Button-3>',
        'RIGHT_DOUBLE': '<Double-Button-3>',
        'RIGHT_CTRL': '<Control-Button-3>',
        'RIGHT_SHIFT': '<Shift-Button-3>',
        'RIGHT_RELEASE': '<ButtonRelease-3>',
        'RIGHT_MOVE': '<B3-Motion>',
    }
else:
    raise AssertionError

if utils.WIN:
    class Cursors(str, Enum):
        """Cursors we use, mapping to the relevant OS cursor."""
        REGULAR = 'arrow'
        LINK = 'hand2'
        WAIT = 'watch'
        ZOOM_IN = 'size_nw_se'
        STRETCH_VERT = 'sb_v_double_arrow'
        STRETCH_HORIZ = 'sb_h_double_arrow'
        MOVE_ITEM = 'fleur'
        DESTROY_ITEM = 'x_cursor'
        INVALID_DRAG = 'no'

        def __str__(self) -> str:
            """Allow passing to tkinter."""
            return self.value
elif utils.MAC:
    class Cursors(str, Enum):  # type: ignore
        """Cursors we use, mapping to the relevant OS cursor."""
        REGULAR = 'arrow'
        LINK = 'pointinghand'
        WAIT = 'spinning'
        ZOOM_IN = 'zoom-in'
        STRETCH_VERT = 'resizeupdown'
        STRETCH_HORIZ = 'resizeleftright'
        MOVE_ITEM = 'movearrow'
        DESTROY_ITEM = 'poof'
        INVALID_DRAG = 'notallowed'

        def __str__(self) -> str:
            """Allow passing to tkinter."""
            return self.value
elif utils.LINUX:
    class Cursors(str, Enum):  # type: ignore
        """Cursors we use, mapping to the relevant OS cursor."""
        REGULAR = 'arrow'
        LINK = 'hand1'
        WAIT = 'watch'
        ZOOM_IN = 'sizing'
        STRETCH_VERT = 'bottom_side'
        STRETCH_HORIZ = 'right_side'
        MOVE_ITEM = 'fleur'
        DESTROY_ITEM = 'X_cursor'
        INVALID_DRAG = 'circle'

        def __str__(self) -> str:
            """Allow passing to tkinter."""
            return self.value
else:
    raise AssertionError

_cur_update: Optional[trio.Event] = None


@TK_ROOT.register
def _update_complete() -> None:
    """Set the event, after the event loop has run."""
    global _cur_update
    if _cur_update is not None:
        _cur_update.set()
        _cur_update = None


async def wait_eventloop() -> None:
    """Wait until the next iteration of the TK event loop.

    This ensures widget dimensions are correct.
    """
    global _cur_update
    if _cur_update is None:
        _cur_update = trio.Event()
        TK_ROOT.tk.call('after', 'idle', _update_complete)
    await _cur_update.wait()


PosArgsT = TypeVarTuple('PosArgsT')


def bind_mousewheel(
    widgets: Union[Iterable[tk.Misc], tk.Misc],
    func: Callable[[int, Unpack[PosArgsT]], object],
    *args: Unpack[PosArgsT],
) -> None:
    """Bind mousewheel events, which function differently on each platform.

     The delta value is prepended to args, then the function is called.
     - Windows needs the delta value to be divided by 120.
     - OS X needs the delta value passed unmodified.
      - Linux uses Button-4 and Button-5 events instead of
        a MouseWheel event.
    """
    if isinstance(widgets, tk.Misc):
        widgets = [widgets]

    if utils.WIN:
        def mousewheel_handler(event: tk.Event[tk.Misc]) -> None:
            """Handle mousewheel events."""
            func(int(event.delta / -120), *args)
        for widget in widgets:
            widget.bind('<MouseWheel>', mousewheel_handler, add=True)
    elif utils.MAC:
        def mousewheel_handler(event: tk.Event[tk.Misc]) -> None:
            """Handle mousewheel events."""
            func(-event.delta, *args)
        for widget in widgets:
            widget.bind('<MouseWheel>', mousewheel_handler, add=True)
    elif utils.LINUX:
        def scroll_up(_: tk.Event[tk.Misc]) -> None:
            """Handle scrolling up."""
            func(-1, *args)

        def scroll_down(_: tk.Event[tk.Misc]) -> None:
            """Handle scrolling down."""
            func(1, *args)

        for widget in widgets:
            widget.bind('<Button-4>', scroll_up, add=True)
            widget.bind('<Button-5>', scroll_down, add=True)
    else:
        raise AssertionError('Unknown platform ' + sys.platform)


@overload
def add_mousewheel(target: tk.XView, *frames: tk.Misc, orient: Literal['x']) -> None: ...
@overload
def add_mousewheel(target: tk.YView, *frames: tk.Misc, orient: Literal['y']='y') -> None: ...
def add_mousewheel(target: Union[tk.XView, tk.YView], *frames: tk.Misc, orient: Literal['x', 'y']='y') -> None:
    """Add events so scrolling anywhere in a frame will scroll a target.

    frames should be the TK objects to bind to - mainly Frame or
    Toplevel objects.
    Set orient to 'x' or 'y'.
    """
    scroll_func = getattr(target, orient + 'view_scroll')
    # Call view_scroll(delta, "units").
    bind_mousewheel(frames, scroll_func, 'units', )


def make_handler(func: Union[
    Callable[[], Awaitable[object]],
    Callable[[tk.Event[tk.Misc]], Awaitable[object]],
]) -> Callable[[tk.Event[tk.Misc]], object]:
    """Given an asyncronous event handler, return a sync function which uses background_run().

    This checks the signature of the function to decide whether to pass along the event object.
    """
    sig = inspect.signature(func)
    if len(sig.parameters) == 0:
        def wrapper(e: tk.Event[tk.Misc]) -> None:
            """Discard the event."""
            background_run(func)  # type: ignore
    else:
        def wrapper(e: tk.Event[tk.Misc]) -> None:
            """Pass along the event."""
            background_run(func, e)  # type: ignore
    functools.update_wrapper(wrapper, func)
    return wrapper


class _EventDeco(Protocol[AnyWidT]):
    def __call__(self, func: EventFunc[AnyWidT], /) -> EventFunc[AnyWidT]:
        ...


class _Binder(Protocol):
    @overload
    def __call__(self, wid: WidgetT, *, add: bool=False) -> _EventDeco[WidgetT]: ...  # type: ignore[overload-overlap]
    @overload
    def __call__(self, wid: tk.Misc, *, add: bool=False) -> _EventDeco[tk.Misc]: ...
    @overload
    def __call__(self, wid: WidgetT, func: EventFunc[WidgetT], *, add: bool=False) -> str: ...
    @overload
    def __call__(self, wid: tk.Misc, func: EventFunc[tk.Misc], *, add: bool=False) -> str: ...


def _bind_event_handler(bind_func: Callable[[WidgetT, EventFunc[WidgetT], bool], None]) -> _Binder:
    """Decorator for the bind_click functions.

    This allows calling directly, or decorating a function with just wid and add
    attributes.
    """
    @functools.wraps(bind_func)
    def deco(wid: WidgetT, func: Optional[EventFunc[WidgetT]]=None, *, add: bool=False) -> Optional[Callable[..., object]]:
        """Decorator or normal interface, func is optional to be a decorator."""
        if func is None:
            def deco_2(func2: EventFuncT) -> EventFuncT:
                """Used as a decorator - must be called second with the function."""
                bind_func(wid, func2, add)
                return func2
            return deco_2
        else:
            # Normally, call directly
            return bind_func(wid, func, add)
    return cast(_Binder, deco)

if utils.MAC:
    # On OSX, make left-clicks switch to a right-click when control is held.
    @_bind_event_handler
    def bind_leftclick(wid: WidgetT, func: EventFunc[WidgetT], add: bool = False) -> None:
        """On OSX, left-clicks are converted to right-click when control is held."""
        def event_handler(e: tk.Event[WidgetT]) -> None:
            """Check if this should be treated as rightclick."""
            # e.state is a set of binary flags
            # Don't run the event if control is held!
            if not isinstance(e.state, int) or e.state & 4 == 0:
                func(e)
        wid.bind(EVENTS['LEFT'], event_handler, add=add)

    @_bind_event_handler
    def bind_leftclick_double(wid: WidgetT, func: EventFunc[WidgetT], add: bool = False) -> None:
        """On OSX, left-clicks are converted to right-click when control is held."""
        def event_handler(e: tk.Event[WidgetT]) -> None:
            """Check if this should be treated as rightclick."""
            # e.state is a set of binary flags
            # Don't run the event if control is held!
            if not isinstance(e.state, int) or e.state & 4 == 0:
                func(e)
        wid.bind(EVENTS['LEFT_DOUBLE'], event_handler, add=add)

    @_bind_event_handler
    def bind_rightclick(wid: WidgetT, func: EventFunc[WidgetT], add: bool = False) -> None:
        """On OSX, we need to bind to both rightclick and control-leftclick."""
        wid.bind(EVENTS['RIGHT'], func, add=add)
        wid.bind(EVENTS['LEFT_CTRL'], func, add=add)
else:
    @_bind_event_handler
    def bind_leftclick(wid: WidgetT, func: EventFunc[WidgetT], add: bool = False) -> None:
        """Other systems just bind directly."""
        wid.bind(EVENTS['LEFT'], func, add=add)

    @_bind_event_handler
    def bind_leftclick_double(wid: WidgetT, func: EventFunc[WidgetT], add: bool = False) -> None:
        """Other systems just bind directly."""
        wid.bind(EVENTS['LEFT_DOUBLE'], func, add=add)

    @_bind_event_handler
    def bind_rightclick(wid: WidgetT, func: EventFunc[WidgetT], add: bool = False) -> None:
        """Other systems just bind directly."""
        wid.bind(EVENTS['RIGHT'], func, add=add)


def link_checkmark(check: ttk.Checkbutton, widget: tk.Widget) -> None:
    """Link up a checkbutton with something else, so it can also be clicked to toggle.

    This replicates the native behaviour - if the mouse is held down and moved off of the widget,
    that cancels the press.
    """
    widget.bind('<Enter>', f'{check} state active', add=True)
    widget.bind('<Leave>', f'{check} state !active', add=True)

    def hovering(event: tk.Event) -> bool:
        """Check if the mouse is hovering over the label, or the checkmark."""
        # identify-element returns the component name under the specified position,
        # or an empty string if the widget isn't there.
        return str(widget.tk.call(
            widget, 'identify', 'element',
            event.x, event.y,
        )) != '' or str(check.tk.call(
            check, 'identify', 'element',
            event.x_root - check.winfo_rootx(),
            event.y_root - check.winfo_rooty(),
        )) != ''

    def on_press(event: tk.Event) -> None:
        """When pressed, highlight the checkmark."""
        check.state(['pressed'])

    def on_motion(event: tk.Event) -> None:
        """The checkmark is pressed only while the mouse is over it."""
        # Check if the mouse is over the label, or the checkmark. Just a bbox check.
        check.state(['pressed' if hovering(event) else '!pressed'])

    def on_release(event: tk.Event) -> None:
        """When released, toggle if the mouse is still over the widget."""
        check.state(['!pressed'])
        if hovering(event):
            check.invoke()

    bind_leftclick(widget, on_press, add=True)
    widget.bind(EVENTS['LEFT_MOVE'], on_motion, add=True)
    widget.bind(EVENTS['LEFT_RELEASE'], on_release, add=True)


def event_cancel(*args: Any, **kwargs: Any) -> str:
    """Bind to an event to cancel it, and prevent it from propagating."""
    return 'break'


def adjust_inside_screen(
    x: int,
    y: int,
    win: Union[tk.Tk, tk.Toplevel],
    horiz_bound: int = 14,
    vert_bound: int = 45,
) -> Tuple[int, int]:
    """Adjust a window position to ensure it fits inside the screen.

    The new value is returned.
    """
    # Allow disabling this adjustment for multi-window setups
    if not config.APP.get_cur_conf(GenOptions).keep_win_inside:
        return x, y
    max_x = win.winfo_screenwidth() - win.winfo_width() - horiz_bound
    max_y = win.winfo_screenheight() - win.winfo_height() - vert_bound

    if x < horiz_bound:
        x = horiz_bound
    elif x > max_x:
        x = max_x

    if y < vert_bound:
        y = vert_bound
    elif y > max_y:
        y = max_y
    return x, y


def center_win(window: Union[tk.Tk, tk.Toplevel], parent: Union[tk.Tk, tk.Toplevel, None] = None) -> None:
    """Center a subwindow to be inside a parent window."""
    if parent is None:
        parent = window.nametowidget(window.winfo_parent())

    x = parent.winfo_rootx() + (parent.winfo_width() - window.winfo_width()) // 2
    y = parent.winfo_rooty() + (parent.winfo_height() - window.winfo_height()) // 2

    x, y = adjust_inside_screen(x, y, window)

    window.geometry(f'+{x}+{y}')


def center_onscreen(window: Union[tk.Tk, tk.Toplevel]) -> None:
    """Center a window onscreen."""
    x = (window.winfo_screenwidth() - window.winfo_width()) // 2
    y = (window.winfo_screenheight() - window.winfo_height()) // 2

    window.geometry(f'+{x}+{y}')


def _default_validator(value: str) -> str:
    if not value.strip():
        raise ValueError("A value must be provided!")
    return value


class HidingScroll(ttk.Scrollbar):
    """A scrollbar variant which auto-hides when not needed.

    """
    def set(self, low: Union[float, str], high: Union[float, str]) -> None:
        """Set the size needed for the scrollbar, and hide/show if needed."""
        if float(low) <= 0.0 and float(high) >= 1.0:
            # Remove this, but remember gridding options
            self.grid_remove()
        else:
            self.grid()
        super().set(low, high)


class ReadOnlyEntry(ttk.Entry):
    """A modified Entry widget which prevents editing the text.

    See http://tkinter.unpythonic.net/wiki/ReadOnlyText
    """
    def __init__(self, master: tk.Misc, **opt: Any) -> None:
        opt['exportselection'] = 0  # Don't let it write to clipboard
        opt['takefocus'] = 0  # Ignore when tabbing
        super().__init__(master, **opt)

        self.redirector = redir = WidgetRedirector(self)
        # These two TK commands are used for all text operations,
        # so cancelling them stops anything from happening.
        self.insert = redir.register('insert', event_cancel)  # type: ignore[method-assign]
        self.delete = redir.register('delete', event_cancel)  # type: ignore[method-assign]


# Widget and Spinbox have conflicting identify() definitions, not important.
class ttk_Spinbox(ttk.Widget, tk.Spinbox):  # type: ignore[misc]
    """This is missing from ttk, but still exists."""
    def __init__(self, master: tk.Misc, range: Union[range, slice, None] = None, **kw: Any) -> None:
        """Initialise a spinbox.
        Arguments:
            range: The range buttons will run in
            values: A list of values to use
            wrap: Whether to loop at max/min
            format: A specifier of the form ' %<pad>.<pad>f'
            command: A command to run whenever the value changes
        """
        if range is not None:
            kw['from'] = range.start
            kw['to'] = range.stop
            kw['increment'] = range.step
            if 'width' not in kw:
                kw['width'] = len(str(range.stop)) + 1

        self.old_val = kw.get('from', '0')
        kw['validate'] = 'all'
        kw['validatecommand'] = self.validate

        ttk.Widget.__init__(self, master, 'ttk::spinbox', kw)

    @property
    def value(self) -> int:
        """Get the value of the spinbox."""
        return self.tk.call(self._w, 'get')  # type: ignore

    @value.setter
    def value(self, value: int) -> None:
        """Set the spinbox to a value."""
        self.tk.call(self._w, 'set', value)  # type: ignore

    def validate(self) -> bool:
        """Values must be integers."""
        try:
            self.old_val = int(self.value)
            return True
        except ValueError:
            self.value = self.old_val
            return False

_file_field_font = _tk_font.nametofont('TkFixedFont')  # Monospaced font
_file_field_char_len = _file_field_font.measure('x')

if utils.WIN:
    # Temporary fix for #1993: tk_chooseDirectory seems to just freeze. Not sure why.
    filedialog.Directory.command = '::tk::dialog::file::chooseDir::'


async def _folderbrowse_powershell() -> Optional[str]:
    """For Windows, the TK bindings don't work properly. Use Powershell to call this one API."""
    result = await trio.run_process(
        [
            "powershell", "-NoProfile",
            "-command", "-",  # Run from stdin.
        ],
        shell=True,
        capture_stdout=True,
        capture_stderr=True,
        stdin=BROWSE_DIR_PS,
    )
    # An Ok or Cancel from ShowDialog, then the path.
    [btn, poss_path] = result.stdout.splitlines()
    if btn == b'Cancel':
        return None
    # Anything non-ASCII seems to just be dropped, or replaced by ?.
    if b'?' in poss_path:
        raise ValueError(poss_path)
    return os.fsdecode(poss_path)


BROWSE_DIR_PS = b'''\
Add-Type -AssemblyName System.Windows.Forms
$Dialog = New-Object -TypeName System.Windows.Forms.FolderBrowserDialog
$Dialog.ShowNewFolderButton = true
$Dialog.ShowDialog()
Write-Output $Dialog.SelectedPath
'''


class FileField(ttk.Frame):
    """A text box which allows searching for a file or directory.
    """
    browser: commondialog.Dialog
    def __init__(
        self,
        master: tk.Misc,
        is_dir: bool = False,
        loc: str = '',
        callback: Callable[[str], None] = lambda path: None,
    ) -> None:
        """Initialise the field.

        - Set is_dir to true to look for directories, instead of files.
        - width sets the number of characters to display.
        - callback is a function to be called with the new path whenever it
          changes.
        """
        from app.tooltip import add_tooltip

        super().__init__(master)

        self._location = loc
        self.is_dir = is_dir

        self._text_var = tk.StringVar(master=self, value='')
        if is_dir:
            self.browser = filedialog.Directory(
                self,
                initialdir=loc,
            )
        else:
            self.browser = filedialog.SaveAs(
                self,
                initialdir=loc,
            )

        self.callback = callback

        self.textbox = ReadOnlyEntry(
            self,
            textvariable=self._text_var,
            font=_file_field_font,
            cursor=Cursors.REGULAR,
        )
        self.textbox.grid(row=0, column=0, sticky='ew')
        self.columnconfigure(0, weight=1)
        bind_leftclick(self.textbox, lambda e: background_run(self.browse))
        # The full location is displayed in a tooltip.
        add_tooltip(self.textbox, TransToken.untranslated(self._location))
        self.textbox.bind('<Configure>', self._text_configure)

        self.browse_btn = ttk.Button(
            self,
            text="...",
            command=lambda: background_run(self.browse),
        )
        self.browse_btn.grid(row=0, column=1)
        # It should be this narrow, but perhaps this doesn't accept floats?
        try:
            self.browse_btn['width'] = 1.5
        except tk.TclError:
            self.browse_btn['width'] = 2

        self._text_var.set(self._truncate(loc))

    async def browse(self) -> None:
        """Browse for a file."""
        if utils.WIN and self.is_dir:
            try:
                path = await _folderbrowse_powershell()
            except Exception as exc:
                LOGGER.warning('Failed to browse for a directory:', exc_info=exc)
                path = self.browser.show()  # Fallback to generic widget.
        else:
            path = self.browser.show()

        if path:
            self.value = path

    @property
    def value(self) -> str:
        """Get the current path."""
        return self._location

    @value.setter
    def value(self, path: str) -> None:
        """Set the current path. This calls the callback function."""
        from app import tooltip
        self.callback(path)
        self._location = path
        tooltip.set_tooltip(self.textbox, TransToken.untranslated(path))
        self._text_var.set(self._truncate(path))

    def _truncate(self, path: str) -> str:
        """Truncate the path to the end portion."""
        self.textbox.update_idletasks()
        wid = (self.textbox.winfo_width() // _file_field_char_len) - 3

        if wid <= 4:  # No room from text
            return '...'

        if not self.is_dir:
            path = os.path.basename(path)

        if len(path) > wid + 2:
            return '...' + path[-(wid - 1):]
        else:
            return path

    def _text_configure(self, e: tk.Event) -> None:
        """Truncate text every time the text widget resizes."""
        self._text_var.set(self._truncate(self._location))


EnumT = TypeVar('EnumT')


class EnumButton(Generic[EnumT]):
    """Provides a set of buttons for toggling between enum values.

    An event is fired with the value as the arg when changed.
    """
    frame: ttk.Frame
    _current: EnumT
    buttons: Dict[EnumT, ttk.Button]
    on_changed: event.Event[EnumT]
    def __init__(
        self,
        master: tk.Misc,
        current: EnumT,
        *values: Tuple[EnumT, TransToken],
    ) -> None:
        self.frame = ttk.Frame(master)
        self._current = current
        self.buttons = {}
        self.on_changed = event.Event()

        for x, (val, label) in enumerate(values):
            btn = ttk.Button(
                self.frame,
                # Make partial do the method binding.
                command=functools.partial(EnumButton._select, self, val),
            )
            set_text(btn, label)
            btn.grid(row=0, column=x)
            self.buttons[val] = btn
            if val is current:
                btn.state(['pressed'])

        if current not in self.buttons:
            raise ValueError(f'Default value {current!r} not present in {list(values)}')

        if len(self.buttons) != len(values):
            raise ValueError(f'No duplicates allowed, got: {list(values)}')

    def _select(self, value: EnumT) -> None:
        """Select a specific value."""
        if value is not self._current:
            self.buttons[self._current].state(['!pressed'])
            self._current = value
            self.buttons[self._current].state(['pressed'])
            background_run(self.on_changed, value)

    @property
    def current(self) -> EnumT:
        """Return the currently selected button."""
        return self._current

    @current.setter
    def current(self, value: EnumT) -> None:
        """Change the currently selected button."""
        self._select(value)


class LineHeader(ttk.Frame):
    """A resizable line, with a title in the middle."""
    def __init__(self, parent: tk.Misc, title: TransToken) -> None:
        super().__init__(parent)
        sep_left = ttk.Separator(self)
        sep_left.grid(row=0, column=0, sticky='EW')
        self.columnconfigure(0, weight=1)

        self.title = ttk.Label(
            self,
            font='TkMenuFont',
            anchor='center',
        )
        set_text(self.title, title)
        self.title.grid(row=0, column=1)

        sep_right = ttk.Separator(self)
        sep_right.grid(row=0, column=2, sticky='EW')
        self.columnconfigure(2, weight=1)<|MERGE_RESOLUTION|>--- conflicted
+++ resolved
@@ -14,11 +14,7 @@
 
 from tkinter import ttk
 from tkinter import font as _tk_font
-<<<<<<< HEAD
 from tkinter import filedialog, commondialog
-=======
-from tkinter import filedialog, commondialog, messagebox
->>>>>>> 498d1520
 import tkinter as tk
 import os.path
 
