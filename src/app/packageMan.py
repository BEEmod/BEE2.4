"""Allows enabling and disabling individual packages.
"""
from __future__ import annotations
from typing import Iterable
from tkinter import ttk
import tkinter as tk

<<<<<<< HEAD
from app import TK_ROOT, background_run, localisation, tk_tools
=======
from app import TK_ROOT, tk_tools
>>>>>>> 498d1520

from app.CheckDetails import CheckDetails, Item as CheckItem
from app.dialogs import Dialogs
from transtoken import TransToken
from ui_tk.wid_transtoken import set_text, set_win_title
import packages
import utils
from ui_tk.dialogs import TkDialogs



window = tk.Toplevel(TK_ROOT, name='packagesWin')
window.withdraw()

list_widget: CheckDetails
pack_items: list[tuple[packages.Package, CheckItem]] = []


def show() -> None:
    """Show the manager window."""
    window.deiconify()
    window.lift(TK_ROOT)
    window.grab_set()
    tk_tools.center_win(window, TK_ROOT)
    window.update()
    list_widget.refresh()


def make_packitems() -> Iterable[CheckItem]:
    """Make the checkitems used in the details view."""
    pack_items.clear()
    for pack in packages.get_loaded_packages().packages.values():
        item = CheckItem(
            pack.disp_name,
            hover_text=pack.desc,
            # The clean package can't be disabled!
            lock_check=(pack.id.casefold() == packages.CLEAN_PACKAGE),
            state=pack.enabled
        )
        pack_items.append((pack, item))
        yield item


async def apply_changes(dialog: Dialogs) -> None:
    """Enable/disable the new packages."""
    values_changed = any(
        pack.enabled != item.state
        for pack, item in
        pack_items
    )
    if not values_changed:
        # We don't need to do anything!
        window.withdraw()
        window.grab_release()
        return

    if await dialog.ask_ok_cancel(
        title=TransToken.ui('BEE2 - Restart Required!'),
        message=TransToken.ui('Changing enabled packages requires a restart.\nContinue?'),
    ):
        window.withdraw()
        window.grab_release()
        for pack, item in pack_items:
            if pack.id.casefold() != packages.CLEAN_PACKAGE:
                pack.enabled = item.state
        packages.PACK_CONFIG.save_check()
        utils.restart_app()


def cancel() -> None:
    """Abort enabling/disabling packages."""
    window.withdraw()
    window.grab_release()
    list_widget.remove_all()
    list_widget.add_items(*make_packitems())


def make_window() -> None:
    """Initialise the window."""
    global list_widget
    dialog = TkDialogs(window)
    window.transient(TK_ROOT)
    set_win_title(window, TransToken.ui('BEE2 - Manage Packages'))

    # Don't destroy window when quit!
    window.protocol("WM_DELETE_WINDOW", cancel)

    frame = ttk.Frame(window)
    frame.grid(row=0, column=0, sticky='NSEW')
    window.columnconfigure(0, weight=1)
    window.rowconfigure(0, weight=1)

    list_widget = CheckDetails(
        frame,
        headers=[TransToken.ui('Name')],
        items=make_packitems(),
    )

    list_widget.grid(row=0, column=0, columnspan=2, sticky='NSEW')
    frame.columnconfigure(0, weight=1)
    frame.rowconfigure(0, weight=1)

<<<<<<< HEAD
    localisation.set_text(
        ttk.Button(frame, command=lambda: background_run(apply_changes, dialog)),
=======
    set_text(
        ttk.Button(frame, command=apply_changes),
>>>>>>> 498d1520
        TransToken.ui('OK'),
    ).grid(row=1, column=0, sticky='W')

    set_text(
        ttk.Button(frame, command=cancel),
        TransToken.ui('Cancel'),
    ).grid(row=1, column=1, sticky='E')<|MERGE_RESOLUTION|>--- conflicted
+++ resolved
@@ -5,11 +5,7 @@
 from tkinter import ttk
 import tkinter as tk
 
-<<<<<<< HEAD
-from app import TK_ROOT, background_run, localisation, tk_tools
-=======
-from app import TK_ROOT, tk_tools
->>>>>>> 498d1520
+from app import TK_ROOT, background_run, tk_tools
 
 from app.CheckDetails import CheckDetails, Item as CheckItem
 from app.dialogs import Dialogs
@@ -18,7 +14,6 @@
 import packages
 import utils
 from ui_tk.dialogs import TkDialogs
-
 
 
 window = tk.Toplevel(TK_ROOT, name='packagesWin')
@@ -112,13 +107,8 @@
     frame.columnconfigure(0, weight=1)
     frame.rowconfigure(0, weight=1)
 
-<<<<<<< HEAD
-    localisation.set_text(
+    set_text(
         ttk.Button(frame, command=lambda: background_run(apply_changes, dialog)),
-=======
-    set_text(
-        ttk.Button(frame, command=apply_changes),
->>>>>>> 498d1520
         TransToken.ui('OK'),
     ).grid(row=1, column=0, sticky='W')
 
