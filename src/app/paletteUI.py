"""Handles the UI required for saving and loading palettes."""
from __future__ import annotations
from typing import Awaitable, Callable
from uuid import UUID
from tkinter import ttk, messagebox
import tkinter as tk

from srctools import Property
import srctools.logger
import attr

import BEE2_config
from app.paletteLoader import Palette, UUID_PORTAL2, UUID_EXPORT, UUID_BLANK
from app import tk_tools, paletteLoader, TK_ROOT, img, BEE2
from localisation import gettext


LOGGER = srctools.logger.get_logger(__name__)
TREE_TAG_GROUPS = 'pal_group'
TREE_TAG_PALETTES = 'palette'
ICO_GEAR = img.Handle.sprite('icons/gear', 10, 10)

# Re-export paletteLoader values for convenience.
__all__ = [
    'PaletteUI', 'Palette', 'UUID', 'UUID_EXPORT', 'UUID_PORTAL2', 'UUID_BLANK',
]


@BEE2_config.register('Palette', palette_stores=False)
@attr.frozen
class PaletteState:
    """Data related to palettes which is restored next run.

    Since we don't store in the palette, we don't need to register the UI callback.
    """
    selected: UUID = UUID_PORTAL2
    save_settings: bool = False

    @classmethod
    def parse_kv1(cls, data: Property, version: int) -> 'PaletteState':
        """Parse Keyvalues data."""
        assert version == 1
        try:
            uuid = UUID(hex=data['selected'])
        except (LookupError, ValueError):
            uuid = UUID_PORTAL2
        return PaletteState(uuid, data.bool('save_settings', False))

    def export_kv1(self) -> Property:
        """Export to a property block."""
        return Property('', [
            Property('selected', self.selected.hex),
            Property('save_settings', srctools.bool_as_int(self.save_settings)),
        ])


class PaletteUI:
    """UI for selecting palettes."""
    def __init__(
        self, f: tk.Frame, menu: tk.Menu,
        *,
        cmd_clear: Callable[[], None],
        cmd_shuffle: Callable[[], None],
        get_items: Callable[[], list[tuple[str, int]]],
        set_items: Callable[[Palette], Awaitable[None]],
    ) -> None:
        """Initialises the palette pane.

        The parameters are used to communicate with the item list:
        - cmd_clear and cmd_shuffle are called to do those actions to the list.
        - pal_get_items is called to retrieve the current list of selected items.
        - cmd_save_btn_state is the .state() method on the save button.
        - cmd_set_items is called to apply a palette to the list of items.
        """
        self.palettes: dict[UUID, Palette] = {
            pal.uuid: pal
            for pal in paletteLoader.load_palettes()
        }
        prev_state = BEE2_config.get_cur_conf(PaletteState, default=PaletteState())
        self.selected_uuid = prev_state.selected
        self.var_save_settings = tk.BooleanVar(value=prev_state.save_settings)
        self.var_pal_select = tk.StringVar(value=self.selected_uuid.hex)
        self.get_items = get_items
        self.set_items = set_items
        # Overwritten to configure the save state button.
        self.save_btn_state = lambda s: None

        f.rowconfigure(1, weight=1)
        f.columnconfigure(0, weight=1)
        ttk.Button(
            f,
            text=gettext('Clear Palette'),
            command=cmd_clear,
        ).grid(row=0, sticky="EW")

        self.ui_treeview = treeview = ttk.Treeview(f, show='tree', selectmode='browse')
        self.ui_treeview.grid(row=1, sticky="NSEW")
        # We need to delay this a frame, so the selection completes.
        self.ui_treeview.tag_bind(
            TREE_TAG_PALETTES, '<ButtonPress>',
            lambda e: BEE2.APP_NURSERY.start_soon(self.event_select_tree),
        )

        # Avoid re-registering the double-lambda, just do it here.
        # This makes clicking the groups return selection to the palette.
        evtid_reselect = self.ui_treeview.register(self.treeview_reselect)
        self.ui_treeview.tag_bind(TREE_TAG_GROUPS, '<ButtonPress>', lambda e: treeview.tk.call('after', 'idle', evtid_reselect))

        # And ensure when focus returns we reselect, in case it deselects.
        f.winfo_toplevel().bind('<FocusIn>', lambda e: self.treeview_reselect(), add=True)

        scrollbar = tk_tools.HidingScroll(
            f,
            orient='vertical',
            command=self.ui_treeview.yview,
        )
        scrollbar.grid(row=1, column=1, sticky="NS")
        self.ui_treeview['yscrollcommand'] = scrollbar.set

        self.ui_remove = ttk.Button(
            f,
            text=gettext('Delete Palette'),
            command=self.event_remove,
        )
        self.ui_remove.grid(row=2, sticky="EW")

        if tk_tools.USE_SIZEGRIP:
            ttk.Sizegrip(f).grid(row=2, column=1)

        self.ui_menu = menu
        self.ui_group_menus: dict[str, tk.Menu] = {}
        self.ui_group_treeids: dict[str, str] = {}
        menu.add_command(
            label=gettext('Clear'),
            command=cmd_clear,
        )
        menu.add_command(
            # Placeholder..
            label=gettext('Delete Palette'),  # This name is overwritten later
            command=self.event_remove,
        )
        self.ui_menu_delete_index = menu.index('end')

        menu.add_command(
            label=gettext('Change Palette Group...'),
            command=self.event_change_group,
        )
        self.ui_menu_regroup_index = menu.index('end')

        menu.add_command(
            label=gettext('Rename Palette...'),
            command=self.event_rename,
        )
        self.ui_menu_rename_index = menu.index('end')

        menu.add_command(
            label=gettext('Fill Palette'),
            command=cmd_shuffle,
        )

        menu.add_separator()

        menu.add_checkbutton(
            label=gettext('Save Settings in Palettes'),
            variable=self.var_save_settings,
        )

        menu.add_separator()

        menu.add_command(
            label=gettext('Save Palette'),
            command=self.event_save,
            accelerator=tk_tools.ACCEL_SAVE,
        )
        self.ui_menu_save_ind = menu.index('end')
        menu.add_command(
            label=gettext('Save Palette As...'),
            command=self.event_save_as,
            accelerator=tk_tools.ACCEL_SAVE_AS,
        )

        menu.add_separator()
        self.ui_menu_palettes_index = menu.index('end') + 1
        self.update_state()

    @property
    def selected(self) -> Palette:
        """Retrieve the currently selected palette."""
        try:
            return self.palettes[self.selected_uuid]
        except KeyError:
            LOGGER.warning('No such palette with ID {}', self.selected_uuid)
            return self.palettes[UUID_PORTAL2]

    def update_state(self) -> None:
        """Update the UI to show correct state."""
        # Clear out all the current data.
        for grp_menu in self.ui_group_menus.values():
            grp_menu.delete(0, 'end')
        self.ui_menu.delete(self.ui_menu_palettes_index, 'end')

        # Detach all groups + children, and get a list of existing ones.
        existing: set[str] = set()
        for group_id in self.ui_group_treeids.values():
            existing.update(self.ui_treeview.get_children(group_id))
            self.ui_treeview.detach(group_id)
        for pal_id in self.ui_treeview.get_children(''):
            if pal_id.startswith('pal_'):
                self.ui_treeview.delete(pal_id)

        groups: dict[str, list[Palette]] = {}
        for pal in self.palettes.values():
            groups.setdefault(pal.group, []).append(pal)

        for group, palettes in sorted(groups.items(), key=lambda t: (t[0] != paletteLoader.GROUP_BUILTIN, t[0])):
            if group == paletteLoader.GROUP_BUILTIN:
                group = gettext('Builtin / Readonly')  # i18n: Palette group title.
            if group:
                try:
                    grp_menu = self.ui_group_menus[group]
                except KeyError:
                    grp_menu = self.ui_group_menus[group] = tk.Menu(self.ui_menu)
                self.ui_menu.add_cascade(label=group, menu=grp_menu)

                try:
                    grp_tree = self.ui_group_treeids[group]
                except KeyError:
                    grp_tree = self.ui_group_treeids[group] = self.ui_treeview.insert(
                        '', 'end',
                        text=group,
                        open=True,
                        tags=TREE_TAG_GROUPS,
                    )
                else:
                    self.ui_treeview.move(grp_tree, '', 9999)
            else:  # '', directly add.
                grp_menu = self.ui_menu
                grp_tree = ''  # Root.
            for pal in sorted(palettes, key=lambda p: p.name):
                gear_img = ICO_GEAR.get_tk() if pal.settings is not None else ''
                grp_menu.add_radiobutton(
                    label=pal.name,
                    value=pal.uuid.hex,
                    # If we remake the palette menus inside this event handler, it tries
                    # to select the old menu item (likely), so a crash occurs. Delay until
                    # another frame.
                    command=lambda: BEE2.APP_NURSERY.start_soon(self.event_select_menu),
                    variable=self.var_pal_select,
                    image=gear_img,
                    compound='left',
                )
                pal_id = 'pal_' + pal.uuid.hex
                if pal_id in existing:
                    existing.remove(pal_id)
                    self.ui_treeview.move(pal_id, grp_tree, 99999)
                    self.ui_treeview.item(
                        pal_id,
                        text=pal.name,
                        image=gear_img,
                    )
                else:  # New
                    self.ui_treeview.insert(
                        grp_tree, 'end',
                        text=pal.name,
                        iid='pal_' + pal.uuid.hex,
                        image=gear_img,
                        tags=TREE_TAG_PALETTES,
                    )
        # Finally strip any ones which were removed.
        if existing:
            self.ui_treeview.delete(*existing)

        # Select the currently selected UUID.
        self.ui_treeview.selection_set('pal_' + self.selected.uuid.hex)
        self.ui_treeview.see('pal_' + self.selected.uuid.hex)

        self.ui_menu.entryconfigure(
            self.ui_menu_delete_index,
            label=gettext('Delete Palette "{}"').format(self.selected.name),
        )
        if self.selected.readonly:
            self.ui_remove.state(('disabled',))
            self.save_btn_state(('disabled',))
            self.ui_menu.entryconfigure(self.ui_menu_delete_index, state='disabled')
            self.ui_menu.entryconfigure(self.ui_menu_regroup_index, state='disabled')
            self.ui_menu.entryconfigure(self.ui_menu_save_ind, state='disabled')
            self.ui_menu.entryconfigure(self.ui_menu_rename_index, state='disabled')
        else:
            self.ui_remove.state(('!disabled',))
            self.save_btn_state(('!disabled',))
            self.ui_menu.entryconfigure(self.ui_menu_delete_index, state='normal')
            self.ui_menu.entryconfigure(self.ui_menu_regroup_index, state='normal')
            self.ui_menu.entryconfigure(self.ui_menu_save_ind, state='normal')
            self.ui_menu.entryconfigure(self.ui_menu_rename_index, state='normal')

<<<<<<< HEAD
    def store_configuration(self) -> None:
        """Save the state of the palette to the config."""
        BEE2_config.store_conf(PaletteState(self.selected_uuid, self.var_save_settings.get()))
=======
    def make_option_checkbox(self, frame: tk.Misc) -> ttk.Checkbutton:
        """Create a checkbutton configured to control the save palette in settings option."""
        return ttk.Checkbutton(
            frame,
            text=gettext('Save Settings in Palettes'),
            variable=self.var_save_settings,
            command=self._event_save_settings_changed,
        )

    def _event_save_settings_changed(self) -> None:
        """Save the state of this button."""
        BEE2_config.GEN_OPTS['General']['palette_save_settings'] = srctools.bool_as_int(self.var_save_settings.get())
>>>>>>> 2147052e

    def event_remove(self) -> None:
        """Remove the currently selected palette."""
        pal = self.selected
        if not pal.readonly and messagebox.askyesno(
            title='BEE2',
            message=gettext('Are you sure you want to delete "{}"?').format(pal.name),
            parent=TK_ROOT,
        ):
            pal.delete_from_disk()
            del self.palettes[pal.uuid]
        self.select_palette(paletteLoader.UUID_PORTAL2)
        BEE2.APP_NURSERY.start_soon(self.set_items, self.selected)

    def event_save(self) -> None:
        """Save the current palette over the original name."""
        if self.selected.readonly:
            self.event_save_as()
            return
        else:
            self.selected.pos = self.get_items()
            if self.var_save_settings.get():
                self.selected.settings = BEE2_config.get_pal_conf()
            else:
                self.selected.settings = None
            self.selected.save(ignore_readonly=True)
        self.update_state()

    def event_save_as(self) -> None:
        """Save the palette with a new name."""
        name = tk_tools.prompt(gettext("BEE2 - Save Palette"), gettext("Enter a name:"))
        if name is None:
            # Cancelled...
            return
        pal = Palette(name, self.get_items())
        while pal.uuid in self.palettes:  # Should be impossible.
            pal.uuid = paletteLoader.uuid4()

        if self.var_save_settings.get():
            pal.settings = BEE2_config.get_pal_conf()

        pal.save()
        self.palettes[pal.uuid] = pal
        self.select_palette(pal.uuid)
        self.update_state()

    def event_rename(self) -> None:
        """Rename an existing palette."""
        if self.selected.readonly:
            return
        name = tk_tools.prompt(gettext("BEE2 - Save Palette"), gettext("Enter a name:"))
        if name is None:
            # Cancelled...
            return
        self.selected.name = name
        self.update_state()

    def select_palette(self, uuid: UUID) -> None:
        """Select a new palette. This does not update items/settings!"""
        if uuid in self.palettes:
            self.selected_uuid = uuid
            self.store_configuration()
        else:
            LOGGER.warning('Unknown UUID {}!', uuid.hex)

    def event_change_group(self) -> None:
        """Change the group of a palette."""
        if self.selected.readonly:
            return
        res = tk_tools.prompt(
            gettext("BEE2 - Change Palette Group"),
            gettext('Enter the name of the group for this palette, or "" to ungroup.'),
            validator=lambda x: x,
        )
        if res is not None:
            self.selected.group = res.strip('<>')
            self.selected.save()
            self.update_state()

    async def event_select_menu(self) -> None:
        """Called when the menu buttons are clicked."""
        uuid_hex = self.var_pal_select.get()
        self.select_palette(UUID(hex=uuid_hex))
        await self.set_items(self.selected)
        self.update_state()

    async def event_select_tree(self) -> None:
        """Called when palettes are selected on the treeview."""
        try:
            uuid_hex = self.ui_treeview.selection()[0][4:]
        except IndexError:  # No selection, exit.
            return
        self.var_pal_select.set(uuid_hex)
        self.select_palette(UUID(hex=uuid_hex))
        await self.set_items(self.selected)
        self.update_state()

    def treeview_reselect(self) -> None:
        """When a group item is selected on the tree, reselect the palette."""
        # This could be called before all the items are added to the UI.
        uuid_hex = 'pal_' + self.selected.uuid.hex
        if self.ui_treeview.exists(uuid_hex):
            self.ui_treeview.selection_set(uuid_hex)<|MERGE_RESOLUTION|>--- conflicted
+++ resolved
@@ -293,24 +293,18 @@
             self.ui_menu.entryconfigure(self.ui_menu_save_ind, state='normal')
             self.ui_menu.entryconfigure(self.ui_menu_rename_index, state='normal')
 
-<<<<<<< HEAD
-    def store_configuration(self) -> None:
-        """Save the state of the palette to the config."""
-        BEE2_config.store_conf(PaletteState(self.selected_uuid, self.var_save_settings.get()))
-=======
     def make_option_checkbox(self, frame: tk.Misc) -> ttk.Checkbutton:
         """Create a checkbutton configured to control the save palette in settings option."""
         return ttk.Checkbutton(
             frame,
             text=gettext('Save Settings in Palettes'),
             variable=self.var_save_settings,
-            command=self._event_save_settings_changed,
-        )
-
-    def _event_save_settings_changed(self) -> None:
-        """Save the state of this button."""
-        BEE2_config.GEN_OPTS['General']['palette_save_settings'] = srctools.bool_as_int(self.var_save_settings.get())
->>>>>>> 2147052e
+            command=self._store_configuration,
+        )
+
+    def _store_configuration(self) -> None:
+        """Save the state of the palette to the config."""
+        BEE2_config.store_conf(PaletteState(self.selected_uuid, self.var_save_settings.get()))
 
     def event_remove(self) -> None:
         """Remove the currently selected palette."""
@@ -372,7 +366,7 @@
         """Select a new palette. This does not update items/settings!"""
         if uuid in self.palettes:
             self.selected_uuid = uuid
-            self.store_configuration()
+            self._store_configuration()
         else:
             LOGGER.warning('Unknown UUID {}!', uuid.hex)
 
