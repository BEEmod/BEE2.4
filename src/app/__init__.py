--- conflicted
+++ resolved
@@ -24,15 +24,10 @@
 # The nursery where UI tasks etc are run in.
 _APP_NURSERY: trio.Nursery | None = None
 # This is quit to exit the sleep_forever(), beginning the shutdown process.
-<<<<<<< HEAD
-# Should be entered by ui_XX.core.
-_APP_QUIT_SCOPE = trio.CancelScope()
+# Should only be used by the toplevel code in each app.
+QUIT_SCOPE = trio.CancelScope()
 # If we want to restart the app, not quit.
 _WANTS_RESTART = False
-=======
-# Should only be used by the toplevel code in each app.
-QUIT_SCOPE = trio.CancelScope()
->>>>>>> 2b2de93a
 
 # We use this to activate various features only useful to package/app devs.
 DEV_MODE = AsyncBool(value=utils.DEV_MODE)
@@ -66,7 +61,7 @@
     """
     global _WANTS_RESTART
     _WANTS_RESTART = True
-    _APP_QUIT_SCOPE.cancel()
+    QUIT_SCOPE.cancel()
 
 
 # noinspection PyBroadException
