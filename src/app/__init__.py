--- conflicted
+++ resolved
@@ -124,7 +124,6 @@
         # Ignore failures...
         pass
 
-<<<<<<< HEAD
 
 # Convert WX log levels to stdlib equivalents.
 levels_wx_to_stdlib = {
@@ -163,7 +162,7 @@
         ))
 
 wx.Log.SetActiveTarget(WXLogTarg())
-=======
+
 # Various configuration booleans.
 PLAY_SOUND = tk.BooleanVar(value=True, name='OPT_play_sounds')
 KEEP_WIN_INSIDE = tk.BooleanVar(value=True, name='OPT_keep_win_inside')
@@ -172,4 +171,4 @@
 LAUNCH_AFTER_EXPORT = tk.BooleanVar(value=True, name='OPT_launch_after_export')
 PRESERVE_RESOURCES = tk.BooleanVar(value=False, name='OPT_preserve_bee2_resource_dir')
 DEV_MODE = tk.BooleanVar(value=utils.DEV_MODE, name='OPT_development_mode')
->>>>>>> 93048e98
+
