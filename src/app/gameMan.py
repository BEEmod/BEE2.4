--- conflicted
+++ resolved
@@ -24,12 +24,8 @@
 from typing_extensions import Self
 
 from BEE2_config import ConfigFile
-<<<<<<< HEAD
 from app import tk_tools, TK_ROOT, background_run
-=======
-from app import backup, tk_tools, resource_gen, DEV_MODE, background_run
 from app.dialogs import Dialogs
->>>>>>> e0068b37
 from config.gen_opts import GenOptions
 from exporting.compiler import terminate_error_server, restore_backup
 from exporting.files import INST_PATH
@@ -155,175 +151,6 @@
         """Return the full path to something relative to this game's folder."""
         return os.path.normcase(os.path.join(self.root, path))
 
-<<<<<<< HEAD
-=======
-    def add_editor_sounds(
-        self,
-        sounds: Iterable[packages.EditorSound],
-    ) -> None:
-        """Add soundscript items so that they can be used in the editor."""
-        # PeTI only loads game_sounds_editor, so we must modify that.
-        # First find the highest-priority file
-        for folder in self.dlc_priority():
-            file = self.abs_path(os.path.join(
-                folder,
-                'scripts',
-                'game_sounds_editor.txt'
-            ))
-            if os.path.isfile(file):
-                break  # We found it
-        else:
-            # Assume it's in dlc2
-            file = self.abs_path(os.path.join(
-                'portal2_dlc2',
-                'scripts',
-                'game_sounds_editor.txt',
-            ))
-        try:
-            with open(file, encoding='utf8') as f1:
-                file_data = list(f1)
-        except FileNotFoundError:
-            # If the file doesn't exist, we'll just write our stuff in.
-            file_data = []
-        for i, line in enumerate(file_data):
-            if line.strip() == EDITOR_SOUND_LINE:
-                # Delete our marker line and everything after it
-                del file_data[i:]
-                break
-
-        # Then add our stuff!
-        with AtomicWriter(file, encoding='utf8') as f:
-            f.writelines(file_data)
-            f.write(EDITOR_SOUND_LINE + '\n')
-            for sound in sounds:
-                for line in sound.data.export():
-                    f.write(line)
-                f.write('\n')  # Add a little spacing
-
-    def edit_gameinfo(self, add_line: bool = False) -> None:
-        """Modify all gameinfo.txt files to add or remove our line.
-
-        Add_line determines if we are adding or removing it.
-        """
-
-        for folder in self.dlc_priority():
-            info_path = os.path.join(self.root, folder, 'gameinfo.txt')
-            if os.path.isfile(info_path):
-                with open(info_path, encoding='utf8') as file:
-                    data = list(file)
-
-                for line_num, line in reversed(list(enumerate(data))):
-                    clean_line = srctools.clean_line(line)
-                    if add_line:
-                        if clean_line == GAMEINFO_LINE:
-                            break  # Already added!
-                        elif clean_line == OLD_GAMEINFO_LINE:
-                            LOGGER.debug(
-                                "Updating gameinfo hook to {}",
-                                info_path,
-                            )
-                            data[line_num] = utils.get_indent(line) + GAMEINFO_LINE + '\n'
-                            break
-                        elif '|gameinfo_path|' in clean_line and GAMEINFO_LINE not in line:
-                            LOGGER.debug(
-                                "Adding gameinfo hook to {}",
-                                info_path,
-                            )
-                            # Match the line's indentation
-                            data.insert(
-                                line_num+1,
-                                utils.get_indent(line) + GAMEINFO_LINE + '\n',
-                                )
-                            break
-                    else:
-                        if clean_line == GAMEINFO_LINE or clean_line == OLD_GAMEINFO_LINE:
-                            LOGGER.debug(
-                                "Removing gameinfo hook from {}", info_path
-                            )
-                            data.pop(line_num)
-                            break
-                else:
-                    if add_line:
-                        LOGGER.warning(
-                            'Failed editing "{}" to add our special folder!',
-                            info_path,
-                        )
-                    continue
-
-                with AtomicWriter(info_path, encoding='utf8') as file2:
-                    for line in data:
-                        file2.write(line)
-        if not add_line:
-            # Restore the original files!
-
-            for name, filename, ext in FILES_TO_BACKUP:
-                item_path = self.abs_path(f"{filename}{ext}")
-                backup_path = self.abs_path(f'{filename}_original{ext}')
-                old_version = self.abs_path(f'{filename}_styles{ext}')
-                if os.path.isfile(old_version):
-                    LOGGER.info('Restoring Stylechanger version of "{}"!', name)
-                    shutil.copy(old_version, item_path)
-                elif os.path.isfile(backup_path):
-                    LOGGER.info('Restoring original "{}"!', name)
-                    shutil.move(backup_path, item_path)
-
-    def edit_fgd(self, add_lines: bool=False) -> None:
-        """Add our FGD files to the game folder.
-
-        This is necessary so that VBSP offsets the entities properly,
-        if they're in instances.
-        Add_line determines if we are adding or removing it.
-        """
-        file: IO[bytes]
-        # We do this in binary to ensure non-ASCII characters pass though
-        # untouched.
-
-        fgd_path = self.abs_path('bin/portal2.fgd')
-        try:
-            with open(fgd_path, 'rb') as file:
-                data = file.readlines()
-        except FileNotFoundError:
-            LOGGER.warning('No FGD file? ("{}")', fgd_path)
-            return
-
-        for i, line in enumerate(data):
-            match = re.match(
-                br'// BEE\W*2 EDIT FLAG\W*=\W*([01])',
-                line,
-                re.IGNORECASE,
-            )
-            if match:
-                if match.group(1) == b'0':
-                    LOGGER.info('FGD editing disabled by file.')
-                    return  # User specifically disabled us.
-                # Delete all data after this line.
-                del data[i:]
-                break
-
-        with AtomicWriter(fgd_path, is_bytes=True) as file:
-            for line in data:
-                file.write(line)
-            if add_lines:
-                file.write(
-                    b'// BEE 2 EDIT FLAG = 1 \n'
-                    b'// Added automatically by BEE2. Set above to "0" to '
-                    b'allow editing below text without being overwritten.\n'
-                    b'// You\'ll want to do that if installing Hammer Addons.'
-                    b'\n\n'
-                )
-                with utils.bins_path('BEE2.fgd').open('rb') as bee2_fgd:
-                    shutil.copyfileobj(bee2_fgd, file)
-                file.write(b'\n')
-                try:
-                    with utils.bins_path('hammeraddons.fgd').open('rb') as ha_fgd:
-                        shutil.copyfileobj(ha_fgd, file)
-                except FileNotFoundError:
-                    if utils.FROZEN:
-                        raise  # Should be here!
-                    else:
-                        LOGGER.warning('Missing hammeraddons.fgd, build the app at least once!')
-
->>>>>>> e0068b37
     def cache_invalid(self) -> bool:
         """Check to see if the cache is valid."""
         if config.APP.get_cur_conf(GenOptions).preserve_resources:
@@ -357,426 +184,6 @@
 
         self.mod_times.clear()
 
-<<<<<<< HEAD
-=======
-    async def export(
-        self,
-        packset: packages.PackagesSet,
-        style: packages.Style,
-        selected_objects: dict[Type[packages.PakObject], Any],
-        should_refresh: bool = False,
-    ) -> tuple[bool, bool]:
-        """Generate the editoritems.txt and vbsp_config.
-
-        - If no backup is present, the original editoritems is backed up.
-        - For each object type, run its .export() function with the given
-        - item.
-        - Styles are a special case.
-        """
-
-        LOGGER.info('-' * 20)
-        LOGGER.info('Exporting Items and Style for "{}"!', self.name)
-
-        LOGGER.info('Style = {}', style.id)
-        for obj_type, selected in selected_objects.items():
-            LOGGER.info('{} = {}', obj_type, selected)
-
-        # VBSP, VRAD, editoritems
-        export_screen.set_length('BACK', len(FILES_TO_BACKUP))
-        # files in compiler/
-        try:
-            num_compiler_files = sum(1 for file in utils.install_path('compiler').rglob('*'))
-        except FileNotFoundError:
-            num_compiler_files = 0
-
-        if self.steamID == utils.STEAM_IDS['APERTURE TAG']:
-            # Coop paint gun instance
-            num_compiler_files += 1
-
-        if num_compiler_files == 0:
-            LOGGER.warning('No compiler files!')
-            export_screen.skip_stage('COMP')
-        else:
-            export_screen.set_length('COMP', num_compiler_files)
-
-        LOGGER.info('Should refresh: {}', should_refresh)
-        if should_refresh:
-            # Check to ensure the cache needs to be copied over..
-            should_refresh = self.cache_invalid()
-            if should_refresh:
-                LOGGER.info("Cache invalid - copying..")
-            else:
-                LOGGER.info("Skipped copying cache!")
-
-        # Each object type
-        # Editoritems
-        # VBSP_config
-        # Instance list
-        # Editor models
-        # Template file
-        # FGD file
-        # Gameinfo
-        # Misc resources
-        export_screen.set_length('EXP', len(packages.OBJ_TYPES) + 8)
-
-        # Do this before setting music and resources,
-        # those can take time to compute.
-        export_screen.show()
-        try:
-
-            if should_refresh:
-                # Count the files.
-                export_screen.set_length(
-                    'RES',
-                    sum(1 for _ in res_system.walk_folder_repeat()),
-                )
-            else:
-                export_screen.skip_stage('RES')
-                export_screen.skip_stage('MUS')
-
-            # Make the folders we need to copy files to, if desired.
-            os.makedirs(self.abs_path('bin/bee2/'), exist_ok=True)
-
-            # Start off with the style's data.
-            vbsp_config = Keyvalues.root()
-            vbsp_config.extend(await style.config())
-
-            all_items = style.items.copy()
-            renderables = style.renderables.copy()
-            resources: dict[str, bytes] = {}
-
-            export_screen.step('EXP', 'style-conf')
-
-            vpk_success = True
-
-            # Export each object type.
-            for obj_type in sorted(packages.OBJ_TYPES.values(), key=lambda typ: typ.export_priority):
-                if obj_type is packages.Style:
-                    continue  # Done above already
-
-                LOGGER.info('Exporting "{}"', obj_type.__name__)
-
-                try:
-                    await obj_type.export(packages.ExportData(
-                        game=self,
-                        selected=selected_objects.get(obj_type, None),
-                        all_items=all_items,
-                        renderables=renderables,
-                        vbsp_conf=vbsp_config,
-                        packset=packset,
-                        selected_style=style,
-                        resources=resources,
-                    ))
-                except packages.NoVPKExport:
-                    # Raised by StyleVPK to indicate it failed to copy.
-                    vpk_success = False
-
-                export_screen.step('EXP', obj_type.__name__)
-
-            packages.template_brush.write_templates(self)
-            export_screen.step('EXP', 'template_brush')
-
-            vbsp_config.set_key(('Options', 'Game_ID'), self.steamID)
-            vbsp_config.set_key(('Options', 'dev_mode'), srctools.bool_as_int(DEV_MODE.get()))
-            if transtoken.CURRENT_LANG.ui_filename is not None:
-                vbsp_config.set_key(
-                    ('Options', 'error_translations'),
-                    str(transtoken.CURRENT_LANG.ui_filename),
-                )
-
-            # If there are multiple of these blocks, merge them together.
-            # They will end up in this order.
-            vbsp_config.merge_children(
-                'Textures',
-                'Fizzlers',
-                'Options',
-                'StyleVars',
-                'DropperItems',
-                'Conditions',
-                'Quotes',
-                'PackTriggers',
-            )
-
-            for name, file, ext in FILES_TO_BACKUP:
-                item_path = self.abs_path(file + ext)
-                backup_path = self.abs_path(file + '_original' + ext)
-
-                if not os.path.isfile(item_path):
-                    # We can't back up at all.
-                    should_backup = False
-                elif name == 'Editoritems':
-                    should_backup = not os.path.isfile(backup_path)
-                else:
-                    # Always backup the non-_original file, it'd be newer.
-                    # But only if it's Valves - not our own.
-                    should_backup = should_backup_app(item_path)
-                    backup_is_good = should_backup_app(backup_path)
-                    LOGGER.info(
-                        '{}{}: normal={}, backup={}',
-                        file, ext,
-                        'Valve' if should_backup else 'BEE2',
-                        'Valve' if backup_is_good else 'BEE2',
-                    )
-
-                    if not should_backup and not backup_is_good:
-                        # It's a BEE2 application, we have a problem.
-                        # Both the real and backup are bad, we need to get a
-                        # new one.
-                        try:
-                            os.remove(backup_path)
-                        except FileNotFoundError:
-                            pass
-                        try:
-                            os.remove(item_path)
-                        except FileNotFoundError:
-                            pass
-
-                        export_screen.reset()
-                        if tk_tools.askokcancel(
-                            title=TransToken.ui('BEE2 - Export Failed!'),
-                            message=TransToken.ui(
-                                'Compiler file {file} missing. '
-                                'Exit Steam applications, then press OK '
-                                'to verify your game cache. You can then '
-                                'export again.'
-                            ).format(
-                                file=file + ext,
-                            ),
-                        ):
-                            webbrowser.open('steam://validate/' + str(self.steamID))
-                        return False, vpk_success
-
-                if should_backup:
-                    LOGGER.info('Backing up original {}!', name)
-                    shutil.copy(item_path, backup_path)
-                export_screen.step('BACK', name)
-
-            # Backup puzzles, if desired
-            backup.auto_backup(selected_game, export_screen)
-
-            # Special-case: implement the UnlockDefault stylevar here, so all items are modified.
-            if selected_objects[packages.StyleVar]['UnlockDefault']:
-                LOGGER.info('Unlocking Items!')
-                for i, item in enumerate(all_items):
-                    # If the Unlock Default Items stylevar is enabled, we
-                    # want to force the corridors and obs room to be
-                    # deletable and copyable
-                    # Also add DESIRES_UP, so they place in the correct orientation.
-                    # That would have already been done for vertical-enabled corridors, but that's
-                    # fine.
-                    if item.id in _UNLOCK_ITEMS:
-                        all_items[i] = item = copy.copy(item)
-                        item.deletable = item.copiable = True
-                        item.facing = editoritems.DesiredFacing.UP
-
-            LOGGER.info('Editing Gameinfo...')
-            self.edit_gameinfo(True)
-            export_screen.step('EXP', 'gameinfo')
-
-            if not config.APP.get_cur_conf(GenOptions).preserve_fgd:
-                LOGGER.info('Adding ents to FGD.')
-                self.edit_fgd(True)
-            export_screen.step('EXP', 'fgd')
-
-            # AtomicWriter writes to a temporary file, then renames in one step.
-            # This ensures editoritems won't be half-written.
-            LOGGER.info('Writing Editoritems script...')
-            with AtomicWriter(self.abs_path('portal2_dlc2/scripts/editoritems.txt'), encoding='utf8') as editor_file:
-                editoritems.Item.export(editor_file, all_items, renderables, id_filenames=False)
-            export_screen.step('EXP', 'editoritems')
-
-            LOGGER.info('Writing Editoritems database...')
-            with open(self.abs_path('bin/bee2/editor.bin'), 'wb') as inst_file:
-                pick = pickletools.optimize(pickle.dumps(all_items, pickle.HIGHEST_PROTOCOL))
-                inst_file.write(pick)
-            export_screen.step('EXP', 'editoritems_db')
-
-            LOGGER.info('Writing dump of package translations...')
-            with open(self.abs_path('bin/bee2/pack_translation.bin'), 'wb') as trans_file:
-                pick = pickletools.optimize(pickle.dumps([
-                    (pack.id, {
-                        tok_id: str(tok)
-                        for tok_id, tok in pack.additional_tokens.items()
-                    })
-                    for pack in packset.packages.values()
-                    if pack.additional_tokens  # Skip empty packages, saving some space.
-                ], pickle.HIGHEST_PROTOCOL))
-                trans_file.write(pick)
-
-            LOGGER.info('Writing VBSP Config!')
-            os.makedirs(self.abs_path('bin/bee2/'), exist_ok=True)
-            with open(self.abs_path('bin/bee2/vbsp_config.cfg'), 'w', encoding='utf8') as vbsp_file:
-                for line in vbsp_config.export():
-                    vbsp_file.write(line)
-            export_screen.step('EXP', 'vbsp_config')
-
-            error_server_running = await terminate_error_server()
-
-            if num_compiler_files > 0:
-                LOGGER.info('Copying Custom Compiler!')
-                compiler_src = utils.install_path('compiler')
-                comp_dest = 'bin/linux32' if utils.LINUX else 'bin'
-                for comp_file in compiler_src.rglob('*'):
-                    # Ignore folders.
-                    if comp_file.is_dir():
-                        continue
-
-                    dest = self.abs_path(comp_dest / comp_file.relative_to(compiler_src))
-
-                    LOGGER.info('\t* {} -> {}', comp_file, dest)
-
-                    folder = Path(dest).parent
-                    if not folder.exists():
-                        folder.mkdir(parents=True, exist_ok=True)
-
-                    try:
-                        if os.path.isfile(dest):
-                            # First try and give ourselves write-permission,
-                            # if it's set read-only.
-                            utils.unset_readonly(dest)
-                        shutil.copy(comp_file, dest)
-                    except PermissionError:
-                        # We might not have permissions, if the compiler is currently
-                        # running.
-                        if error_server_running:
-                            # Use a different error if this might be running.
-                            msg = TransToken.ui(
-                                'Copying compiler file {file} failed. '
-                                "Ensure {game}'s map compiler is not running. The webserver for the error display "
-                                'may also be running, quit the vrad process or wait a few minutes.'
-                            )
-                        else:
-                            msg = TransToken.ui(
-                                'Copying compiler file {file} failed. '
-                                "Ensure {game}'s map compiler is not running."
-                            )
-                        export_screen.reset()
-                        tk_tools.showerror(
-                            title=TransToken.ui('BEE2 - Export Failed!'),
-                            message=msg.format(file=comp_file, game=self.name),
-                        )
-                        return False, vpk_success
-                    export_screen.step('COMP', str(comp_file))
-
-            if should_refresh:
-                LOGGER.info('Copying Resources!')
-                music_files = self.copy_mod_music()
-                self.refresh_cache(music_files)
-
-            LOGGER.info('Optimizing editor models...')
-            self.clean_editor_models(all_items)
-            export_screen.step('EXP', 'editor_models')
-
-            LOGGER.info('Writing fizzler sides...')
-            self.generate_fizzler_sides(vbsp_config)
-            resource_gen.make_cube_colourizer_legend(packset, Path(self.abs_path('bee2')))
-            export_screen.step('EXP', 'fizzler_sides')
-
-            # Write generated resources, after the regular ones have been copied.
-            for filename, data in resources.items():
-                LOGGER.info('Writing {}...', filename)
-                loc = Path(self.abs_path(filename))
-                loc.parent.mkdir(parents=True, exist_ok=True)
-                with loc.open('wb') as f1:
-                    f1.write(data)
-
-            self.exported_style = style.id
-            save()
-
-            if self.steamID == utils.STEAM_IDS['APERTURE TAG']:
-                os.makedirs(self.abs_path('sdk_content/maps/instances/bee2/'), exist_ok=True)
-                with open(self.abs_path('sdk_content/maps/instances/bee2/tag_coop_gun.vmf'), 'w') as f2:
-                    TAG_COOP_INST_VMF.export(f2)
-
-            export_screen.reset()  # Hide loading screen, we're done
-            return True, vpk_success
-        except loadScreen.Cancelled:
-            return False, False
-
-    def clean_editor_models(self, items: Iterable[editoritems.Item]) -> None:
-        """The game is limited to having 1024 models loaded at once.
-
-        Editor models are always being loaded, so we need to keep the number
-        small. Go through editoritems, and disable (by renaming to .mdl_dis)
-        unused ones.
-        """
-        # If set, force them all to be present.
-        force_on = config.APP.get_cur_conf(GenOptions).force_all_editor_models
-
-        used_models = {
-            str(mdl.with_suffix('')).casefold()
-            for item in items
-            for subtype in item.subtypes
-            for mdl in subtype.models
-        }
-
-        mdl_count = 0
-
-        for mdl_folder in [
-            self.abs_path('bee2/models/props_map_editor/'),
-            self.abs_path('bee2_dev/models/props_map_editor/'),
-        ]:
-            if not os.path.exists(mdl_folder):
-                continue
-            for file in os.listdir(mdl_folder):
-                if not file.endswith(('.mdl', '.mdl_dis')):
-                    continue
-
-                mdl_count += 1
-
-                file_no_ext, ext = os.path.splitext(file)
-                if force_on or file_no_ext.casefold() in used_models:
-                    new_ext = '.mdl'
-                else:
-                    new_ext = '.mdl_dis'
-
-                if new_ext != ext:
-                    try:
-                        os.remove(os.path.join(mdl_folder, file_no_ext + new_ext))
-                    except FileNotFoundError:
-                        pass
-                    os.rename(
-                        os.path.join(mdl_folder, file_no_ext + ext),
-                        os.path.join(mdl_folder, file_no_ext + new_ext),
-                    )
-
-        if mdl_count != 0:
-            LOGGER.info(
-                '{}/{} ({:.0%}) editor models used.',
-                len(used_models),
-                mdl_count,
-                len(used_models) / mdl_count,
-            )
-        else:
-            LOGGER.warning('No custom editor models!')
-
-    def generate_fizzler_sides(self, conf: Keyvalues) -> None:
-        """Create the VMTs used for fizzler sides."""
-        fizz_colors: dict[FrozenVec, tuple[float, str]] = {}
-        mat_path = self.abs_path('bee2/materials/bee2/fizz_sides/side_color_')
-        for brush_conf in conf.find_all('Fizzlers', 'Fizzler', 'Brush'):
-            fizz_color = brush_conf['Side_color', '']
-            if fizz_color:
-                fizz_colors[FrozenVec.from_str(fizz_color)] = (
-                    brush_conf.float('side_alpha', 1),
-                    brush_conf['side_vortex', fizz_color]
-                )
-        if fizz_colors:
-            os.makedirs(self.abs_path('bee2/materials/bee2/fizz_sides/'), exist_ok=True)
-        for fizz_color_vec, (alpha, fizz_vortex_color) in fizz_colors.items():
-            file_path = mat_path + '{:02X}{:02X}{:02X}.vmt'.format(
-                round(fizz_color_vec.x * 255),
-                round(fizz_color_vec.y * 255),
-                round(fizz_color_vec.z * 255),
-            )
-            with open(file_path, 'w') as f:
-                f.write(FIZZLER_EDGE_MAT.format(fizz_color_vec, fizz_vortex_color))
-                if alpha != 1:
-                    # Add the alpha value, but replace 0.5 -> .5 to save a char.
-                    f.write('$outputintensity {}\n'.format(format(alpha, 'g').replace('0.', '.')))
-                f.write(FIZZLER_EDGE_MAT_PROXY)
-
->>>>>>> e0068b37
     def launch(self) -> None:
         """Try and launch the game."""
         webbrowser.open('steam://rungameid/' + str(self.steamID))
@@ -877,11 +284,7 @@
     selected_game = all_games[0]
 
 
-<<<<<<< HEAD
-def add_game(e: object = None) -> bool:
-=======
 async def add_game(dialogs: Dialogs) -> bool:
->>>>>>> e0068b37
     """Ask for, and load in a game to export to."""
     title = TransToken.ui('BEE2 - Add Game')
     await dialogs.show_info(
@@ -1016,20 +419,4 @@
             selectedGame_radio.set(all_games.index(game))
             # TODO: make this function async too to eliminate.
             background_run(ON_GAME_CHANGED, selected_game)
-<<<<<<< HEAD
-            break
-
-
-if __name__ == '__main__':
-    Button(TK_ROOT, text='Add', command=add_game).grid(row=0, column=0)
-    Button(TK_ROOT, text='Remove', command=lambda: background_run(remove_game)).grid(row=0, column=1)
-    test_menu = Menu(TK_ROOT)
-    dropdown = Menu(test_menu)
-    test_menu.add_cascade(menu=dropdown, label='Game')
-    TK_ROOT['menu'] = test_menu
-
-    load()
-    add_menu_opts(dropdown)
-=======
-            break
->>>>>>> e0068b37
+            break