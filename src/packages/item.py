--- conflicted
+++ resolved
@@ -655,125 +655,6 @@
             for item_to_style in packset.all_obj(Item):
                 nursery.start_soon(assign_styled_items, styles, item_to_style)
 
-<<<<<<< HEAD
-=======
-    @staticmethod
-    async def export(exp_data: ExportData) -> None:
-        """Export all items into the configs.
-
-        For the selected attribute, this is a list of (item, subitem) tuples representing the
-        palette.
-        """
-        vbsp_config = exp_data.vbsp_conf
-        pal_list: dict[str, dict[int, tuple[int, int]]] = exp_data.selected
-
-        style_id = exp_data.selected_style.id
-        item: Item
-        default_conf = ItemDefault()
-        for item in sorted(exp_data.packset.all_obj(Item), key=operator.attrgetter('id')):
-            prop_conf = config.APP.get_cur_conf(ItemDefault, item.id, default_conf)
-
-            (items, config_part) = item._get_export_data(pal_list, style_id, prop_conf)
-
-            exp_data.all_items.extend(items)
-            vbsp_config.extend(apply_replacements(await config_part(), item.id))
-
-            # Add auxiliary configs as well.
-            try:
-                aux_conf = exp_data.packset.obj_by_id(ItemConfig, item.id)
-            except KeyError:
-                pass
-            else:
-                vbsp_config.extend(apply_replacements(await aux_conf.all_conf(), item.id + ':aux_all'))
-                try:
-                    version_data = aux_conf.versions[prop_conf.version]
-                except KeyError:
-                    pass  # No override.
-                else:
-                    # Find the first style definition for the selected one
-                    # that's defined for this config
-                    for poss_style in exp_data.selected_style.bases:
-                        if poss_style.id in version_data:
-                            vbsp_config.extend(apply_replacements(
-                                await version_data[poss_style.id](),
-                                item.id + ':aux'
-                            ))
-                            break
-
-            # Special case - if this is the indicator panel item, extract and apply the configured
-            # instances.
-            if item.id == INDICATOR_CHECK_ID:
-                [check_item, timer_item] = items
-                for ant_conf in vbsp_config.find_all('Textures', 'Antlines'):
-                    if 'check' in ant_conf:
-                        try:
-                            check_item.instances = [
-                                InstCount(FSPath(ant_conf.find_block('check')['inst']))
-                            ]
-                        except LookupError:
-                            raise ValueError('No "inst" defined for checkmarks in antline configuration!') from None
-                    if 'timer' in ant_conf:
-                        try:
-                            timer_item.instances = [
-                                InstCount(FSPath(ant_conf.find_block('timer')['inst']))
-                            ]
-                        except LookupError:
-                            raise ValueError('No "inst" defined for timers in antline configuration!') from None
-
-    def _get_export_data(
-        self,
-        pal_list: dict[str, dict[int, tuple[int, int]]],
-        style_id: str,
-        prop_conf: ItemDefault,
-    ) -> tuple[list[EditorItem], lazy_conf.LazyConf]:
-        """Get the data for an exported item."""
-
-        # Build a dictionary of this item's palette positions,
-        # if any exist.
-        palette_items: Mapping[int, tuple[int, int]] = pal_list.get(self.id.casefold(), EmptyMapping)
-
-        try:
-            sel_version = self.versions[prop_conf.version]
-        except KeyError:
-            LOGGER.warning('Version ID {} is not valid for item {}', prop_conf.version, self.id)
-            sel_version = self.def_ver
-        item_data = sel_version.styles[style_id]
-
-        new_item = copy.deepcopy(item_data.editor)
-        new_item.id = self.id  # Set the item ID to match our item
-        # This allows the folders to be reused for different items if needed.
-
-        for index, subtype in enumerate(new_item.subtypes):
-            if index in palette_items:
-                if len(palette_items) == 1:
-                    # Switch to the 'Grouped' icon and name
-                    if item_data.all_name is not None:
-                        subtype.pal_name = item_data.all_name
-
-                    if item_data.all_icon is not None:
-                        subtype.pal_icon = item_data.all_icon
-
-                subtype.pal_pos = palette_items[index]
-            else:
-                # This subtype isn't on the palette.
-                subtype.pal_icon = None
-                subtype.pal_name = TransToken.BLANK
-                subtype.pal_pos = None
-
-        # Apply configured default values to this item
-        for prop in new_item.properties.values():
-            if prop.allow_user_default:
-                try:
-                    prop.default = prop.parse_value(prop_conf.defaults[prop.kind])
-                except KeyError:
-                    pass
-        return (
-            [new_item] + item_data.editor_extra,
-            # Add all_conf first so it's conditions run first by default
-            lazy_conf.concat(self.all_conf, item_data.vbsp_config),
-        )
-
->>>>>>> e0068b37
 
 class ItemConfig(PakObject, allow_mult=True):
     """Allows adding additional configuration for items.
