"""Manages PeTI item connections.

This allows checking which items are connected to what, and also regenerates
the outputs with optimisations and custom settings.
"""
from enum import Enum
from collections import defaultdict

from srctools import VMF, Entity, Output, Property, conv_bool, Vec
from antlines import Antline
import comp_consts as const
import instanceLocs
import conditions
import instance_traits
import srctools.logger
import vbsp_options
import antlines
import packing

from typing import Optional, Iterable, Dict, List, Set, Tuple, Iterator


COND_MOD_NAME = "Item Connections"

LOGGER = srctools.logger.get_logger(__name__)

ITEM_TYPES = {}  # type: Dict[str, ItemType]

# Targetname -> item
ITEMS = {}  # type: Dict[str, Item]

# Outputs we need to use to make a math_counter act like
# the specified logic gate.
COUNTER_AND_ON = 'OnHitMax'
COUNTER_AND_OFF = 'OnChangedFromMax'

COUNTER_OR_ON = 'OnChangedFromMin'
COUNTER_OR_OFF = 'OnHitMin'

# We need different names for each kind of input type, so they don't
# interfere with each other. We use the 'inst_local' pattern not 'inst-local'
# deliberately so the actual item can't affect the IO input.
COUNTER_NAME = {
    const.FixupVars.CONN_COUNT: '_counter',
    const.FixupVars.CONN_COUNT_TBEAM: '_counter_polarity',
    const.FixupVars.BEE_CONN_COUNT_A: '_counter_a',
    const.FixupVars.BEE_CONN_COUNT_B: '_counter_b',
}


# A script to play timer sounds - avoids needing the ambient_generic.
TIMER_SOUND_SCRIPT = '''
function Precache() {{
    self.PrecacheSoundScript("{snd}");
}}
function snd() {{
    self.EmitSound("{snd}");
}}
'''


class ConnType(Enum):
    """Kind of Input A/B type, or TBeam type."""
    DEFAULT = 'default'  # Normal / unconfigured input
    # Becomes one of the others based on item preference.

    PRIMARY = TBEAM_IO = 'primary'  # A Type, 'normal'
    SECONDARY = TBEAM_DIR = 'secondary'  # B Type, 'alt'

    BOTH = 'both'  # Trigger both simultaneously.


CONN_TYPE_NAMES: Dict[str, ConnType] = {
    'none': ConnType.DEFAULT,
    'a': ConnType.PRIMARY,
    'prim': ConnType.PRIMARY,

    'b': ConnType.SECONDARY,
    'sec': ConnType.SECONDARY,

    'ab': ConnType.BOTH,
    'a+b': ConnType.BOTH,
}

CONN_TYPE_NAMES.update(
    (conn.value.casefold(), conn)
    for conn in ConnType
)


class InputType(Enum):
    """Indicates the kind of input behaviour to use."""
    # Normal PeTI, pass activate/deactivate via proxy.
    # For this the IO command is the original counter style.
    DEFAULT = 'default'

    # Have A and B inputs - acts like AND for both.
    DUAL = 'dual'

    AND = 'and'  # AND input for an item.
    OR = 'or'    # OR input for an item.

    OR_LOGIC = 'or_logic'  # Treat as an invisible OR gate, no instance.
    AND_LOGIC = 'and_logic'  # Treat as an invisible AND gate, no instance.

    # An item 'chained' to the next. Inputs should be moved to the output
    # item in addition to our own output.
    DAISYCHAIN = 'daisychain'

    @property
    def is_logic(self):
        """Is this a logic gate?"""
        return self.value in ('and_logic', 'or_logic')


class PanelSwitchingStyle(Enum):
    """How the panel instance does its switching."""
    CUSTOM = 'custom'      # Some logic, we don't do anything.
    EXTERNAL = 'external'  # Provide a toggle to the instance.
    INTERNAL = 'internal'  # The inst has a toggle or panel, so we can reuse it.


class OutNames(str, Enum):
    """Fake input/outputs used in generation of the real ones."""
    # Needs to match gameMan.Game.build_instance_data().
    IN_ACT = 'ACTIVATE'
    IN_DEACT = 'DEACTIVATE'

    IN_SEC_ACT = 'ACTIVATE_SECONDARY'
    IN_SEC_DEACT = 'DEACTIVATE_SECONDARY'

    OUT_ACT = 'ON_ACTIVATED'
    OUT_DEACT = 'ON_DEACTIVATED'


class FeatureMode(Enum):
    """When to apply a feature."""
    DYNAMIC = 'dynamic'  # Only if dynamic (inputs)
    ALWAYS = 'always'
    NEVER = 'never'

    def valid(self, item: 'Item') -> bool:
        """Check if this is valid for the item."""
        if self.value == 'dynamic':
            return len(item.inputs) > 0
        else:
            return self.value == 'always'


CONN_NAMES = {
    ConnType.DEFAULT: 'DEF',
    ConnType.PRIMARY: 'A',
    ConnType.SECONDARY: 'B',
    ConnType.BOTH: 'A+B',
}

# The order signs are used in maps.
SIGN_ORDER = [
    const.Signage.SHAPE_DOT,
    const.Signage.SHAPE_MOON,
    const.Signage.SHAPE_TRIANGLE,
    const.Signage.SHAPE_CROSS,
    const.Signage.SHAPE_SQUARE,
    const.Signage.SHAPE_CIRCLE,
    const.Signage.SHAPE_SINE,
    const.Signage.SHAPE_SLASH,
    const.Signage.SHAPE_STAR,
    const.Signage.SHAPE_WAVY
]

SIGN_ORDER_LOOKUP = {
    sign: index
    for index, sign in
    enumerate(SIGN_ORDER)
}


class ShapeSignage:
    """Represents a pair of signage shapes."""
    __slots__ = (
        'overlays',
        'name',
        'index',
        'repeat_group',
        'overlay_frames',
    )

    def __init__(self, overlays: List[Entity]):
        if not overlays:
            raise ValueError('No overlays')
        self.overlays = list(overlays)
        self.name = self.overlays[0]['targetname']

        # Index in SIGN_ORDER
        mat = self.overlays[0]['material']
        self.index = SIGN_ORDER_LOOKUP[mat]

        # Not useful...
        for overlay in self.overlays:
            del overlay['targetname']

        # Groups these into repeats of the shapes.
        self.repeat_group = 0

        self.overlay_frames = []  # type: List[Entity]

    def __iter__(self) -> Iterator[Entity]:
        return iter(self.overlays)

    def __lt__(self, other: object) -> bool:
        """Allow sorting in a consistent order."""
        if isinstance(other, ShapeSignage):
            return self.name < other.name
        return NotImplemented

    def __gt__(self, other: object) -> bool:
        """Allow sorting in a consistent order."""
        if isinstance(other, ShapeSignage):
            return self.name > other.name
        return NotImplemented


class ItemType:
    """Represents a type of item, with inputs and outputs.

    This is shared by all items of the same type.
    """
    output_act: Optional[Tuple[Optional[str], str]]
    output_deact: Optional[Tuple[Optional[str], str]]

    def __init__(
        self,
        id: str,
        default_dual: ConnType=ConnType.DEFAULT,
        input_type: InputType=InputType.DEFAULT,

        spawn_fire: FeatureMode=FeatureMode.NEVER,

        invert_var: str = '0',
        enable_cmd: Iterable[Output]=(),
        disable_cmd: Iterable[Output]=(),

        sec_invert_var: str='0',
        sec_enable_cmd: Iterable[Output]=(),
        sec_disable_cmd: Iterable[Output]=(),

        output_type: ConnType=ConnType.DEFAULT,
        output_act: Optional[Tuple[Optional[str], str]]=None,
        output_deact: Optional[Tuple[Optional[str], str]]=None,

        lock_cmd: Iterable[Output]=(),
        unlock_cmd: Iterable[Output]=(),
        output_lock: Optional[Tuple[Optional[str], str]]=None,
        output_unlock: Optional[Tuple[Optional[str], str]]=None,
        inf_lock_only: bool=False,

        timer_sound_pos: Optional[Vec]=None,
        timer_done_cmd: Iterable[Output]=(),
        force_timer_sound: bool=False,

        timer_start: Optional[List[Tuple[Optional[str], str]]]=None,
        timer_stop: Optional[List[Tuple[Optional[str], str]]]=None,
    ):
        self.id = id

        # How this item uses their inputs.
        self.input_type = input_type

        # True/False for always, $var, !$var for lookup.
        self.invert_var = invert_var

        # Fire the enable/disable commands after spawning to initialise
        # the entity.
        self.spawn_fire = spawn_fire

        # IO commands for enabling/disabling the item.
        # These are copied to the item, so it can have modified ones.
        # We use tuples so all can reuse the same object.
        self.enable_cmd = tuple(enable_cmd)
        self.disable_cmd = tuple(disable_cmd)

        # If no A/B type is set on the input, use this type.
        # Set to None to indicate no secondary is present.
        self.default_dual = default_dual

        # Same for secondary items.
        self.sec_invert_var = sec_invert_var
        self.sec_enable_cmd = tuple(sec_enable_cmd)
        self.sec_disable_cmd = tuple(sec_disable_cmd)

        # Sets the affinity used for outputs from this item - makes the
        # Input A/B converter items work.
        # If DEFAULT, we use the value on the target item.
        self.output_type = output_type

        # (inst_name, output) commands for outputs.
        # If they are None, it's not used.

        # Logic items have preset ones of these from the counter.
        if input_type is InputType.AND_LOGIC:
            self.output_act = (None, COUNTER_AND_ON)
            self.output_deact = (None, COUNTER_AND_OFF)
        elif input_type is InputType.OR_LOGIC:
            self.output_act = (None, COUNTER_OR_ON)
            self.output_deact = (None, COUNTER_OR_OFF)
        else:  # Other types use the specified ones.
            # Allow passing in an output with a blank command, to indicate
            # no outputs.
            if output_act == (None, ''):
                self.output_act = None
            else:
                self.output_act = output_act

            if output_deact == (None, ''):
                self.output_deact = None
            else:
                self.output_deact = output_deact

        # If set, automatically play tick-tock sounds when output is on.
        self.timer_sound_pos = timer_sound_pos
        # These are fired when the time elapses.
        self.timer_done_cmd = list(timer_done_cmd)
        # If True, always add tick-tock sounds. If false, only when we have
        # a timer dial.
        self.force_timer_sound = force_timer_sound

        # If set, these allow alternate inputs for controlling timers.
        # Multiple can be given. If None, we use the normal output.
        self.timer_start = timer_start
        self.timer_stop = timer_stop

        # For locking buttons, this is the command to reactivate,
        # and force-lock it.
        # If both aren't present, erase both.
        if lock_cmd and unlock_cmd:
            self.lock_cmd = tuple(lock_cmd)
            self.unlock_cmd = tuple(unlock_cmd)
        else:
            self.lock_cmd = self.unlock_cmd = ()

        # If True, the locking button must be infinite to enable the behaviour.
        self.inf_lock_only = inf_lock_only

        # For the target, the commands to lock/unlock the attached button.
        self.output_lock = output_lock
        self.output_unlock = output_unlock

    @staticmethod
    def parse(item_id: str, conf: Property):
        """Read the item type info from the given config."""

        def get_outputs(prop_name):
            """Parse all the outputs with this name."""
            return [
                Output.parse(prop)
                for prop in
                conf.find_all(prop_name)
                # Allow blank to indicate no output.
                if prop.value != ''
            ]

        enable_cmd = get_outputs('enable_cmd')
        disable_cmd = get_outputs('disable_cmd')
        lock_cmd = get_outputs('lock_cmd')
        unlock_cmd = get_outputs('unlock_cmd')

        inf_lock_only = conf.bool('inf_lock_only')

        timer_done_cmd = get_outputs('timer_done_cmd')
        if 'timer_sound_pos' in conf:
            timer_sound_pos = conf.vec('timer_sound_pos')
            force_timer_sound = conf.bool('force_timer_sound')
        else:
            timer_sound_pos = None
            force_timer_sound = False

        try:
            input_type = InputType(
                conf['Type', 'default'].casefold()
            )
        except ValueError:
            raise ValueError('Invalid input type "{}": {}'.format(
                item_id, conf['type'],
            )) from None

        invert_var = conf['invertVar', '0']

        try:
            spawn_fire = FeatureMode(conf['spawnfire', 'never'])
        except ValueError:
            # Older config option - it was a bool for always/never.
            spawn_fire_bool = conf.bool('spawnfire', None)
            if spawn_fire_bool is None:
                raise  # Nope, not a bool.

            spawn_fire = FeatureMode.ALWAYS if spawn_fire_bool else FeatureMode.NEVER

        if input_type is InputType.DUAL:
            sec_enable_cmd = get_outputs('sec_enable_cmd')
            sec_disable_cmd = get_outputs('sec_disable_cmd')

            try:
                default_dual = CONN_TYPE_NAMES[
                    conf['Default_Dual', 'primary'].casefold()
                ]
            except KeyError:
                raise ValueError('Invalid default type for "{}": {}'.format(
                    item_id, conf['Default_Dual'],
                )) from None

            # We need an affinity to use when nothing else specifies it.
            if default_dual is ConnType.DEFAULT:
                raise ValueError('Must specify a default type for "{}"!'.format(
                    item_id,
                )) from None

            sec_invert_var = conf['sec_invertVar', '0']
        else:
            # No dual type, set to dummy values.
            sec_enable_cmd = []
            sec_disable_cmd = []
            default_dual = ConnType.DEFAULT
            sec_invert_var = ''

        try:
            output_type = CONN_TYPE_NAMES[
                conf['DualType', 'default'].casefold()
            ]
        except KeyError:
            raise ValueError('Invalid output affinity for "{}": {}'.format(
                item_id, conf['DualType'],
            )) from None

        def get_input(prop_name: str):
            """Parse an input command."""
            try:
                return Output.parse_name(conf[prop_name])
            except IndexError:
                return None

        out_act = get_input('out_activate')
        out_deact = get_input('out_deactivate')
        out_lock = get_input('out_lock')
        out_unlock = get_input('out_unlock')

        timer_start = timer_stop = None
        if 'out_timer_start' in conf:
            timer_start = [
                Output.parse_name(prop.value)
                for prop in conf.find_all('out_timer_start')
                if prop.value
            ]
        if 'out_timer_stop' in conf:
            timer_stop = [
                Output.parse_name(prop.value)
                for prop in conf.find_all('out_timer_stop')
                if prop.value
            ]

        return ItemType(
            item_id, default_dual, input_type, spawn_fire,
            invert_var, enable_cmd, disable_cmd,
            sec_invert_var, sec_enable_cmd, sec_disable_cmd,
            output_type, out_act, out_deact,
            lock_cmd, unlock_cmd, out_lock, out_unlock, inf_lock_only,
            timer_sound_pos, timer_done_cmd, force_timer_sound,
            timer_start, timer_stop,
        )


class Item:
    """Represents one item/instance with IO."""
    __slots__ = [
        'inst',
        'ind_panels',
        'antlines', 'shape_signs',
        'ant_wall_style', 'ant_floor_style',
        'timer',
        'inputs', 'outputs',
        'item_type', 'io_outputs',
        'enable_cmd', 'disable_cmd',
        'sec_enable_cmd', 'sec_disable_cmd',
        'ant_toggle_var',
    ]

    def __init__(
        self,
        inst: Entity,
        item_type: ItemType,
        ant_floor_style: antlines.AntType,
        ant_wall_style: antlines.AntType,
        panels: Iterable[Entity]=(),
        antlines: Iterable[Antline]=(),
        shape_signs: Iterable[ShapeSignage]=(),
        timer_count: int=None,
        ant_toggle_var: str='',
    ):
        self.inst = inst
        self.item_type = item_type

        # Associated indicator panels and antlines
        self.ind_panels = set(panels)  # type: Set[Entity]
        self.antlines = set(antlines)
        self.shape_signs = list(shape_signs)

        # And the style to use for the antlines.
        self.ant_floor_style = ant_floor_style
        self.ant_wall_style = ant_wall_style

        # If set, the item has special antlines. This is a fixup var,
        # which gets the antline name filled in for us.
        self.ant_toggle_var = ant_toggle_var

        # None = Infinite/normal.
        self.timer = timer_count

        # From this item
        self.outputs = set()  # type: Set[Connection]
        # To this item
        self.inputs = set()  # type: Set[Connection]

        self.enable_cmd = item_type.enable_cmd
        self.disable_cmd = item_type.disable_cmd

        self.sec_enable_cmd = item_type.sec_enable_cmd
        self.sec_disable_cmd = item_type.sec_disable_cmd

        assert self.name, 'Blank name!'

    def __repr__(self) -> str:
        return '<Item {}: "{}">'.format(self.item_type.id, self.name)

    @property
    def traits(self) -> Set[str]:
        """Return the set of instance traits for the item."""
        return instance_traits.get(self.inst)

    @property
    def is_logic(self) -> bool:
        """Check if the input type is a logic type."""
        return self.item_type.input_type.is_logic

    @property
    def name(self) -> str:
        """Return the targetname of the item."""
        return self.inst['targetname']

    @name.setter
    def name(self, value: str) -> None:
        """Set the targetname of the item."""
        self.inst['targetname'] = value

    def output_act(self) -> Optional[Tuple[Optional[str], str]]:
        """Return the output used when this is activated."""
        if self.item_type.spawn_fire.valid(self) and self.is_logic:
            return None, 'OnUser2'

        if self.item_type.input_type is InputType.DAISYCHAIN:
            if self.inputs:
                return None, COUNTER_AND_ON

        return self.item_type.output_act

    def output_deact(self) -> Optional[Tuple[Optional[str], str]]:
        """Return the output to use when this is deactivated."""
        if self.item_type.spawn_fire.valid(self) and self.is_logic:
            return None, 'OnUser1'

        if self.item_type.input_type is InputType.DAISYCHAIN:
            if self.inputs:
                return None, COUNTER_AND_OFF

        return self.item_type.output_deact

    def timer_output_start(self) -> List[Tuple[Optional[str], str]]:
        """Return the output to use for starting timers."""
        if self.item_type.timer_start is None:
            out = self.output_act()
            return [] if out is None else [out]
        return self.item_type.timer_start

    def timer_output_stop(self) -> List[Tuple[Optional[str], str]]:
        """Return the output to use for stopping timers."""
        if self.item_type.timer_stop is None:
            out = self.output_deact()
            return [] if out is None else [out]
        return self.item_type.timer_stop

    def delete_antlines(self) -> None:
        """Delete the antlines and checkmarks outputting from this item."""
        for ent in self.ind_panels:
            ent.remove()
        for sign in self.shape_signs:
            for ent in sign.overlays:
                ent.remove()

        self.antlines.clear()
        self.ind_panels.clear()
        self.shape_signs.clear()

    def transfer_antlines(self, item: 'Item') -> None:
        """Transfer the antlines and checkmarks from this item to another."""
        item.antlines.update(self.antlines)
        item.ind_panels.update(self.ind_panels)
        item.shape_signs.extend(self.shape_signs)

        self.antlines.clear()
        self.ind_panels.clear()
        self.shape_signs.clear()


class Connection:
    """Represents a connection between two items."""

    __slots__ = [
        '_to', '_from', 'type', 'outputs',
    ]
    def __init__(
        self,
        to_item: Item,   # Item this is triggering
        from_item: Item,  # Item this comes from
        conn_type=ConnType.DEFAULT,
        outputs: Iterable[Output]=(),
    ) -> None:
        self._to = to_item
        self._from = from_item
        self.type = conn_type
        self.outputs = list(outputs)

    def __repr__(self) -> str:
        return '<Connection {} {} -> {}>'.format(
            CONN_NAMES[self.type],
            self._from.name,
            self._to.name,
        )

    def add(self) -> None:
        """Add this to the directories."""
        self._from.outputs.add(self)
        self._to.inputs.add(self)

    def remove(self) -> None:
        """Remove this from the directories."""
        self._from.outputs.discard(self)
        self._to.inputs.discard(self)

    @property
    def to_item(self) -> Item:
        """The item this connection is going to."""
        return self._to

    @to_item.setter
    def to_item(self, item: Item):
        self._to.inputs.discard(self)
        self._to = item
        item.inputs.add(self)

    @property
    def from_item(self) -> Item:
        """The item this connection comes from."""
        return self._from

    @from_item.setter
    def from_item(self, item: Item) -> None:
        self._from.outputs.discard(self)
        self._from = item
        item.outputs.add(self)


def collapse_item(item: Item) -> None:
    """Remove an item with a single input, transferring all IO."""
    try:
        [input_conn] = item.inputs
        input_item = input_conn.from_item
    except ValueError:
        raise ValueError('Too many inputs for "{}"!'.format(item.name))

    input_conn.remove()

    input_item.antlines |= item.antlines
    input_item.ind_panels |= item.ind_panels
    input_item.shape_signs += item.shape_signs

    item.antlines.clear()
    item.ind_panels.clear()
    item.shape_signs.clear()

    for conn in list(item.outputs):
        conn.from_item = input_item

    del ITEMS[item.name]
    item.inst.remove()


def read_configs(conf: Property) -> None:
    """Build our connection configuration from the config files."""
    for prop in conf.find_children('Connections'):
        if prop.name in ITEM_TYPES:
            raise ValueError('Duplicate item type "{}"'.format(prop.real_name))
        ITEM_TYPES[prop.name] = ItemType.parse(prop.real_name, prop)

    if 'item_indicator_panel' not in ITEM_TYPES:
        raise ValueError('No checkmark panel item type!')

    if 'item_indicator_panel_timer' not in ITEM_TYPES:
        raise ValueError('No timer panel item type!')


def calc_connections(
    vmf: VMF,
    antlines: Dict[str, List[Antline]],
    shape_frame_tex: List[str],
    enable_shape_frame: bool,
    antline_wall: antlines.AntType,
    antline_floor: antlines.AntType,
) -> None:
    """Compute item connections from the map file.

    This also fixes cases where items have incorrect checkmark/timer signs.
    Instance Traits must have been calculated.
    It also applies frames to shape signage to distinguish repeats.
    """
    # First we want to match targetnames to item types.
    toggles = {}  # type: Dict[str, Entity]
    # Accumulate all the signs into groups, so the list should be 2-long:
    # sign_shapes[name, material][0/1]
    sign_shape_overlays = defaultdict(list)  # type: Dict[Tuple[str, str], List[Entity]]

    # Indicator panels
    panels = {}  # type: Dict[str, Entity]

    # We only need to pay attention for TBeams, other items we can
    # just detect any output.
    tbeam_polarity = {OutNames.IN_SEC_ACT, OutNames.IN_SEC_DEACT}
    # Also applies to other items, but not needed for this analysis.
    tbeam_io = {OutNames.IN_ACT, OutNames.IN_DEACT}

    for inst in vmf.by_class['func_instance']:
        inst_name = inst['targetname']
        # No connections, so nothing to worry about.
        if not inst_name:
            continue

        traits = instance_traits.get(inst)

        if 'indicator_toggle' in traits:
            toggles[inst['targetname']] = inst
            # We do not use toggle instances.
            inst.remove()
        elif 'indicator_panel' in traits:
            panels[inst['targetname']] = inst
        else:
            # Normal item.
            try:
                item_type = ITEM_TYPES[instance_traits.get_item_id(inst).casefold()]
            except (KeyError, AttributeError):
                # KeyError from no item type, AttributeError from None.casefold()
                # These aren't made for non-io items. If it has outputs,
                # that'll be a problem later.
                pass
            else:
                # Pass in the defaults for antline styles.
                ITEMS[inst_name] = Item(inst, item_type, antline_floor, antline_wall)

                # Strip off the original connection count variables, these are
                # invalid.
                if item_type.input_type is InputType.DUAL:
                    del inst.fixup[const.FixupVars.CONN_COUNT]

    for over in vmf.by_class['info_overlay']:
        name = over['targetname']
        mat = over['material']
        if mat in SIGN_ORDER_LOOKUP:
            sign_shape_overlays[name, mat.casefold()].append(over)

    # Name -> signs pairs
    sign_shapes = defaultdict(list)  # type: Dict[str, List[ShapeSignage]]
    # By material index, for group frames.
    sign_shape_by_index = defaultdict(list)  # type: Dict[int, List[ShapeSignage]]
    for (name, mat), sign_pair in sign_shape_overlays.items():
        # It's possible - but rare - for more than 2 to be in a pair.
        # We have to just treat them as all in their 'pair'.
        # Shouldn't be an issue, it'll be both from one item...
        shape = ShapeSignage(sign_pair)
        sign_shapes[name].append(shape)
        sign_shape_by_index[shape.index].append(shape)

    # Now build the connections and items.
    for item in ITEMS.values():
        input_items: List[Item] = []  # Instances we trigger
        inputs: Dict[str, List[Output]] = defaultdict(list)

        if item.inst.outputs and item.item_type is None:
            raise ValueError(
                'No connections for item "{}", '
                'but outputs in the map!'.format(
                    instance_traits.get_item_id(item.inst)
                )
            )

        for out in item.inst.outputs:
            inputs[out.target].append(out)

        # Remove the original outputs, we've consumed those already.
        item.inst.outputs.clear()

        # Pre-set the timer value, for items without antlines but with an output.
        if const.FixupVars.TIM_DELAY in item.inst.fixup:
            if item.item_type.output_act or item.item_type.output_deact:
                item.timer = tim = item.inst.fixup.int(const.FixupVars.TIM_DELAY)
                if not (1 <= tim <= 30):
                    # These would be infinite.
                    item.timer = None

        for out_name in inputs:
            # Fizzler base -> model/brush outputs, ignore these (discard).
            # fizzler.py will regenerate as needed.
            if out_name.endswith(('_modelStart', '_modelEnd', '_brush')):
                continue

            if out_name in toggles:
                inst_toggle = toggles[out_name]
                try:
                    item.antlines.update(
                        antlines[inst_toggle.fixup['indicator_name']]
                    )
                except KeyError:
                    pass
            elif out_name in panels:
                pan = panels[out_name]
                item.ind_panels.add(pan)
                if pan.fixup.bool(const.FixupVars.TIM_ENABLED):
                    item.timer = tim = pan.fixup.int(const.FixupVars.TIM_DELAY)
                    if not (1 <= tim <= 30):
                        # These would be infinite.
                        item.timer = None
                else:
                    item.timer = None
            else:
                try:
                    inp_item = ITEMS[out_name]
                except KeyError:
                    raise ValueError('"{}" is not a known instance!'.format(out_name))
                else:
                    input_items.append(inp_item)
                    if inp_item.item_type is None:
                        raise ValueError(
                            'No connections for item "{}", '
                            'but inputs in the map!'.format(
                                instance_traits.get_item_id(inp_item.inst)
                            )
                        )

        for inp_item in input_items:
            # Default A/B type.
            conn_type = ConnType.DEFAULT
            in_outputs = inputs[inp_item.name]

            if inp_item.item_type.id == 'ITEM_TBEAM':
                # It's a funnel - we need to figure out if this is polarity,
                # or normal on/off.
                for out in in_outputs:
                    if out.input in tbeam_polarity:
                        conn_type = ConnType.TBEAM_DIR
                        break
                    elif out.input in tbeam_io:
                        conn_type = ConnType.TBEAM_IO
                        break
                else:
                    raise ValueError(
                        'Excursion Funnel "{}" has inputs, '
                        'but no valid types!'.format(inp_item.name)
                    )

            conn = Connection(
                inp_item,
                item,
                conn_type,
                in_outputs,
            )
            conn.add()

    # Make signage frames
    shape_frame_tex = [mat for mat in shape_frame_tex if mat]
    if shape_frame_tex and enable_shape_frame:
        for shape_mat in sign_shape_by_index.values():
            # Sort so which gets what frame is consistent.
            shape_mat.sort()
            for index, shape in enumerate(shape_mat):
                shape.repeat_group = index
                if index == 0:
                    continue  # First, no frames..
                frame_mat = shape_frame_tex[(index-1) % len(shape_frame_tex)]

                for overlay in shape:
                    frame = overlay.copy()
                    shape.overlay_frames.append(frame)
                    vmf.add_ent(frame)
                    frame['material'] = frame_mat
                    frame['renderorder'] = 1  # On top


@conditions.make_result_setup('ChangeIOType')
def res_change_io_type_parse(props: Property):
    """Pre-parse all item types into an anonymous block."""
    return ItemType.parse('<ChangeIOType: {:X}>'.format(id(props)), props)


@conditions.make_result('ChangeIOType')
def res_change_io_type(inst: Entity, res: Property) -> None:
    """Switch an item to use different inputs or outputs.

    Must be done before priority level -250.
    The contents are the same as that allowed in the input BEE2 block in
    editoritems.
    """
    try:
        item = ITEMS[inst['targetname']]
    except KeyError:
        raise ValueError('No item with name "{}"!'.format(inst['targetname']))

    item.item_type = res.value

    # Overwrite these as well.
    item.enable_cmd = res.value.enable_cmd
    item.disable_cmd = res.value.disable_cmd

    item.sec_enable_cmd = res.value.sec_enable_cmd
    item.sec_disable_cmd = res.value.sec_disable_cmd


def do_item_optimisation(vmf: VMF) -> None:
    """Optimise redundant logic items."""
    needs_global_toggle = False

    for item in list(ITEMS.values()):
        # We can't remove items that have functionality, or don't have IO.
        if item.item_type is None or not item.item_type.input_type.is_logic:
            continue

        prim_inverted = conv_bool(conditions.resolve_value(
            item.inst,
            item.item_type.invert_var,
        ))

        sec_inverted = conv_bool(conditions.resolve_value(
            item.inst,
            item.item_type.sec_invert_var,
        ))

        # Don't optimise if inverted.
        if prim_inverted or sec_inverted:
            continue
        inp_count = len(item.inputs)
        if inp_count == 0:
            # Totally useless, remove.
            # We just leave the panel entities, and tie all the antlines
            # to the same toggle.
            needs_global_toggle = True
            for ant in item.antlines:
                ant.name = '_static_ind'

            del ITEMS[item.name]
            item.inst.remove()
        elif inp_count == 1:
            # Only one input, so AND or OR are useless.
            # Transfer input item to point to the output(s).
            collapse_item(item)

    # The antlines need a toggle entity, otherwise they'll copy random other
    # overlays.
    if needs_global_toggle:
        vmf.create_ent(
            classname='env_texturetoggle',
            origin=vbsp_options.get(Vec, 'global_ents_loc'),
            targetname='_static_ind_tog',
            target='_static_ind',
        )


@conditions.meta_cond(-250, only_once=True)
def gen_item_outputs(vmf: VMF) -> None:
    """Create outputs for all items with connections.

    This performs an optimization pass over items with outputs to remove
    redundancy, then applies all the outputs to the instances. Before this,
    connection count and inversion values are not valid. After this point,
    items may not have connections altered.
    """
    LOGGER.info('Generating item IO...')

    pan_switching_check = vbsp_options.get(PanelSwitchingStyle, 'ind_pan_check_switching')
    pan_switching_timer = vbsp_options.get(PanelSwitchingStyle, 'ind_pan_timer_switching')

    pan_check_type = ITEM_TYPES['item_indicator_panel']
    pan_timer_type = ITEM_TYPES['item_indicator_panel_timer']

    logic_auto = vmf.create_ent(
        'logic_auto',
        origin=vbsp_options.get(Vec, 'global_ents_loc')
    )

    auto_logic = []

    # Apply input A/B types to connections.
    # After here, all connections are primary or secondary only.
    for item in ITEMS.values():
        for conn in item.outputs:
            # If not a dual item, it's primary.
            if conn.to_item.item_type.input_type is not InputType.DUAL:
                conn.type = ConnType.PRIMARY
                continue
            # If already set, that is the priority.
            if conn.type is not ConnType.DEFAULT:
                continue
            # Our item set the type of outputs.
            if item.item_type.output_type is not ConnType.DEFAULT:
                conn.type = item.item_type.output_type
            else:
                # Use the affinity of the target.
                conn.type = conn.to_item.item_type.default_dual

    do_item_optimisation(vmf)

    has_timer_relay = False

    # We go 'backwards', creating all the inputs for each item.
    # That way we can change behaviour based on item counts.
    for item in ITEMS.values():
        if item.item_type is None:
            continue

        # Check we actually have timers, and that we want the relay.
        if item.timer is not None and (
            item.item_type.timer_sound_pos is not None or
            item.item_type.timer_done_cmd
        ):
            has_sound = item.item_type.force_timer_sound or len(item.ind_panels) > 0
            add_timer_relay(item, has_sound)
            has_timer_relay = has_timer_relay or has_sound

        # Add outputs for antlines.
        if item.antlines or item.ind_panels:
            if item.timer is None:
                add_item_indicators(item, pan_switching_check, pan_check_type)
            else:
                add_item_indicators(item, pan_switching_timer, pan_timer_type)

        # Special case - inverted spawnfire items with no inputs need to fire
        # off the activation outputs. There's no way to then deactivate those.
        if not item.inputs and item.item_type.spawn_fire is FeatureMode.ALWAYS:
            if item.is_logic:
                # Logic gates need to trigger their outputs.
                # Make a logic_auto temporarily for this to collect the
                # outputs we need.

                item.inst.clear_keys()
                item.inst['classname'] = 'logic_auto'

                auto_logic.append(item.inst)
            else:
                for cmd in item.enable_cmd:
                    logic_auto.add_out(
                        Output(
                            'OnMapSpawn',
                            conditions.local_name(
                                item.inst,
                                conditions.resolve_value(item.inst, cmd.target),
                            ) or item.inst,
                            conditions.resolve_value(item.inst, cmd.input),
                            conditions.resolve_value(item.inst, cmd.params),
                            delay=cmd.delay,
                            only_once=True,
                        )
                    )

        if item.item_type.input_type is InputType.DUAL:
            prim_inputs = [
                conn
                for conn in item.inputs
                if conn.type is ConnType.PRIMARY or conn.type is ConnType.BOTH
            ]
            sec_inputs = [
                conn
                for conn in item.inputs
                if conn.type is ConnType.SECONDARY or conn.type is ConnType.BOTH
            ]
            add_item_inputs(
                item,
                InputType.AND,
                prim_inputs,
                const.FixupVars.BEE_CONN_COUNT_A,
                item.enable_cmd,
                item.disable_cmd,
                item.item_type.invert_var,
            )
            add_item_inputs(
                item,
                InputType.AND,
                sec_inputs,
                const.FixupVars.BEE_CONN_COUNT_B,
                item.sec_enable_cmd,
                item.sec_disable_cmd,
                item.item_type.sec_invert_var,
            )
        else:
            # If we have commands defined, try to add locking.
            if item.item_type.output_unlock is not None:
                add_locking(item)
            add_item_inputs(
                item,
                item.item_type.input_type,
                list(item.inputs),
                const.FixupVars.CONN_COUNT,
                item.enable_cmd,
                item.disable_cmd,
                item.item_type.invert_var,
            )

    # Check/cross instances sometimes don't match the kind of timer delay.
    # We also might want to swap them out.

    panel_timer = instanceLocs.resolve_one('[indPanTimer]', error=True)
    panel_check = instanceLocs.resolve_one('[indPanCheck]', error=True)

    for item in ITEMS.values():
        desired_panel_inst = panel_check if item.timer is None else panel_timer

        for pan in item.ind_panels:
            pan['file'] = desired_panel_inst
            pan.fixup[const.FixupVars.TIM_ENABLED] = item.timer is not None

    if has_timer_relay:
        # Write this VScript out.
        timer_sound = vbsp_options.get(str, 'timer_sound')
        with open('bee2/inject/timer_sound.nut', 'w') as f:
            f.write(TIMER_SOUND_SCRIPT.format(snd=timer_sound))

        # Make sure this is packed, since parsing the VScript isn't trivial.
        packing.pack_files(vmf, timer_sound, file_type='sound')

    for ent in auto_logic:
        # Condense all these together now.
        # User2 is the one that enables the target.
        ent.remove()
        for out in ent.outputs:
            if out.output == 'OnUser2':
                out.output = 'OnMapSpawn'
                logic_auto.add_out(out)
                out.only_once = True

    LOGGER.info('Item IO generated.')


def add_locking(item: Item) -> None:
    """Create IO to control buttons from the target item.

    This allows items to customise how buttons behave.
    """
    # If more than one, it's not logical to lock the button.
    try:
        [lock_conn] = item.inputs
    except ValueError:
        return

    lock_button = lock_conn.from_item

    if item.item_type.inf_lock_only and lock_button.timer is not None:
        return

    # Check the button doesn't also activate other things -
    # we need exclusive control.
    # Also the button actually needs to be lockable.
    if len(lock_button.outputs) != 1 or not lock_button.item_type.lock_cmd:
        return

    instance_traits.get(item.inst).add('locking_targ')
    instance_traits.get(lock_button.inst).add('locking_btn')

    for output, input_cmds in [
        (item.item_type.output_lock, lock_button.item_type.lock_cmd),
        (item.item_type.output_unlock, lock_button.item_type.unlock_cmd)
    ]:
        if not output:
            continue

        out_name, out_cmd = output
        for cmd in input_cmds:
            if cmd.target:
                target = conditions.local_name(lock_button.inst, cmd.target)
            else:
                target = lock_button.inst
            item.inst.add_out(
                Output(
                    out_cmd,
                    target,
                    cmd.input,
                    cmd.params,
                    delay=cmd.delay,
                    times=cmd.times,
                    inst_out=out_name,
                )
            )


def add_timer_relay(item: Item, has_sounds: bool) -> None:
    """Make a relay to play timer sounds, or fire once the outputs are done."""
    assert item.timer is not None

    rl_name = item.name + '_timer_rl'

    relay = item.inst.map.create_ent(
        'logic_relay',
        targetname=rl_name,
        startDisabled=0,
        spawnflags=0,
    )

    if has_sounds:
        relay['vscripts'] = 'bee2/timer_sound.nut'

    if item.item_type.timer_sound_pos:
        relay_loc = item.item_type.timer_sound_pos.copy()
        relay_loc.localise(
            Vec.from_str(item.inst['origin']),
            Vec.from_str(item.inst['angles']),
        )
        relay['origin'] = relay_loc
    else:
        relay['origin'] = item.inst['origin']

    for cmd in item.item_type.timer_done_cmd:
        if cmd:
            relay.add_out(Output(
                'OnTrigger',
                conditions.local_name(item.inst, cmd.target) or item.inst,
                conditions.resolve_value(item.inst, cmd.input),
                conditions.resolve_value(item.inst, cmd.params),
                inst_in=cmd.inst_in,
                delay=item.timer + cmd.delay,
                times=cmd.times,
            ))

    if item.item_type.timer_sound_pos is not None and has_sounds:
        timer_sound = vbsp_options.get(str, 'timer_sound')
        timer_cc = vbsp_options.get(str, 'timer_sound_cc')

        # The default sound has 'ticking' closed captions.
        # So reuse that if the style doesn't specify a different noise.
        # If explicitly set to '', we don't use this at all!
        if timer_cc is None and timer_sound != 'Portal.room1_TickTock':
            timer_cc = 'Portal.room1_TickTock'
        if timer_cc:
            timer_cc = 'cc_emit ' + timer_cc

        for delay in range(item.timer):
            relay.add_out(Output(
                'OnTrigger',
                '!self',
                'CallScriptFunction',
                'snd',
                delay=delay,
            ))
            if timer_cc:
                relay.add_out(Output(
                    'OnTrigger',
                    '@command',
                    'Command',
                    timer_cc,
                    delay=delay,
                ))

    for outputs, cmd in [
        (item.timer_output_start(), 'Trigger'),
        (item.timer_output_stop(), 'CancelPending')
    ]:
        for out_name, out_cmd in outputs:
            item.inst.add_out(Output(out_cmd, rl_name, cmd, inst_out=out_name))


def add_item_inputs(
    item: Item,
    logic_type: InputType,
    inputs: List[Connection],
    count_var: str,
    enable_cmd: Iterable[Output],
    disable_cmd: Iterable[Output],
    invert_var: str,
) -> None:
    """Handle either the primary or secondary inputs to an item."""
    item.inst.fixup[count_var] = len(inputs)

    if len(inputs) == 0:
        return  # The rest of this function requires at least one input.

    if logic_type is InputType.DEFAULT:
        # 'Original' PeTI proxies.
        for conn in inputs:
            inp_item = conn.from_item
            for output, input_cmds in [
                (inp_item.output_act(), enable_cmd),
                (inp_item.output_deact(), disable_cmd)
            ]:
                if not output or not input_cmds:
                    continue

                out_name, out_cmd = output
                for cmd in input_cmds:
                    inp_item.inst.add_out(
                        Output(
                            out_cmd,
                            item.inst,
                            conditions.resolve_value(item.inst, cmd.input),
                            conditions.resolve_value(item.inst, cmd.params),
                            inst_out=out_name,
                            inst_in=cmd.inst_in,
                            delay=cmd.delay,
                        )
                    )
        return
    elif logic_type is InputType.DAISYCHAIN:
        # Another special case, these items AND themselves with their inputs.
        # We aren't called if we have no inputs, so we don't need to handle that.

        # We transform the instance into a counter, but first duplicate the
        # instance as a new entity. This way references to the instance add
        # outputs to the counter instead.
        orig_inst = item.inst.copy()
        orig_inst.map.add_ent(orig_inst)
        orig_inst.outputs.clear()

        counter = item.inst
        counter.clear_keys()

        counter['origin'] = orig_inst['origin']
        counter['targetname'] = orig_inst['targetname'] + COUNTER_NAME[count_var]
        counter['classname'] = 'math_counter'
        counter['min'] = 0
        counter['max'] = len(inputs) + 1

        for output, input_name in [
            (item.item_type.output_act, 'Add'),
            (item.item_type.output_deact, 'Subtract')
        ]:
            if not output:
                continue

            out_name, out_cmd = output
            orig_inst.add_out(
                Output(
                    out_cmd,
                    counter,
                    input_name,
                    '1',
                    inst_out=out_name,
                )
            )

        for conn in inputs:
            inp_item = conn.from_item
            for output, input_name in [
                (inp_item.output_act(), 'Add'),
                (inp_item.output_deact(), 'Subtract')
            ]:
                if not output:
                    continue

                out_name, out_cmd = output
                inp_item.inst.add_out(
                    Output(
                        out_cmd,
                        counter,
                        input_name,
                        '1',
                        inst_out=out_name,
                    )
                )

        return

    is_inverted = conv_bool(conditions.resolve_value(
        item.inst,
        invert_var,
    ))

    if is_inverted:
        enable_cmd, disable_cmd = disable_cmd, enable_cmd

        # Inverted logic items get a short amount of lag, so loops will propagate
        # over several frames so we don't lock up.
        if item.inputs and item.outputs:
            enable_cmd = [
                Output(
                    '',
                    out.target,
                    out.input,
                    out.params,
                    out.delay + 0.01,
                    times=out.times,
                    inst_in=out.inst_in,
                )
                for out in enable_cmd
            ]
            disable_cmd = [
                Output(
                    '',
                    out.target,
                    out.input,
                    out.params,
                    out.delay + 0.01,
                    times=out.times,
                    inst_in=out.inst_in,
                )
                for out in disable_cmd
            ]

    needs_counter = len(inputs) > 1

    # If this option is enabled, generate additional logic to fire the disable
    # output after spawn (but only if it's not triggered normally.)

    # We just use a relay to do this.
    # User2 is the real enable input, User1 is the real disable input.

    # The relay allows cancelling the 'disable' output that fires shortly after
    # spawning.
    if item.item_type.spawn_fire is not FeatureMode.NEVER:
        if logic_type.is_logic:
            # We have to handle gates specially, and make us the instance
            # so future evaluation applies to this.
            origin = item.inst['origin']
            name = item.name

            spawn_relay = item.inst
            spawn_relay.clear_keys()

            spawn_relay['origin'] = origin
            spawn_relay['targetname'] = name
            spawn_relay['classname'] = 'logic_relay'
            # This needs to be blank so it'll be substituted by the instance
            # name in enable/disable_cmd.
            relay_cmd_name = ''
        else:
            relay_cmd_name = '@' + item.name + '_inv_rl'
            spawn_relay = item.inst.map.create_ent(
                classname='logic_relay',
                targetname=relay_cmd_name,
                origin=item.inst['origin'],
            )

        if is_inverted:
            enable_user = 'User1'
            disable_user = 'User2'
        else:
            enable_user = 'User2'
            disable_user = 'User1'
            
        spawn_relay['spawnflags'] = '0'
        spawn_relay['startdisabled'] = '0'

        spawn_relay.add_out(
            Output('OnTrigger', '!self', 'Fire' + disable_user, only_once=True),
            Output('OnSpawn', '!self', 'Trigger', delay=0.1),
        )
        for output_name, input_cmds in [
            ('On' + enable_user, enable_cmd),
            ('On' + disable_user, disable_cmd)
        ]:
            if not input_cmds:
                continue
            for cmd in input_cmds:
                spawn_relay.add_out(
                    Output(
                        output_name,
                        conditions.local_name(
                            item.inst,
                            conditions.resolve_value(item.inst, cmd.target),
                        ) or item.inst,
                        conditions.resolve_value(item.inst, cmd.input),
                        conditions.resolve_value(item.inst, cmd.params),
                        delay=cmd.delay,
                        times=cmd.times,
                    )
                )

        # Now overwrite input commands to redirect to the relay.
        enable_cmd = [
            Output('', relay_cmd_name, 'Fire' + enable_user),
            Output('', relay_cmd_name, 'Disable', only_once=True),
        ]
        disable_cmd = [
            Output('', relay_cmd_name, 'Fire' + disable_user),
            Output('', relay_cmd_name, 'Disable', only_once=True),
        ]
        # For counters, swap out the input type.
        if logic_type is InputType.AND_LOGIC:
            logic_type = InputType.AND
        elif logic_type is InputType.OR_LOGIC:
            logic_type = InputType.OR

    if needs_counter:
        if logic_type.is_logic:
            # Logic items are the counter. We convert the instance to that
            # so we keep outputs added by items evaluated earlier.
            origin = item.inst['origin']
            name = item.name

            counter = item.inst
            counter.clear_keys()

            counter['origin'] = origin
            counter['targetname'] = name
            counter['classname'] = 'math_counter'
        else:
            counter = item.inst.map.create_ent(
                classname='math_counter',
                targetname=item.name + COUNTER_NAME[count_var],
                origin=item.inst['origin'],
            )

        counter['min'] = counter['startvalue'] = counter['StartDisabled'] = 0
        counter['max'] = len(inputs)

        for conn in inputs:
            inp_item = conn.from_item
            for output, input_name in [
                (inp_item.output_act(), 'Add'),
                (inp_item.output_deact(), 'Subtract')
            ]:
                if not output:
                    continue

                out_name, out_cmd = output
                inp_item.inst.add_out(
                    Output(
                        out_cmd,
                        counter,
                        input_name,
                        '1',
                        inst_out=out_name,
                    )
                )

        if logic_type is InputType.AND:
            count_on = COUNTER_AND_ON
            count_off = COUNTER_AND_OFF
        elif logic_type is InputType.OR:
            count_on = COUNTER_OR_ON
            count_off = COUNTER_OR_OFF
        elif logic_type.is_logic:
            # We don't add outputs here, the outputted items do that.
            # counter is item.inst, so those are added to that.
            LOGGER.info('LOGIC counter: {}', counter['targetname'])
            return
        else:
            # Should never happen, not other types.
            raise ValueError('Unknown counter logic type: ' + repr(logic_type))

        for output_name, input_cmds in [
            (count_on, enable_cmd),
            (count_off, disable_cmd)
        ]:
            if not input_cmds:
                continue
            for cmd in input_cmds:
                counter.add_out(
                    Output(
                        output_name,
                        conditions.local_name(
                            item.inst,
                            conditions.resolve_value(item.inst, cmd.target),
                        ) or item.inst,
                        conditions.resolve_value(item.inst, cmd.input),
                        conditions.resolve_value(item.inst, cmd.params),
                        delay=cmd.delay,
                        times=cmd.times,
                    )
                )

    else:  # No counter - fire directly.
        for conn in inputs:
            inp_item = conn.from_item
            for output, input_cmds in [
                (inp_item.output_act(), enable_cmd),
                (inp_item.output_deact(), disable_cmd)
            ]:
                if not output or not input_cmds:
                    continue

                out_name, out_cmd = output
                for cmd in input_cmds:
                    inp_item.inst.add_out(
                        Output(
                            out_cmd,
                            conditions.local_name(
                                item.inst,
                                conditions.resolve_value(item.inst, cmd.target),
                            ) or item.inst,
                            conditions.resolve_value(item.inst, cmd.input),
                            conditions.resolve_value(item.inst, cmd.params),
                            inst_out=out_name,
                            delay=cmd.delay,
                            times=cmd.times,
                        )
                    )


def add_item_indicators(
    item: Item,
    inst_type: PanelSwitchingStyle,
    pan_item: ItemType,
<<<<<<< HEAD
):
    """Generate the commands for antlines and the overlays themselves."""
=======
) -> None:
    """Generate the commands for antlines, and restyle them."""
>>>>>>> 70284ffd
    ant_name = '@{}_overlay'.format(item.name)
    has_sign = len(item.ind_panels) > 0

    for ant in item.antlines:
        ant.name = ant_name

        ant.export(item.inst.map, item.ant_wall_style, item.ant_floor_style)

    # If the antline material doesn't toggle, the name is removed by
    # style_antline(). So check if the overlay actually exists still, to
    # see if we need to add the toggle.
    has_ant = len(item.inst.map.by_target[ant_name]) > 0

    # Special case - the item wants full control over its antlines.
    if has_ant and item.ant_toggle_var:
        item.inst.fixup[item.ant_toggle_var] = ant_name
        # We don't have antlines to control.
        has_ant = False

    if inst_type is PanelSwitchingStyle.CUSTOM:
        needs_toggle = has_ant
    elif inst_type is PanelSwitchingStyle.EXTERNAL:
        needs_toggle = has_ant or has_sign
    elif inst_type is PanelSwitchingStyle.INTERNAL:
        if (
            item.item_type.timer_start is not None or
            item.item_type.timer_stop is not None
        ):
            # The item is doing custom control over the timer, so
            # don't tie antline control to the timer.
            needs_toggle = has_ant
            inst_type = PanelSwitchingStyle.CUSTOM
        else:
            needs_toggle = has_ant and not has_sign
    else:
        raise ValueError('Bad switch style ' + repr(inst_type))

    first_inst = True

    for pan in item.ind_panels:
        if inst_type is PanelSwitchingStyle.EXTERNAL:
            pan.fixup[const.FixupVars.TOGGLE_OVERLAY] = ant_name
        # Ensure only one gets the indicator name.
        elif first_inst and inst_type is PanelSwitchingStyle.INTERNAL:
            pan.fixup[const.FixupVars.TOGGLE_OVERLAY] = ant_name if has_ant else ' '
            first_inst = False
        else:
            # VBSP and/or Hammer seems to get confused with totally empty
            # instance var, so give it a blank name.
            pan.fixup[const.FixupVars.TOGGLE_OVERLAY] = '-'

        for outputs, input_cmds in [
            (item.timer_output_start(), pan_item.enable_cmd),
            (item.timer_output_stop(), pan_item.disable_cmd)
        ]:
            if not input_cmds:
                continue
            for out_name, out in outputs:
                for cmd in input_cmds:
                    item.inst.add_out(
                        Output(
                            out,
                            conditions.local_name(
                                pan,
                                conditions.resolve_value(item.inst, cmd.target),
                            ) or pan,
                            conditions.resolve_value(item.inst, cmd.input),
                            conditions.resolve_value(item.inst, cmd.params),
                            inst_out=out_name,
                            inst_in=cmd.inst_in,
                            times=cmd.times,
                        )
                    )

    if needs_toggle:
        toggle = item.inst.map.create_ent(
            classname='env_texturetoggle',
            origin=Vec.from_str(item.inst['origin']) + (0, 0, 16),
            targetname='toggle_' + item.name,
            target=ant_name,
        )
        # Don't use the configurable inputs - if they want that, use custAntline.
        for output, skin in [
            (item.output_act(), '1'),
            (item.output_deact(), '0')
        ]:
            if not output:
                continue
            out_name, out = output
            item.inst.add_out(
                Output(
                    out,
                    toggle,
                    'SetTextureIndex',
                    skin,
                    inst_out=out_name,
                )
            )<|MERGE_RESOLUTION|>--- conflicted
+++ resolved
@@ -1609,13 +1609,8 @@
     item: Item,
     inst_type: PanelSwitchingStyle,
     pan_item: ItemType,
-<<<<<<< HEAD
-):
+) -> None:
     """Generate the commands for antlines and the overlays themselves."""
-=======
-) -> None:
-    """Generate the commands for antlines, and restyle them."""
->>>>>>> 70284ffd
     ant_name = '@{}_overlay'.format(item.name)
     has_sign = len(item.ind_panels) > 0
 
