# Misc
attrs >= 22.1.0
srctools >= 2.4.1
typing_extensions >= 4.12.0
rtree >= 0.9.7
<<<<<<< HEAD
typing_extensions >= 4.1.1
hypercorn>=0.14.3
quart>=0.18.3
quart-trio>=0.10.0
astar >= 0.99
=======
# Async
trio >= 0.27.0
outcome >= 1.3.0  # Trio dependency
aioresult >= 1.0.0
trio-util >= 0.7.0
# Build tools
PyInstaller >= 6.7.0
versioningit >= 2.1.0
# UI
mistletoe >= 1.3.0
Pillow >= 10.3.0
# wxpython >= 4.2.1
pyglet >= 2.0.15
pygtrie >= 2.4.0
babel >= 2.15.0
# Web server
hypercorn >= 0.14.3
quart >= 0.19.4
quart-trio >= 0.11.1
psutil >= 5.9.8
>>>>>>> 88563c6d
<|MERGE_RESOLUTION|>--- conflicted
+++ resolved
@@ -3,13 +3,6 @@
 srctools >= 2.4.1
 typing_extensions >= 4.12.0
 rtree >= 0.9.7
-<<<<<<< HEAD
-typing_extensions >= 4.1.1
-hypercorn>=0.14.3
-quart>=0.18.3
-quart-trio>=0.10.0
-astar >= 0.99
-=======
 # Async
 trio >= 0.27.0
 outcome >= 1.3.0  # Trio dependency
@@ -30,4 +23,4 @@
 quart >= 0.19.4
 quart-trio >= 0.11.1
 psutil >= 5.9.8
->>>>>>> 88563c6d
+astar >= 0.99