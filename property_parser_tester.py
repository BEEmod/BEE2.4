--- conflicted
+++ resolved
@@ -2,23 +2,13 @@
 
 # Example 1: Create a list of properties from data file.
 def ex1():
-<<<<<<< HEAD
     fileName = 'property_parser_tester_item.txt'
     fileContents = []
     with open(fileName) as f:
         for line in f:
             fileContents.append(f)
-    properties = Property.parse(fileContents)
+    properties = property_parser.Property.parse(fileContents)
     return properties
-=======
-  fileName = 'property_parser_tester_item.txt'
-  fileContents = []
-  with open(fileName) as f:
-    for line in f:
-      fileContents.append(f)
-  properties = property_parser.Property.parse(fileContents)
-  return properties
->>>>>>> 422680f8
   
 # Example 2: Write property data back to a file
 def ex2(properties):
