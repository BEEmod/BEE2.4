
msgid ""
msgstr ""
"Project-Id-Version:  BEEMOD2\n"
"Report-Msgid-Bugs-To: EMAIL@ADDRESS\n"
"POT-Creation-Date: 2020-09-20 10:31-0700\n"
"PO-Revision-Date: YEAR-MO-DA HO:MI+ZONE\n"
"Last-Translator: FULL NAME <EMAIL@ADDRESS>\n"
"Language: fr\n"
"Language-Team: fr <LL@li.org>\n"
"Plural-Forms: nplurals=2; plural=(n > 1)\n"
"MIME-Version: 1.0\n"
"Content-Type: text/plain; charset=utf-8\n"
"Content-Transfer-Encoding: 8bit\n"
"Generated-By: Babel 2.8.0\n"

#: loadScreen.py:199
msgid "Skipped!"
msgstr "Sauté !"

#: loadScreen.py:200
msgid "Version: "
msgstr "Version: "

#: app/optionWindow.py:259 app/packageMan.py:116 app/selector_win.py:718
#: loadScreen.py:201
msgid "Cancel"
msgstr "Annuler"

#: app/tagsPane.py:48 loadScreen.py:211
msgid "Packages"
msgstr "Paquets"

#: loadScreen.py:212
msgid "Loading Objects"
msgstr "Chargement des objets"

#: loadScreen.py:213
msgid "Loading Images"
msgstr "Chargement des images"

#: loadScreen.py:214
msgid "Initialising UI"
msgstr "Initialisation de l'interface"

#: loadScreen.py:215
msgid "Better Extended Editor for Portal 2"
msgstr "Better Extended Editor pour Portal 2"

#: utils.py:841
msgid "__LANG_USE_SANS_SERIF__"
msgstr ""

#: app/CheckDetails.py:219
msgid "Toggle all checkboxes."
msgstr "Cocher toutes les cases"

#: app/CompilerPane.py:64
msgid "ATLAS"
msgstr "ATLAS"

#: app/CompilerPane.py:65
msgid "P-Body"
msgstr "P-Body"

#: app/CompilerPane.py:66 app/voiceEditor.py:38
msgid "Chell"
msgstr "Chell"

#: app/CompilerPane.py:67 app/voiceEditor.py:37
msgid "Bendy"
msgstr "Bendy"

#: app/CompilerPane.py:120
msgid ""
"Brushes form the walls or other parts of the test chamber. If this is "
"high, it may help to reduce the size of the map or remove intricate "
"shapes."
msgstr ""
"Les brushes forment les murs ou les autres parties de la salle de test. "
"Si cette valeur est élevée, essayer de réduire la taille de la carte ou "
"simplifier sa forme."

#: app/CompilerPane.py:127
#, fuzzy
msgid ""
"Entities are the things in the map that have functionality. Removing "
"complex moving items will help reduce this. Items have their entity count"
" listed in the item description window.\n"
"\n"
"This isn't completely accurate, some entity types are counted here but "
"don't affect the ingame limit, while others may generate additional "
"entities at runtime."
msgstr ""
"Les entités sont les objets dans la carte ayant une fonction. Retirer des"
" objets animés complexes réduira cette valeur. Les objets ont leur nombre"
" d'entités affiché dans leur description.\n"
"\n"
"Ce n'est pas exactement précis. Certains types d'entités comptés ici ne "
"le sont pas par le moteur de jeu."

#: app/CompilerPane.py:137
#, fuzzy
msgid ""
"Overlays are smaller images affixed to surfaces, like signs or indicator "
"lights. Hiding complex antlines or setting them to signage will reduce "
"this."
msgstr ""
"Les overlays (surcouches) sont de petites images appliquées aux surfaces,"
" comme les symboles ou les lignes en pointillés. Cacher les longues "
"lignes ou régler le paramètre sur Signalisation réduira cette valeur."

#: app/CompilerPane.py:273
msgid "Corridor"
msgstr "Couloir"

#: app/CompilerPane.py:314
msgid ""
"Randomly choose a corridor. This is saved in the puzzle data and will not"
" change."
msgstr "Choisit un couloir aléatoire. Ceci est sauvegardé dans le data du puzzle et ne va pas changer."

#: app/CompilerPane.py:320 app/UI.py:664
msgid "Random"
msgstr "Aléatoire"

#: app/CompilerPane.py:419
msgid "Image Files"
msgstr "Fichiers image"

#: app/CompilerPane.py:502
msgid ""
"Options on this panel can be changed \n"
"without exporting or restarting the game."
msgstr ""
"Les options de ce panneau peuvent être modifiées sans exporter ou "
"redémarrer le jeu."

#: app/CompilerPane.py:517
msgid "Map Settings"
msgstr "Paramètres de carte"

#: app/CompilerPane.py:522
msgid "Compile Settings"
msgstr "Paramètres de compilation"

#: app/CompilerPane.py:536
msgid "Thumbnail"
msgstr "Miniature"

#: app/CompilerPane.py:544
msgid "Auto"
msgstr "Auto"

#: app/CompilerPane.py:552
msgid "PeTI"
msgstr "PeTI"

#: app/CompilerPane.py:560
msgid "Custom:"
msgstr "Personnalisée:"

#: app/CompilerPane.py:578
msgid "Cleanup old screenshots"
msgstr "Supprimer les anciens screenshots"

#: app/CompilerPane.py:588
msgid ""
"Override the map image to use a screenshot automatically taken from the "
"beginning of a chamber. Press F5 to take a new screenshot. If the map has"
" not been previewed recently (within the last few hours), the default "
"PeTI screenshot will be used instead."
msgstr ""
"Remplace l'image de la carte par un screenshot pris automatiquement au "
"début de la carte. Appuyez sur F5 pour prendre un nouveau screenshot. Si "
"la carte n'a pas été prévisualisée récemment (dans les dernières heures),"
" le screenshot PeTI par défaut sera utilisé à la place."

#: app/CompilerPane.py:596
msgid "Use the normal editor view for the map preview image."
msgstr "Utilise la vue normale de l'éditeur pour l'image de prévisualisation."

#: app/CompilerPane.py:598
msgid ""
"Use a custom image for the map preview image. Click the screenshot to "
"select.\n"
"Images will be converted to JPEGs if needed."
msgstr ""
"Utiliser une image personnalisée pour la miniature de carte. Cliquez sur "
"l'image pour la choisir.\n"
"Les images seront converties en JPEG si besoin."

#: app/CompilerPane.py:615
msgid ""
"Automatically delete unused Automatic screenshots. Disable if you want to"
" keep things in \"portal2/screenshots\". "
msgstr ""
"Supprimer automatiquement les screenshots Autos non utilisés. Décochez si"
" vous souhaitez garder des images dans \"portal2/screenshots\"."

#: app/CompilerPane.py:626
msgid "Lighting:"
msgstr "Lumière:"

#: app/CompilerPane.py:633
msgid "Fast"
msgstr "Rapide"

#: app/CompilerPane.py:640
msgid "Full"
msgstr "Complète"

#: app/CompilerPane.py:648
msgid ""
"Compile with lower-quality, fast lighting. This speeds up compile times, "
"but does not appear as good. Some shadows may appear wrong.\n"
"When publishing, this is ignored."
msgstr ""
"Compilation rapide de moindre qualité. Cela accélère le temps de "
"compilation mais ne rend pas très beau. Certaines ombres peuvent être "
"incorrectes.\n"
"À la publication, ce n'est pas utilisé."

#: app/CompilerPane.py:655
#, fuzzy
msgid ""
"Compile with high-quality lighting. This looks correct, but takes longer "
"to compute. Use if you're arranging lights.\n"
"When publishing, this is always used."
msgstr ""
"Compilation de haute qualité. Cela prend plus de temps à compiler mais "
"c'est plus beau. À utiliser si vous arrangez les lumières.\n"
"À la publication, ceci est toujours utilisé."

#: app/CompilerPane.py:662
msgid "Dump packed files to:"
msgstr "Vider les fichiers enpaquetés vers :"

#: app/CompilerPane.py:687
msgid ""
"When compiling, dump all files which were packed into the map. Useful if "
"you're intending to edit maps in Hammer."
msgstr ""
"Lors de la compilation, vide tous les fichiers venant d'être compilés "
"dans la carte. Utile si vous prévoyez d'éditer la carte sous Hammer."

#: app/CompilerPane.py:693
msgid "Last Compile:"
msgstr "Dernière compilation:"

#: app/CompilerPane.py:703
msgid "Entity"
msgstr "Entités"

#: app/CompilerPane.py:723
msgid "Overlay"
msgstr "Overlays"

#: app/CompilerPane.py:742
msgid ""
"Refresh the compile progress bars. Press after a compile has been "
"performed to show the new values."
msgstr ""
"Rafraîchir les barres de progression. Cliquez après une compilation pour "
"actualiser les valeurs."

#: app/CompilerPane.py:748
msgid "Brush"
msgstr "Brushes"

#: app/CompilerPane.py:776
msgid "Voicelines:"
msgstr "Répliques:"

#: app/CompilerPane.py:783
msgid "Use voiceline priorities"
msgstr "Utiliser les priorités des répliques"

#: app/CompilerPane.py:789
msgid ""
"Only choose the highest-priority voicelines. This means more generic "
"lines will can only be chosen if few test elements are in the map. If "
"disabled any applicable lines will be used."
msgstr ""
"Choisir seulement les répliques de la plus haute priorité. Cela signifie "
"que des répliques plus générales seront choisies s'il n'y a que peu "
"d'éléments de test dans la carte. Si décoché, toute réplique applicable "
"sera utilisée."

#: app/CompilerPane.py:796
msgid "Spawn at:"
msgstr "Apparaître à:"

#: app/CompilerPane.py:807
msgid "Entry Door"
msgstr "Porte d'entrée"

#: app/CompilerPane.py:814
msgid "Elevator"
msgstr "Ascenseur"

#: app/CompilerPane.py:824
#, fuzzy
msgid ""
"When previewing in SP, spawn inside the entry elevator. Use this to "
"examine the entry and exit corridors."
msgstr ""
"Lors d'une prévisualisation en solo, cela fait apparaître dans "
"l'ascenseur. Cela empêche aussi le redémarrage de la carte quand vous "
"atteignez la sortie. Utilisez ceci pour vérifier les couloirs d'entrée et"
" de sortie."

#: app/CompilerPane.py:829
#, fuzzy
msgid "When previewing in SP, spawn just before the entry door."
msgstr ""
"Lors d'une prévisualisation en solo, cela fait apparaître derrière la "
"porte d'entrée. Quand vous atteindrez la sortie, la carte redémarrera."

#: app/CompilerPane.py:835
msgid "Corridor:"
msgstr "Couloir:"

#: app/CompilerPane.py:854
msgid "SP Entry:"
msgstr "Entrée solo:"

#: app/CompilerPane.py:859
msgid "SP Exit:"
msgstr "Sortie solo:"

#: app/CompilerPane.py:864
msgid "Coop:"
msgstr "Coop:"

#: app/CompilerPane.py:870
msgid "Player Model (SP):"
msgstr "Modèle de joueur (Solo):"

#: app/CompilerPane.py:894
msgid "Compile Options"
msgstr "Options de compilation"

#: app/CompilerPane.py:912
msgid "Compiler Options - {}"
msgstr "Options de compilateur - {}"

#: app/StyleVarPane.py:31
msgid "Multiverse Cave"
msgstr "Cave du multivers"

#: app/StyleVarPane.py:33
msgid "Play the Workshop Cave Johnson lines on map start."
msgstr "Joue les répliques de Cave Johnson du Workshop au début de la carte."

#: app/StyleVarPane.py:38
msgid "Prevent Portal Bump (fizzler)"
msgstr "Empêcher le Portal Bump (Grilles d'Émancipation)"

#: app/StyleVarPane.py:40
msgid ""
"Add portal bumpers to make it more difficult to portal across fizzler "
"edges. This can prevent placing portals in tight spaces near fizzlers, or"
" fizzle portals on activation."
msgstr ""
"Ajoute des bloqueurs invisibles pour rendre le placement de portails plus"
" compliqué par dessus les bords des Grilles d'Émancipation. Cela peut "
"empêcher le placement de portails dans des endroits serrés proches de "
"Grilles ou dissoudre les portails lors de leur placement."

#: app/StyleVarPane.py:47
msgid "Suppress Mid-Chamber Dialogue"
msgstr "Retirer les répliques se déclenchant en cours de salle"

#: app/StyleVarPane.py:49
msgid "Disable all voicelines other than entry and exit lines."
msgstr "Désactive toutes les répliques autres que celles d'entrée et de sortie."

#: app/StyleVarPane.py:54
msgid "Unlock Default Items"
msgstr "Débloquer les objets par défaut."

#: app/StyleVarPane.py:56
msgid ""
"Allow placing and deleting the mandatory Entry/Exit Doors and Large "
"Observation Room. Use with caution, this can have weird results!"
msgstr ""
"Permettre le placement et la suppression de la porte d'entrée/de sortie "
"et de la grande salle d'observation. À utiliser avec précaution, cela "
"peut causer des résultats étranges."

#: app/StyleVarPane.py:63
msgid "Allow Adding Goo Mist"
msgstr "Ajouter de la brume sur l'acide"

#: app/StyleVarPane.py:65
msgid ""
"Add mist particles above Toxic Goo in certain styles. This can increase "
"the entity count significantly with large, complex goo pits, so disable "
"if needed."
msgstr ""
"Ajoute des particules de brume au dessus des fosses d'acide dans certains"
" styles. Cela peut augmenter le nombre d'entités avec de grandes fosses. "
"À désactiver au besoin."

#: app/StyleVarPane.py:72
msgid "Light Reversible Excursion Funnels"
msgstr "Lumière réversible des Halos d’Excursion"

#: app/StyleVarPane.py:74
msgid ""
"Funnels emit a small amount of light. However, if multiple funnels are "
"near each other and can reverse polarity, this can cause lighting issues."
" Disable this to prevent that by disabling lights. Non-reversible Funnels"
" do not have this issue."
msgstr ""
"Les Halos émettent une légère lumière. Cependant, si plusieurs Halos sont"
" présent côte à côte et peuvent changer de polarité, cela peut causer des"
" bugs de lumière. Désactiver cela pour prévenir ces bugs (retire la "
"lumière des Halos). Les Halos non réversibles n'ont pas ce problème."

#: app/StyleVarPane.py:82
msgid "Enable Shape Framing"
msgstr "Autoriser les contours de symboles"

#: app/StyleVarPane.py:84
msgid ""
"After 10 shape-type antlines are used, the signs repeat. With this "
"enabled, colored frames will be added to distinguish them."
msgstr ""
"Une fois 10 symboles utilisés (mode Signalisation), ils se répètent. Si "
"ceci est activé, des cadres colorés seront ajoutés pour les différencier."

#: app/StyleVarPane.py:153
msgid "Default: On"
msgstr "Par défaut: On"

#: app/StyleVarPane.py:155
msgid "Default: Off"
msgstr "Par défaut: Off"

#: app/StyleVarPane.py:159
msgid "Styles: Unstyled"
msgstr "Styles: Sans style"

#: app/StyleVarPane.py:169
msgid "Styles: All"
msgstr "Styles: Tous"

#: app/StyleVarPane.py:177
msgid "Style: {}"
msgid_plural "Styles: {}"
msgstr[0] "Style: {}"
msgstr[1] "Styles: {}"

#: app/StyleVarPane.py:231
msgid "Style/Item Properties"
msgstr "Propriétés de style/d'objet"

#: app/StyleVarPane.py:250
msgid "Styles"
msgstr "Styles"

#: app/StyleVarPane.py:269
msgid "All:"
msgstr "Tous:"

#: app/StyleVarPane.py:272
msgid "Selected Style:"
msgstr "Style choisi:"

#: app/StyleVarPane.py:280
msgid "Other Styles:"
msgstr "Autres styles:"

#: app/StyleVarPane.py:285
msgid "No Options!"
msgstr "Pas d'options!"

#: app/StyleVarPane.py:291
msgid "None!"
msgstr "Aucun(e)"

#: app/StyleVarPane.py:362
msgid "Items"
msgstr "Objets"

#: app/SubPane.py:85
msgid "Hide/Show the \"{}\" window."
msgstr "Cacher/Montrer la fenêtre \"{}\""

#: app/UI.py:70
msgid "Export..."
msgstr "Export..."

#: app/UI.py:598
msgid "Select Skyboxes"
msgstr "Sélectionnez une skybox"

#: app/UI.py:599
msgid ""
"The skybox decides what the area outside the chamber is like. It chooses "
"the colour of sky (seen in some items), the style of bottomless pit (if "
"present), as well as color of \"fog\" (seen in larger chambers)."
msgstr ""
"La skybox décide de l'apparence de l'espace en dehors de la salle. Elle "
"choisit la couleur du ciel (vu dans certains objets), le style des puits "
"sans fond (si présents) tout comme la couleur du \"brouillard\" (vu dans "
"les grandes salles)."

#: app/UI.py:607
msgid "3D Skybox"
msgstr "Skybox 3D"

#: app/UI.py:608
msgid "Fog Color"
msgstr "Couleur du brouillard"

#: app/UI.py:615
msgid "Select Additional Voice Lines"
msgstr "Sélectionnez les répliques additionnelles"

#: app/UI.py:616
msgid ""
"Voice lines choose which extra voices play as the player enters or exits "
"a chamber. They are chosen based on which items are present in the map. "
"The additional \"Multiverse\" Cave lines are controlled separately in "
"Style Properties."
msgstr ""
"Les répliques choisissent quelles voix jouent lorsque le joueur entre ou "
"sort de la salle. Elles sont choisies par rapport aux objets présents "
"dans la salle. Les répliques additionnelles de Cave du multivers sont "
"contrôlées séparément dans les propriétés de style."

#: app/UI.py:621
msgid "Add no extra voice lines, only Multiverse Cave if enabled."
msgstr "N'ajoute aucune réplique supplémentaire."

#: app/UI.py:623
msgid "<Multiverse Cave only>"
msgstr "<Cave du Multivers seulement>"

#: app/UI.py:627
msgid "Characters"
msgstr "Personnages"

#: app/UI.py:628
msgid "Turret Shoot Monitor"
msgstr "Les tourelles tirent sur les moniteurs"

#: app/UI.py:629
msgid "Monitor Visuals"
msgstr "Visuels des moniteurs"

#: app/UI.py:636
msgid "Select Style"
msgstr "Sélectionnez un style"

#: app/UI.py:637
msgid ""
"The Style controls many aspects of the map. It decides the materials used"
" for walls, the appearance of entrances and exits, the design for most "
"items as well as other settings.\n"
"\n"
"The style broadly defines the time period a chamber is set in."
msgstr ""
"Le style contrôle beaucoup d'aspects de la carte. Il décide les "
"apparences pour les murs, les entrées et sorties et le design de la "
"plupart des objets en plus d'autres choses.\n"
"\n"
"Le style définit de façon large l'époque où se place la salle."

#: app/UI.py:648
msgid "Elevator Videos"
msgstr "Vidéos d'ascenseur"

#: app/UI.py:655
msgid "Select Elevator Video"
msgstr "Sélectionnez une vidéo d'ascenceur"

#: app/UI.py:656
msgid ""
"Set the video played on the video screens in modern Aperture elevator "
"rooms. Not all styles feature these. If set to \"None\", a random video "
"will be selected each time the map is played, like in the default PeTI."
msgstr ""
"Définit la vidéo jouée sur les écrans dans les sas d'ascenseurs de "
"l'Aperture moderne. Tous les styles ne sont pas concernés. Si \"aucun\" "
"est choisit, une vidéo aléatoire sera sélectionnée chaque fois que la "
"carte sera jouée, comme avec le style PeTI par défaut."

#: app/UI.py:660
msgid "This style does not have a elevator video screen."
msgstr "Ce style n'a aucune vidéo d'ascenseur."

#: app/UI.py:665
msgid "Choose a random video."
msgstr "Choisit une vidéo aléatoire."

#: app/UI.py:669
msgid "Multiple Orientations"
msgstr "Orientations multiples"

#: app/UI.py:897
msgid "Selected Items and Style successfully exported!"
msgstr "Le style et les objets sélectionnés ont été exportés avec succès !"

#: app/UI.py:899
msgid ""
"\n"
"\n"
"Warning: VPK files were not exported, quit Portal 2 and Hammer to ensure "
"editor wall previews are changed."
msgstr ""
"\n"
"\n"
"Attention: les fichiers VPK n'ont pas été exportés. Quittez Portal 2 et "
"Hammer pour assurer le rafraîchissement des apparences des murs en "
"prévisualisation."

#: app/UI.py:1131
msgid "Delete Palette \"{}\""
msgstr "Supprimer la palette \"{}\""

#: app/UI.py:1207
msgid "BEE2 - Save Palette"
msgstr "BEE2 - Enregistrer la palette"

#: app/UI.py:1208
msgid "Enter a name:"
msgstr "Entrer un nom:"

#: app/UI.py:1217
msgid "This palette already exists. Overwrite?"
msgstr "Cette palette existe déjà. Remplacer ?"

#: app/UI.py:1249 app/gameMan.py:1527
msgid "Are you sure you want to delete \"{}\"?"
msgstr "Êtes-vous sûr de vouloir supprimer cette palette ?"

#: app/UI.py:1277
msgid "Clear Palette"
msgstr "Vider la palette"

#: app/UI.py:1313 app/UI.py:1747
msgid "Delete Palette"
msgstr "Supprimer la palette"

#: app/UI.py:1333
msgid "Save Palette..."
msgstr "Enregistrer la palette..."

#: app/UI.py:1338 app/UI.py:1770
msgid "Save Palette As..."
msgstr "Enregistrer la palette sous..."

#: app/UI.py:1349 app/UI.py:1758
msgid "Save Settings in Palettes"
msgstr ""

#: app/UI.py:1367 app/music_conf.py:205
msgid "Music: "
msgstr "Musique: "

#: app/UI.py:1393
msgid "{arr} Use Suggested {arr}"
msgstr "{arr} Utiliser les suggestions {arr}"

#: app/UI.py:1409
msgid "Style: "
msgstr "Style: "

#: app/UI.py:1411
msgid "Voice: "
msgstr "Voix: "

#: app/UI.py:1412
msgid "Skybox: "
msgstr "Skybox: "

#: app/UI.py:1413
msgid "Elev Vid: "
msgstr "Vid Asc: "

#: app/UI.py:1431
msgid ""
"Enable or disable particular voice lines, to prevent them from being "
"added."
msgstr ""
"Activer ou désactiver certaines répliques pour les empêcher d'être "
"ajoutées."

#: app/UI.py:1534
msgid "All Items: "
msgstr "Tous les objets: "

#: app/UI.py:1666
msgid "Export to \"{}\"..."
msgstr "Exporter vers \"{}\"..."

#: app/UI.py:1694 app/backup.py:872
msgid "File"
msgstr "Fichier"

#: app/UI.py:1701
msgid "Export"
msgstr "Exporter"

#: app/UI.py:1708 app/backup.py:876
msgid "Add Game"
msgstr "Ajouter le jeu"

#: app/UI.py:1712
msgid "Uninstall from Selected Game"
msgstr "Désinstaller du jeu sélectionné"

#: app/UI.py:1716
msgid "Backup/Restore Puzzles..."
msgstr "Sauvegarder/Restaurer les puzzles..."

#: app/UI.py:1720
msgid "Manage Packages..."
msgstr "Gérer les paquets..."

#: app/UI.py:1725
msgid "Options"
msgstr "Options"

#: app/UI.py:1730 app/gameMan.py:1206
msgid "Quit"
msgstr "Quitter"

#: app/UI.py:1740
msgid "Palette"
msgstr "Palette"

#: app/UI.py:1742
msgid "Clear"
msgstr "Vider"

#: app/UI.py:1751
msgid "Fill Palette"
msgstr "Remplir la palette"

#: app/UI.py:1765
msgid "Save Palette"
msgstr "Enregistrer la palette"

#: app/UI.py:1780
msgid "View"
msgstr ""

#: app/UI.py:1899
msgid "Palettes"
msgstr "Palettes"

#: app/UI.py:1924
msgid "Export Options"
msgstr "Options d'export"

#: app/UI.py:1956
msgid "Fill empty spots in the palette with random items."
msgstr "Remplir les emplacements vides de la palette avec des objets aléatoires."

#: app/backup.py:79
msgid "Copying maps"
msgstr "Copie des cartes"

#: app/backup.py:84
msgid "Loading maps"
msgstr "Chargement des cartes"

#: app/backup.py:89
msgid "Deleting maps"
msgstr "Suppression des cartes"

#: app/backup.py:140
msgid "Failed to parse this puzzle file. It can still be backed up."
msgstr ""
"Échec du traitement de ce fichier de puzzle. Il peut toujours être "
"restauré."

#: app/backup.py:144
msgid "No description found."
msgstr "Aucune description trouvée."

#: app/backup.py:175
msgid "Coop"
msgstr "Coop"

#: app/backup.py:175
msgid "SP"
msgstr "Solo"

#: app/backup.py:337
msgid "This filename is already in the backup.Do you wish to overwrite it? ({})"
msgstr ""
"Ce nom de fichier est déjà présent dans la sauvegarde. Voulez-vous le "
"remplacer ? ({})"

#: app/backup.py:443
msgid "BEE2 Backup"
msgstr "Sauvegarde BEE2"

#: app/backup.py:444
msgid "No maps were chosen to backup!"
msgstr "Aucune carte sélectionnée !"

#: app/backup.py:504
msgid ""
"This map is already in the game directory.Do you wish to overwrite it? "
"({})"
msgstr ""
"Cette carte est déjà dans les fichiers du jeu. Voulez-vous la remplacer ?"
" ({})"

#: app/backup.py:566
msgid "Load Backup"
msgstr "Charger la sauvegarde"

#: app/backup.py:567 app/backup.py:626
msgid "Backup zip"
msgstr "Compresser la sauvegarde"

#: app/backup.py:600
msgid "Unsaved Backup"
msgstr "Sauvegarde non enregistrée"

#: app/backup.py:625 app/backup.py:870
msgid "Save Backup As"
msgstr "Enregistrer la sauvegarde sous"

#: app/backup.py:721
msgid "Confirm Deletion"
msgstr "Confirmer la suppression"

#: app/backup.py:722
msgid "Do you wish to delete {} map?\n"
msgid_plural "Do you wish to delete {} maps?\n"
msgstr[0] ""
"Voulez-vous supprimer {} carte ?\n"
"\n"
msgstr[1] ""
"Voulez-vous supprimer {} cartes ?\n"
"\n"

#: app/backup.py:759
msgid "Restore:"
msgstr "Restaurer:"

#: app/backup.py:760
msgid "Backup:"
msgstr "Sauvegarder:"

#: app/backup.py:797
msgid "Checked"
msgstr "Celles cochées"

#: app/backup.py:805
msgid "Delete Checked"
msgstr "Supprimer celles cochées"

#: app/backup.py:854
msgid "BEEMOD {} - Backup / Restore Puzzles"
msgstr "BEEMOD {} - Sauvegarder / Restaurer les puzzles"

#: app/backup.py:867 app/backup.py:995
msgid "New Backup"
msgstr "Nouvelle sauvegarde"

#: app/backup.py:868 app/backup.py:1002
msgid "Open Backup"
msgstr "Ouvrir la sauvegarde"

#: app/backup.py:869 app/backup.py:1009
msgid "Save Backup"
msgstr "Sauvegarder"

#: app/backup.py:877
msgid "Remove Game"
msgstr "Retirer le jeu"

#: app/backup.py:880
msgid "Game"
msgstr "Jeu"

#: app/backup.py:926
msgid "Automatic Backup After Export"
msgstr "Sauvegarde automatique après export"

#: app/backup.py:958
msgid "Keep (Per Game):"
msgstr "Nombre (par jeu):"

#: app/backup.py:976
msgid "Backup/Restore Puzzles"
msgstr "Sauvegarder/Restaurer des puzzles"

#: app/contextWin.py:76
msgid "This item may not be rotated."
msgstr "Cet objet ne peut pas être tourné."

#: app/contextWin.py:77
msgid "This item can be pointed in 4 directions."
msgstr "Cet objet peut être pointé dans 4 directions."

#: app/contextWin.py:78
msgid "This item can be positioned on the sides and center."
msgstr "Cet objet peut être positionné sur les côtés ou au centre."

#: app/contextWin.py:79
msgid "This item can be centered in two directions, plus on the sides."
msgstr "Cet objet peut être centré sur deux directions et sur les côtés."

#: app/contextWin.py:80
msgid "This item can be placed like light strips."
msgstr "Cet objet peut être placé comme une source lumineuse."

#: app/contextWin.py:81
msgid "This item can be rotated on the floor to face 360 degrees."
msgstr "Cet objet peut être tourné sur le sol à 360°."

#: app/contextWin.py:82
msgid "This item is positioned using a catapult trajectory."
msgstr "Cet objet est positionné avec une trajectoire de catapulte."

#: app/contextWin.py:83
msgid "This item positions the dropper to hit target locations."
msgstr "Cet objet positionne le distributeur pour toucher des zones ciblées."

#: app/contextWin.py:85
msgid "This item does not accept any inputs."
msgstr "Cet objet n'accepte pas de connexion entrante."

#: app/contextWin.py:86
msgid "This item accepts inputs."
msgstr "Cet objet accepte des connexions entrantes."

#: app/contextWin.py:87
msgid "This item has two input types (A and B), using the Input A and B items."
msgstr "Cet objet a deux types d'entrée (A et B), utilisant les items Input A et B."

#: app/contextWin.py:89
msgid "This item does not output."
msgstr "Cet objet n'a pas de connexion sortante."

#: app/contextWin.py:90
msgid "This item has an output."
msgstr "Cet objet a une connexion sortante."

#: app/contextWin.py:91
msgid "This item has a timed output."
msgstr "Cet objet a une connexion sortante temporisée."

#: app/contextWin.py:93
msgid "This item does not take up any space inside walls."
msgstr "Cet objet ne prend pas de place dans le mur."

#: app/contextWin.py:94
msgid "This item takes space inside the wall."
msgstr "Cet objet prend de la place dans le mur."

#: app/contextWin.py:96
msgid "This item cannot be placed anywhere..."
msgstr "Cet objet ne peut pas être placé."

#: app/contextWin.py:97
msgid "This item can only be attached to ceilings."
msgstr "Cet objet est attaché au plafond seulement."

#: app/contextWin.py:98
msgid "This item can only be placed on the floor."
msgstr "Cet objet est posé au sol seulement."

#: app/contextWin.py:99
msgid "This item can be placed on floors and ceilings."
msgstr "Cet objet peut être placé au plafond et au sol."

#: app/contextWin.py:100
msgid "This item can be placed on walls only."
msgstr "Cet objet ne se place que sur les murs."

#: app/contextWin.py:101
msgid "This item can be attached to walls and ceilings."
msgstr "Cet objet peut être attaché au plafond et aux murs."

#: app/contextWin.py:102
msgid "This item can be placed on floors and walls."
msgstr "Cet objet peut être placé au sol et aux murs."

#: app/contextWin.py:103
msgid "This item can be placed in any orientation."
msgstr "Cet objet peut être placé dans n'importe quel sens."

#: app/contextWin.py:209
#, fuzzy
msgid "No Alternate Versions"
msgstr "Pas de versions alternatives !"

#: app/contextWin.py:301
msgid "Excursion Funnels accept a on/off input and a directional input."
msgstr ""
"Les Halos d'Excursion acceptent une connexion on/off et une connexion de "
"polarité."

#: app/contextWin.py:358
#, fuzzy
msgid ""
"This item can be rotated on the floor to face 360 degrees, for Reflection"
" Cubes only."
msgstr "Cet objet peut être tourné sur le sol à 360°."

#: app/contextWin.py:437
#, fuzzy
msgid "Properties:"
msgstr "Propriétés"

#: app/contextWin.py:459
msgid ""
"The number of entities used for this item. The Source engine limits this "
"to 2048 in total. This provides a guide to how many of these items can be"
" placed in a map at once."
msgstr ""
"Le nombre d'entités utilisées pour cet objet. Le moteur Source limite le "
"nombre d'entités à 2048 en tout. Ceci fournit un guide pour savoir "
"combien de ces objets il est possible de placer à la fois sur la carte."

#: app/contextWin.py:484
msgid "Description:"
msgstr "Description:"

#: app/contextWin.py:527
msgid ""
"Failed to open a web browser. Do you wish for the URL to be copied to the"
" clipboard instead?"
msgstr ""
"Échec de l'ouverture du navigateur. Voulez-vous que l'URL soit copiée "
"dans le presse-papiers à la place ?"

#: app/contextWin.py:541
msgid "More Info>>"
msgstr "Plus d'infos>>"

#: app/contextWin.py:558
msgid "Change Defaults..."
msgstr "Changer les valeurs par défaut..."

#: app/contextWin.py:564
msgid "Change the default settings for this item when placed."
msgstr "Changer les réglages par défaut pour cet objet lorsqu'il est placé."

#: app/gameMan.py:748 app/gameMan.py:850
msgid "BEE2 - Export Failed!"
msgstr "BEE2 - Export échoué !"

#: app/gameMan.py:749
msgid ""
"Compiler file {file} missing. Exit Steam applications, then press OK to "
"verify your game cache. You can then export again."
msgstr ""

#: app/gameMan.py:851
#, fuzzy
msgid "Copying compiler file {file} failed. Ensure {game} is not running."
msgstr ""
"Copie du fichier {file} échouée. Veuillez vous assurer que {game} n'est "
"pas en cours d'exécution."

#: app/gameMan.py:1263
msgid ""
"Ap-Tag Coop gun instance not found!\n"
"Coop guns will not work - verify cache to fix."
msgstr ""

#: app/gameMan.py:1267
msgid "BEE2 - Aperture Tag Files Missing"
msgstr ""

#: app/gameMan.py:1450
msgid "Select the folder where the game executable is located ({appname})..."
msgstr "Sélectionnez le dossier où l'exécutable du jeu est localisé ({appname})..."

#: app/gameMan.py:1453 app/gameMan.py:1468 app/gameMan.py:1478
#: app/gameMan.py:1485 app/gameMan.py:1494 app/gameMan.py:1503
msgid "BEE2 - Add Game"
msgstr "BEE2 - Ajouter un jeu"

#: app/gameMan.py:1456
msgid "Find Game Exe"
msgstr "Trouvez l'exécutable du jeu"

#: app/gameMan.py:1457
msgid "Executable"
msgstr "Exécutable"

#: app/gameMan.py:1465
msgid "This does not appear to be a valid game folder!"
msgstr "Cela ne semble pas être un dossier de jeu valide."

#: app/gameMan.py:1475
msgid "Portal Stories: Mel doesn't have an editor!"
msgstr "Portal Stories: Mel n'a pas d'éditeur."

#: app/gameMan.py:1486
msgid "Enter the name of this game:"
msgstr "Entrez le nom de ce jeu:"

#: app/gameMan.py:1493
msgid "This name is already taken!"
msgstr "Ce nom est déjà pris !"

#: app/gameMan.py:1502
msgid "Please enter a name for this game!"
msgstr "Veuillez entrer un nom pour ce jeu."

#: app/gameMan.py:1521
msgid ""
"\n"
" (BEE2 will quit, this is the last game set!)"
msgstr ""
"\n"
"(BEE2 va se fermer.)"

#: app/helpMenu.py:56
msgid "Wiki..."
msgstr "Wiki..."

#: app/helpMenu.py:58
msgid "Original Items..."
msgstr "Items originaux..."

#: app/helpMenu.py:63
msgid "Discord Server..."
msgstr "Serveur Discord..."

#: app/helpMenu.py:64
msgid "aerond's Music Changer..."
msgstr "Le changeur de musique d'aerond..."

#: app/helpMenu.py:66
msgid "Application Repository..."
msgstr "Emplacement web de l'application..."

#: app/helpMenu.py:67
msgid "Items Repository..."
msgstr "Emplacement web des objets..."

#: app/helpMenu.py:69
msgid "Submit Application Bugs..."
msgstr "Soumettre un bug de l'application..."

#: app/helpMenu.py:70
msgid "Submit Item Bugs..."
msgstr "Soumettre un bug des objets..."

#: app/helpMenu.py:72 app/paletteLoader.py:35
msgid "Portal 2"
msgstr "Portal 2"

#: app/helpMenu.py:73 app/paletteLoader.py:37
msgid "Aperture Tag"
msgstr "Aperture Tag"

#: app/helpMenu.py:74
msgid "Portal Stories: Mel"
msgstr "Portal Stories: Mel"

#: app/helpMenu.py:75
msgid "Thinking With Time Machine"
msgstr "Thinking with Time Machine"

#: app/helpMenu.py:238 app/itemPropWin.py:342
msgid "Close"
msgstr "Fermer"

#: app/helpMenu.py:262
msgid "Help"
msgstr "Aide"

#: app/helpMenu.py:273
msgid "BEE2 Credits"
msgstr "Crédits de BEE2"

#: app/helpMenu.py:290
msgid "Credits..."
msgstr "Crédits..."

#: app/itemPropWin.py:38
msgid "Start Position"
msgstr "Position de départ"

#: app/itemPropWin.py:39
msgid "End Position"
msgstr "Position de fin"

#: app/itemPropWin.py:40
msgid ""
"Delay \n"
"(0=infinite)"
msgstr ""
"Délai\n"
"(0=infini)"

#: app/itemPropWin.py:341
msgid "No Properties available!"
msgstr "Aucune propriété disponible !"

#: app/itemconfig.py:616
msgid "Choose a Color"
msgstr "Choisissez une couleur"

<<<<<<< HEAD
#: app/logWindow.py:29
=======
#: loadScreen.py:199
msgid "Skipped!"
msgstr "Sauté !"

#: loadScreen.py:200
msgid "Version: "
msgstr "Version: "

#: loadScreen.py:201 optionWindow.py:252 packageMan.py:116 selectorWin.py:723
msgid "Cancel"
msgstr "Annuler"

#: loadScreen.py:211 tagsPane.py:53
msgid "Packages"
msgstr "Packages"

#: loadScreen.py:212
msgid "Loading Objects"
msgstr "Chargement des objets"

#: loadScreen.py:213
msgid "Loading Images"
msgstr "Chargement des images"

#: loadScreen.py:214
msgid "Initialising UI"
msgstr "Initialisation de l'interface"

#: loadScreen.py:215
msgid "Better Extended Editor for Portal 2"
msgstr "Better Extended Editor pour Portal 2"

#: logWindow.py:30
>>>>>>> 8ae5db76
msgid "Debug messages"
msgstr "Messages de débug"

#: app/logWindow.py:30
msgid "Default"
msgstr "Par défaut"

#: app/logWindow.py:31
msgid "Warnings Only"
msgstr "Avertissements seulement"

#: app/logWindow.py:159
msgid "Logs - {}"
msgstr "Logs - {}"

#: app/logWindow.py:208
msgid "Copy"
msgstr "Copier"

#: app/logWindow.py:220
msgid "Show:"
msgstr "Montrer:"

#: app/music_conf.py:133
#, fuzzy
msgid "Select Background Music - Base"
msgstr "Sélectionnez la musique de fond - Base"

#: app/music_conf.py:134
#, fuzzy
msgid ""
"This controls the background music used for a map. Expand the dropdown to"
" set tracks for specific test elements."
msgstr ""
"Cela contrôle la musique de fond utilisée dans la carte. Certaines pistes"
" ont des variations jouées lors d’interactions avec certains éléments de "
"test."

#: app/music_conf.py:138
msgid ""
"Add no music to the map at all. Testing Element-specific music may still "
"be added."
msgstr "N'ajoute aucune musique à la carte."

#: app/music_conf.py:143
msgid "Propulsion Gel SFX"
msgstr "Effet sonore pour Gel Propulsif"

#: app/music_conf.py:144
msgid "Repulsion Gel SFX"
msgstr "Effet sonore pour Gel Répulsif"

#: app/music_conf.py:145
msgid "Excursion Funnel Music"
msgstr "Musique du Halo d'Excursion"

#: app/music_conf.py:146 app/music_conf.py:161
msgid "Synced Funnel Music"
msgstr "Musique du Halo synchronisée"

#: app/music_conf.py:153
#, fuzzy
msgid "Select Excursion Funnel Music"
msgstr "Sélectionnez la musique du Halo d'Excursion."

#: app/music_conf.py:154
msgid "Set the music used while inside Excursion Funnels."
msgstr "Sélectionne la musique utilisée à l'intérieur d'un Halo d'Excursion"

#: app/music_conf.py:157
msgid "Have no music playing when inside funnels."
msgstr "N'a pas de musique pour les Halos d'Excursion.

#: app/music_conf.py:168
msgid "Select Repulsion Gel Music"
msgstr "Sélectionnez la musique du Gel Répulsif.

#: app/music_conf.py:169
msgid "Select the music played when players jump on Repulsion Gel."
msgstr "Sélectionne la musique utilisée pour le Gel Répulsif.

#: app/music_conf.py:172
msgid "Add no music when jumping on Repulsion Gel."
msgstr "N'ajoute pas de musique pour le Gel Répulsif."

#: app/music_conf.py:180
#, fuzzy
msgid "Select Propulsion Gel Music"
msgstr "Sélectionnez la musique du Gel Propulsif."

#: app/music_conf.py:181
msgid ""
"Select music played when players have large amounts of horizontal "
"velocity."
msgstr "Sélectionne la musique quand les joueurs sont très véloces horizontalement."

#: app/music_conf.py:184
msgid "Add no music while running fast."
msgstr "N'ajoute pas de musique en temps de course rapide."

#: app/music_conf.py:219
msgid "Base: "
msgstr "Base"

#: app/music_conf.py:252
msgid "Funnel:"
msgstr "Halo d'Excursion"

#: app/music_conf.py:253
msgid "Bounce:"
msgstr "Rebondissement"

#: app/music_conf.py:254
msgid "Speed:"
msgstr "Vitesse"

#: app/optionWindow.py:45
#, fuzzy
msgid ""
"\n"
"Launch Game?"
msgstr "Lancer le jeu"

#: app/optionWindow.py:47
#, fuzzy
msgid ""
"\n"
"Minimise BEE2?"
msgstr "Minimiser le BEE2"

#: app/optionWindow.py:48
msgid ""
"\n"
"Launch Game and minimise BEE2?"
msgstr ""

#: app/optionWindow.py:50
msgid ""
"\n"
"Quit BEE2?"
msgstr ""

#: app/optionWindow.py:51
msgid ""
"\n"
"Launch Game and quit BEE2?"
msgstr ""

#: app/optionWindow.py:70
msgid "BEE2 Options"
msgstr "Options de BEE2"

#: app/optionWindow.py:108
msgid ""
"Package cache times have been reset. These will now be extracted during "
"the next export."
msgstr "Les caches temporelles des Packages ont été réinitialisées."
"Elles vont être extraites durant le prochain export."

#: app/optionWindow.py:125
msgid "\"Preserve Game Resources\" has been disabled."
msgstr "\"Preserve Game Resources\" a été désactivé."

#: app/optionWindow.py:137
#, fuzzy
msgid "Packages Reset"
msgstr "réinitialisation des packages"

#: app/optionWindow.py:218
msgid "General"
msgstr "Général"

#: app/optionWindow.py:224
msgid "Windows"
msgstr "Windows"

#: app/optionWindow.py:230
msgid "Development"
msgstr "Développement"

#: app/optionWindow.py:254 app/packageMan.py:110 app/selector_win.py:696
msgid "OK"
msgstr "OK"

#: app/optionWindow.py:285
msgid "After Export:"
msgstr "Après l'export:"

#: app/optionWindow.py:302
msgid "Do Nothing"
msgstr "Ne rien faire"

#: app/optionWindow.py:308
msgid "Minimise BEE2"
msgstr "Minimiser BEE2"

#: app/optionWindow.py:314
msgid "Quit BEE2"
msgstr "Quitter BEE2"

#: app/optionWindow.py:322
msgid "After exports, do nothing and keep the BEE2 in focus."
msgstr "Après l'export, ne rien faire et garder BEE2 au premier plan."

#: app/optionWindow.py:324
msgid "After exports, minimise to the taskbar/dock."
msgstr "Après l'export, minimiser BEE2 dans la barre des tâches."

#: app/optionWindow.py:325
msgid "After exports, quit the BEE2."
msgstr "Après l'export, quitter le BEE2."

#: app/optionWindow.py:332
msgid "Launch Game"
msgstr "Lancer le jeu"

#: app/optionWindow.py:333
msgid "After exporting, launch the selected game automatically."
msgstr "Après l'export, lancer le jeu sélectionné automatiquement."

#: app/optionWindow.py:341 app/optionWindow.py:347
msgid "Play Sounds"
msgstr "Jouer les sons"

#: app/optionWindow.py:352
msgid ""
"Pyglet is either not installed or broken.\n"
"Sound effects have been disabled."
msgstr ""
"Pyglet est soit désinstallé soit endommagé.\n"
"Les effets sonores ont été désactivés."

#: app/optionWindow.py:359
msgid "Reset Package Caches"
msgstr "Réinitialiser le cache des packages"

#: app/optionWindow.py:365
#, fuzzy
msgid "Force re-extracting all package resources."
msgstr "Forcer la ré-extraction de tous les packages de ressources. Cela requiert "
"un redémarrage."

#: app/optionWindow.py:374
msgid "Keep windows inside screen"
msgstr "Garder les fenêtres dans l'écran."

#: app/optionWindow.py:375
msgid ""
"Prevent sub-windows from moving outside the screen borders. If you have "
"multiple monitors, disable this."
msgstr ""
"Empêcher les sous-fenêtres de sortir des limites de l'écran. Si vous avez"
"plusieurs écrans, désactivez cela."

#: app/optionWindow.py:385
#, fuzzy
msgid "Keep loading screens on top"
msgstr "Garder les écrans de chargement au-dessus."

#: app/optionWindow.py:387
msgid ""
"Force loading screens to be on top of other windows. Since they don't "
"appear on the taskbar/dock, they can't be brought to the top easily "
"again."
msgstr "Forcer les écrans de téléchargement à être au-dessus des autres fenêtres."
"Si elles n'apparaissent pas dans la barre des tâches/dock, elles ne peuvent pas aller au-dessus"
"facilement."

#: app/optionWindow.py:396
msgid "Reset All Window Positions"
msgstr "Réinitialiser les positions des fenêtres"

#: app/optionWindow.py:410
msgid "Log missing entity counts"
msgstr "Enregistrer dans un fichier les nombres d'entités manquantes"

#: app/optionWindow.py:411
msgid ""
"When loading items, log items with missing entity counts in their "
"properties.txt file."
msgstr ""
"Lors du chargement des objets, enregistrer les objets ayant un"
"nombre d'entités manquantes dans leur fichier properties.txt."

#: app/optionWindow.py:419
msgid "Log when item doesn't have a style"
msgstr "Enregistrer dans un fichier quand un objet n'a pas de style"

#: app/optionWindow.py:420
msgid ""
"Log items have no applicable version for a particular style.This usually "
"means it will look very bad."
msgstr ""
"Enregistrer dans un fichier les objets n'ayant pas de version applicable "
"pour un style donné. Cela signifie qu'il ne sera pas très beau."

#: app/optionWindow.py:428
msgid "Log when item uses parent's style"
msgstr "Enregistrer dans un fichier quand un objet utilise le style du parent"

#: app/optionWindow.py:429
msgid ""
"Log when an item reuses a variant from a parent style (1970s using 1950s "
"items, for example). This is usually fine, but may need to be fixed."
msgstr ""
"Enregistrer dans un fichier quand un objet réutilise une variante d'un "
"style parent (le style 1970s utilisant des objets du style 1950s par ex.). "
"Ce n'est généralement pas un problème mais nécessite parfois des "
"ajustements."

#: app/optionWindow.py:438
msgid "Log missing packfile resources"
msgstr "Enregistrer dans un fichier les ressources empaquetées manquantes"

#: app/optionWindow.py:439
msgid ""
"Log when the resources a \"PackList\" refers to are not present in the "
"zip. This may be fine (in a prerequisite zip), but it often indicates an "
"error."
msgstr ""
"Enregistrer dans un fichier quand les ressources référées par une "
"\"PackList\" ne sont pas présentes dans le zip. Cela peut être normal "
"(dans un zip prérequis) mais peut autrement indiquer un erreur."

#: app/optionWindow.py:448
msgid "Preserve Game Directories"
msgstr "Préserver les dossiers du jeu"

#: app/optionWindow.py:450
#, fuzzy
msgid ""
"When exporting, do not copy resources to \n"
"\"bee2/\" and \"sdk_content/maps/bee2/\".\n"
"Only enable if you're developing new content, to ensure it is not "
"overwritten."
msgstr ""
"Lors de l'export, ne pas remplacer\n"
"\"bee2/\" et\n"
"\"sdk_content/maps/bee2/\".\n"
"Activez cela si vous développez du contenu nouveau afin qu'il ne soit pas"
" remplacé."

#: app/optionWindow.py:461
msgid "Show Log Window"
msgstr "Montrer la fenêtre de log"

#: app/optionWindow.py:463
msgid "Show the log file in real-time."
msgstr "Montrer le log en temps réel."

#: app/optionWindow.py:470
msgid "Force Editor Models"
msgstr "Forcer les modèles de l'éditeur"

#: app/optionWindow.py:471
msgid ""
"Make all props_map_editor models available for use. Portal 2 has a limit "
"of 1024 models loaded in memory at once, so we need to disable unused "
"ones to free this up."
msgstr "Rendre tous les modèes props_map_editor utlilsables. Portal 2 a une limite "
"de 1024 modèles chargés en mémoire en une fois, alors nous devons désactiver les autres."

#: app/optionWindow.py:482
msgid "Dump All objects"
msgstr "Supprimer tous les objets"

#: app/optionWindow.py:488
msgid "Dump Items list"
msgstr "Supprimer la liste d'objets"

#: app/packageMan.py:64
msgid "BEE2 - Restart Required!"
msgstr "BEE2 - Redémarrage requis !"

#: app/packageMan.py:65
msgid ""
"Changing enabled packages requires a restart.\n"
"Continue?"
msgstr ""
"Changer les packages activés demande un redémarrage.\n"
"Continuer ?"

#: app/packageMan.py:88
msgid "BEE2 - Manage Packages"
msgstr "BEE2 - Gérer les packages"

#: app/paletteLoader.py:25
msgid "<Last Export>"
msgstr "<Dernier export>"

#: app/paletteLoader.py:27
msgid "Blank"
msgstr "Vide"

#: app/paletteLoader.py:30
msgid "BEEMod"
msgstr "BEEMod"

#: app/paletteLoader.py:32
msgid "Portal 2 Collapsed"
msgstr "Portal 2 Compressé"

#: app/richTextBox.py:152
msgid "Open \"{}\" in the default browser?"
msgstr "Ouvrir \"{}\" dans le navigateur par défaut ?"

#: app/selector_win.py:399
msgid "Do not add anything."
msgstr "Ne rien ajouter."

#: app/selector_win.py:403
msgid "<None>"
msgstr "<Rien>"

#: app/selector_win.py:580 app/selector_win.py:585
msgid "Suggested"
msgstr "Suggéré"

#: app/selector_win.py:633
msgid "Play a sample of this item."
msgstr "Jouer un échantillon de cet objet"

#: app/selector_win.py:707
msgid "Reset to Default"
msgstr "Réinitialiser aux valeurs par défaut"

#: app/selector_win.py:768
msgid "Other"
msgstr "Autre"

#: app/selector_win.py:1081
msgid "Author: {}"
msgid_plural "Authors: {}"
msgstr[0] "Auteur: {}"
msgstr[1] "Auteurs: {}"

#: app/selector_win.py:1137
msgid "Color: R={r}, G={g}, B={b}"
msgstr "Couleur: R={r}, V={g}, B={b}"

#: app/signage_ui.py:139 app/signage_ui.py:212
msgid "Configure Signage"
msgstr "Configurer la signalisation"

#: app/signage_ui.py:143
#, fuzzy
msgid "Selected"
msgstr "Style choisi:"

#: app/signage_ui.py:166
msgid "Signage: {}"
msgstr "Signalisation: {}"

#: app/tagsPane.py:46
msgid "Tags"
msgstr "Tags"

#: app/tagsPane.py:47
msgid "Authors"
msgstr "Auteurs"

#: app/tagsPane.py:157
msgid "Any"
msgstr "N'importe quel"

#: app/tagsPane.py:166
msgid "All"
msgstr "Tout"

#: app/tagsPane.py:192
msgid "Available Tags (click):"
msgstr "Tags disponibles (cliquez):"

<<<<<<< HEAD
#: app/voiceEditor.py:33
=======
#: utils.py:841
msgid "__LANG_USE_SANS_SERIF__"
msgstr "__LANG_USE_SANS_SERIF__"

#: voiceEditor.py:35
>>>>>>> 8ae5db76
msgid "Singleplayer"
msgstr "Solo"

#: app/voiceEditor.py:34
#, fuzzy
msgid "Cooperative"
msgstr "Coop"

#: app/voiceEditor.py:35
msgid "ATLAS (SP/Coop)"
msgstr "ATLAS (Solo/Coop)"

#: app/voiceEditor.py:36
msgid "P-Body (SP/Coop)"
msgstr "P-Body (Solo/Coop)"

#: app/voiceEditor.py:39
msgid "Human characters (Bendy and Chell)"
msgstr "Personnages humains (Bendy et Chell)"

#: app/voiceEditor.py:40
msgid "AI characters (ATLAS, P-Body, or Coop)"
msgstr "Personnages IA (ATLAS, P-Body, ou Coop"

#: app/voiceEditor.py:51
msgid "Death - Toxic Goo"
msgstr "Mort - Vase mortelle"

#: app/voiceEditor.py:52
msgid "Death - Turrets"
msgstr "Mort - Tourelles"

#: app/voiceEditor.py:53
msgid "Death - Crusher"
msgstr "Mort - Écrabouilleur"

#: app/voiceEditor.py:54
msgid "Death - LaserField"
msgstr "Mort - Champ de lasers"

#: app/voiceEditor.py:105
msgid "Transcript:"
msgstr "Transcript:"

#: app/voiceEditor.py:144
msgid "Save"
msgstr "Enregistrer"

#: app/voiceEditor.py:219
msgid "Resp"
msgstr "Rép."

#: app/voiceEditor.py:236
msgid "BEE2 - Configure \"{}\""
msgstr "BEE2 - Configurer \"{}\""

#: app/voiceEditor.py:313
msgid "Mid - Chamber"
msgstr "En cours de salle"

#: app/voiceEditor.py:315
msgid ""
"Lines played during the actual chamber, after specific events have "
"occurred."
msgstr "Répliques jouées durant la salle après certains événements spécifiques."

#: app/voiceEditor.py:321
msgid "Responses"
msgstr "Réponses"

#: app/voiceEditor.py:323
msgid "Lines played in response to certain events in Coop."
msgstr "Répliques jouées en réponse à certains événements en Coop."

#: app/voiceEditor.py:421
msgid "No Name!"
msgstr "Sans nom !"

#: app/voiceEditor.py:456
msgid "No Name?"
msgstr "Sans nom ?"

#~ msgid ""
#~ "\n"
#~ " Launch Game?"
#~ msgstr "Lancer le jeu"
<|MERGE_RESOLUTION|>--- conflicted
+++ resolved
@@ -1209,9 +1209,6 @@
 msgid "Choose a Color"
 msgstr "Choisissez une couleur"
 
-<<<<<<< HEAD
-#: app/logWindow.py:29
-=======
 #: loadScreen.py:199
 msgid "Skipped!"
 msgstr "Sauté !"
@@ -1245,7 +1242,6 @@
 msgstr "Better Extended Editor pour Portal 2"
 
 #: logWindow.py:30
->>>>>>> 8ae5db76
 msgid "Debug messages"
 msgstr "Messages de débug"
 
@@ -1719,15 +1715,11 @@
 msgid "Available Tags (click):"
 msgstr "Tags disponibles (cliquez):"
 
-<<<<<<< HEAD
-#: app/voiceEditor.py:33
-=======
 #: utils.py:841
 msgid "__LANG_USE_SANS_SERIF__"
-msgstr "__LANG_USE_SANS_SERIF__"
+msgstr "0"
 
 #: voiceEditor.py:35
->>>>>>> 8ae5db76
 msgid "Singleplayer"
 msgstr "Solo"
 
