# Changelog

<<<<<<< HEAD
# Version (dev)
* #573: Show filename in tooltip for custom screenshots.

=======
# Version 4.45.2
* #2050, #2053: Fix gameinfo.txt not being modified during exports.

------------------------------------------
>>>>>>> c0b89898

# Version 4.45.1
* Fix the application looking in the wrong location for the compiler.

------------------------------------------

# Version 4.45.0

## New Features:
* Glass/grating is now generated entirely by the compiler, allowing fully 
  custom items to be made. The original glass/grating frame is now also 
  generated slightly more efficiently.
* Added the ability to define variants for corridors. In Clean style this 
  allows specifying elevator directions, stair direction and the corridor's 
  light temperature. 

### Enhancements:
* Added the ability to show multiple warning messages or errors for problems 
  occurring during package loading and export.
* Added signage configuration option to the item's context menu, to help make it more visible.
* Shut down the error server automatically when Portal 2 quits.
* Added additional EXEs for `compiler_settings.exe` and `backup.exe`. These 
  allow quickly opening just these windows.
* The logic for detecting paint splats placed on cubes is improved to 
  prioritise gel placed directly on droppers. In particular a cleansing gel
  splat can be placed on the dropper to allow the floor below to still be painted.

### UCP-Relevant changes:
* Added `sky_draw_first` option to skyboxes, which can fix some rendering bugs 
  with certain materials.
* The barrier rework adds several new blocks to `vbsp_config`:
  * `BarrierFrames` in `vbsp_config` contains definitions for the frame of barriers.
  * `Barriers` in `vbsp_config` contains the definitions for the brushes to 
    produce, and then which frame IDs to use.
  * `BarrierHole` in `info.txt` defines a hole type. This is defined outside the
    item, because the different style
    variants can be independently specified by each barrier type.
  * The `CustomBarrier` result produces an item that converts attached glass/grating.
* As mentioned above, `CorridorGroup` now has `Options` blocks for specifying 
  corridor options.
  These ultimately just set fixups on the instance. `DefaultIndex` has been 
  replaced with just `Disabled` - all corridors will now be enabled by default.
* Music can now have a volume specified in the config.
* Added the `AttachInputOverlay` result, which adds an overlay instance, 
  but connects it to the original as an additional input. This significantly
  simplifies logic if an additional prerequisite is required for the item to turn
  on.
* Fix catwalk end segment being placed at the top of upwards-facing stairs.
* #2048: Fix ceiling Faith Plates not functioning correctly.
* #2040: Warn if no compiler files were found when exporting.
* #1343: Clone fizzler items if connected to multiple standing/reclined fizzlers.

------------------------------------------

# Version 4.44.1

### Enhancements
* Remove some now-outdated splash screens.

### Bugfixes:
* Fix add-game prompt failing to appear if installed fresh.

------------------------------------------

# Version 4.44.0

### Enhancements:
* If a duplicate package is present, include the paths of both in the error message.
* Change palette item format to permit "holes" in the position of items. This
  isn't exposed in the UI yet.
* Redo the selector on the Item Properties pane to make it more clear that it swaps pages.
* Display the authors of corridors.
* Rearranged the UI on the corridor picker display.
* Add some informative errors if Unstationary Scaffolds (or similar UCP items) 
  are connected in an invalid manner.
* Added "Compress Items" option, which hides all but one of each on the item list.
* Skip disabled packages when extracting resources.
* Timer-style indicator panels at the end of antlines can now have a custom 
  appearance for some items (Delayers). This allows them to show both count-down 
  and count-up displays.
* Moved various palette-related buttons, to group them with the other palette options.
* VPK files can be now placed into `vpk_override` to have them be combined with the built VPK. 
* Added a warning screen to the developer tab of the options window, indicating 
  that some of these options can temporarily break BEE if changed.
* #1984: The "save settings to palette" will now change to match the selected 
  palette. This means clicking "save" won't accidentally delete saved settings.
* #1893: Add compile logs to error display windows.
* Internal files are now placed in a `bin/` subfolder, instead of cluttering
  the folders containing `BEE2.exe`, `vbsp.exe` and `vrad.exe`.

### UCP-Relevant Changes:
* Terminology change: "Condition Flags" have been renamed to "Condition Tests" - I think that sounds a bit better.
* Added an `Inherit` option to Corridor Groups. This specifies the ID of another style, causing all
  corridors to be copied from that other style.
* Make several results properly permit options to use `$fixup` variables: `addOverlay`, `changeInstance`, `setKey`, `localTarget`.
* `properties.txt` for items is now optional, since most of these options can be set elsewhere.
* `PosIsSolid` and `ReadSurfType` now have a `debug` option. When "Developer Mode" is enabled,
  `info_target`s are generated to mark the locations being sampled, and the contents of this field
  is copied into those as a comment to help identify them.
* Behaviour change: in Fizzlers, `model_mid` will now be affected by the `NameType` value.
* Added the `Error` result, which allows producing a custom error message from a package.
* #1313: Allow disabling the triggers produced by `CustVactube`.
* When Dev Mode is on, `SetTile` now dumps the tiles it's trying to set into the final map.
* `ConfigGroup` slider widgets can now be set to display "Off" when set to zero, also fixed them not snapping to values.

### Bugfixes:
* BEE will detect `portal2_dlc3` being in use and pick another DLC folder for its VPKs.
* Properly pick free port for error server.
* Set a title for the corridor selector window.
* Always pack generated resources even if packing is disabled in options.
* Parse game translation files in an even more lenient way, to handle some Portal 2 files correctly.
* Fix potential z-fighting near the hinge of static angled panels.
* Add a scrollbar if required to the corridor selection window.
* Fix single-dot antlines sometimes failing to be placed.
* BEEmod/BEE2-items#4325: Set corridors to force upright even if vertical corridors are not available.
* Piston Platforms will now correctly accept Surface Lacquer, if placed on their base.
* Paint Splats will correctly rotate to aint Angled Panels they are placed on top of.
* Removed the "Prevent Portal Bump (fizzler)" stylevar. It is useless and never worked.
* #1955: Fix some situations causing incorrect catwalk placement.

------------------------------------------

# Version 4.43.0

## New features:

* New error display system: If a known error occurs during compilation (leaks, items 
  used incorrectly, etc), the Steam Overlay will be opened, and a webpage opened with
  information on the error, as well as a interactive view of the chamber to show the
  location of the issue and relevant items.
* Languages can now be selected in the options menu, and packages now have more usable
  translation support.

### Enhancements
* If funnel music is disabled, keep the base music playing while inside funnels.
* Tweak the naming for the chamber thumbnail options to be a little more clear.
* Add option to disable modifying the FGD file.

### Bugfixes
* Do not composite signage VTFs with PeTI backgrounds.
* Fix signage not exporting if the UI was not opened at least once before exporting.
* [#4252](https://github.com/BEEmod/BEE2-items/issues/4252): Correctly place Tag Fizzler signage 
  when on walls.
* Display the absolute location of the package location if empty.
* Handle unparsable existing antigel materials gracefully.
* Fix issues with P1 Track Platforms not generating correctly.
* Fix export of corridor configuration in some cases when picking default corridors.
* Warn and handle duplicate definitions in both the style and item packages. 
  This fixes an issue where older style definitions would cause errors if checkmark/timer panels
  were present in the map.

------------------------------------------

# Version 4.42.0

### New features:
* New corridor selection system
	* Each corridor can now be individually enabled/disabled, you can have any number active.
	* UCPs can easily add new corridors to the mix
	* Corridor designs can be added for the floor/ceiling. Some have been added to Clean, but not other styles yet.

### Enhancements
* The Item Properties pane has been rearranged a bit, so it better handles heaps of widgets, and 
  makes the old style properties window less prominent.
* Conditions will now exit early if the flags cannot be satisfied (for instance if the instance is 
  not present at all). This reduces the amount of conditions which run.
* Add some menu options to allow opening folders - the game directory, puzzles folder, palettes, 
  packages, etc.
* #3238: Multiple catwalk items which intersect will now produce junctions as appropriate.
* #1799: Add a special warning if BEE is installed directly into the Portal 2 folder.
* #1366: Add option to disable auto-packing.
* #452: Allow displaying which items inherit and are unstyled.
* #1443: Allow hiding builtin palettes.
* #1774: If the current palette is unchanged, don't switch to `<Last Export>`.
* VRAD can be configured to not compile lighting at all, for faster (but awful looking) 
  testing (via @SP2G50000).
* Rebuilt config logic to provide a better config file system, improve internal code layout.
* BEEmod/BEE2-items#558: Concave frame corners will now be generated for glass/grating items, fixing
  holes in the framework. 

### UCP-Relevant Enhancements
* A new collision system has been added, but it is currently not being used for anything.
	* Items can define collisions for BEE2 specifically, using new psuedo-entities.
	* Editoritem collisions and connectionpoints can also be specified with the new system.
* New [`CorridorGroup`](https://github.com/BEEmod/BEE2-items/wiki/Corridors) object type, for 
  corridors.
* Added `entryCorridor` and `exitCorridor` flags, for checking which corridors were chosen.
* Added `AppendConnInputs` result, for adding additional outputs to an item.
* With 'developer mode' enabled, the `PosIsSolid` condition will annotate the map to show 
  measurement points.
* With 'developer mode' enabled, items will list their full I/O configuration in the tooltips.
* A "debug" option is now available on `bee2_template_conf`, which will cause the map to contain 
  additional info about how it was placed.
* `ATLAS_SpawnPoint` and `addGlobal` now can use fixup values.
* A new "dropdown" `ConfigGroup` widget type is now available, which allows picking from a list of 
  options.
* Icons may now be transparent - they will automatically be blended with the PeTI palette icon 
  background.
* `ConfigGroup` widgets may now have a blank label, causing it to be hidden. This is useful if 
  there's only one widget in the group.

### Bugfixes
* Fixed help menu Discord invite being temporary, added system to allow updating these retroactively
  in future.
* #1776: Fix funnel light code didn't use the right fixup values.
* Fix P1 style not compiling, by ensuring `hammer_notes` is present in the FGD.
* Fix BEEmod/BEE2-items#3998: Signage appearing sideways on walls, instead of locking upright.
* #1826: Make package-defined stylevars actually save/load settings.
* #1784: Fix stylevars always showing as being available for all styles.
* #1453: When config is new, default to that of the clean style.
* #1782: Fix crash when trying to enable/disable packages.
* #1785: Don't force context window to be topmost.
* #1854: Properly add a delay in inverted logic items.
* Fix music not allowing hours in the `loop_len` option.
* Correct the order of Connection Signage.
* Fix BEEmod/BEE2-items#4044: Antlaser outputs not functioning.
* Fix locking buttons removing their target's timer signs, instead of their own.
* Fix Sendificators behaving incorrectly when multiple are connected to the same laser.
* Fix Conveyors potentially leaking in "oscillating" mode.

------------------------------------------

# Version 4.41.0

### New features:
* The BTS style has been removed, due to it being rather substandard and not really possible to 
  function in the puzzlemaker.
* New Item: Antline Corner item, which allows for manually placing antlines anywhere. Place two 
  down with a straight line between them, then link with antlines. A contiguous section is treated 
  as one item, which acts like an OR gate.
* New Item: Half Obs Room, a half-voxel wide Observation Room. The P1 room has switched to be a 
  full voxel like other styles.
* P1 style light strips now are a rectangular lamp like other styles, with the square hole split 
  into a new item.
* Add brand new versions of Old Aperture SP spheres, and 50s+60s entry corridors all by @Critfish.
* Old Aperture and P1 Gel Droppers now have new custom models.
* P1 and Old Aperture exit signs will now reposition themselves like other styles.
* Vactubes now have P1 and Old Aperture styles.
* Remake some P1 entry corridors.
* Add new option for making fizzlers force black tiles on adjacient tiles to discourage portal 
  bumping.
* Implement ability to hold shift to force load in elevator or compile with full lighting.
* Multiple suggestions can now be set.
* Redo randomisation logic, so now it properly reproduces the same result when recompiled.
* Remake the entire palette window, allowing palettes to be put into groups and have duplicate names.
* Selector windows now save/load their position and group expand/contract state.
* The BEE postcompiler is no longer run at all on Hammer maps, install Hammer Addons for this.
* The pipes in Enrichment Spheres now can appear in several random positions.

### Bugfixes:
* Fix app music/sound FX not playing on Windows 7/8.1 systems (#1520).
* #1624: Fix crash on startup: "FileNotFoundError: [Errno 2] No such file or directory".
* #1660: Fix occasional crash when exporting: "NotImplementedError: Saving DXT1 not implemented!".
* Fix crash when keyboard navigating in a closed selectorwin group.
* #1375: Fix issue where the item name in selector windows would be vertical.
* Downgrade some editoritems checks to warnings, to allow packages to load.
* Make Flip Panels flip in the same direction as the editor model suggests.
* Fix misleading placement of the 'turret shoot monitor' voiceline attribute.
* #1564: Fix ATLAS keeps respawning from the default spawn room instead of the Coop Checkopint.
* #2518: Fix players can get stuck inside the "Coop Droppers".
* #3835: Fix Auto-Portals don't work in Portal 1 style.
* #3894: Fix Portal Magnets don't work.
* #3797: Fix Half Grate can cause map leaks.
* #3925: Fix Futbol respawn sound has infinite range.
* #3572: Fix placing Light Bridges on certain spots can cause map leaks in Old Aperture.
* #3457: Fix Faith Plates having a bad lighting origin.
* #3966: Fix Clean and Overgrown Observation Room can be portalled.
* Fix placement helpers on angled panels not preserving their rotation.
* Fix some crashes involving destroyed images.
* Fix various issues with vactubes.
* Fix A LOT of more bugs!

### UCP-Relevant Enhancements
* Add addShuffleGroup result, for picking from a pool of instances to randomise decoration.
* Replace Unstationary Scaffold-specific condition with a more general version (LinkedItem).
* Fix Switch ``<default>`` not working.
* Multiple locations may now be specified in the config for package locations - add package1, 
  package2 etc. This allows your user stuff to be elsewhere from the default packages.
* All configuration files except for info.txt and editoritems.txt are now lazily loaded, meaning 
  that you can modify them and re-export to apply the changes without needing to restart BEE2. This 
  also should speed up startup.
* Selector windows may now have the small thumbnail definition omitted, to make it automatically 
  crop down the larger icon.

------------------------------------------<|MERGE_RESOLUTION|>--- conflicted
+++ resolved
@@ -1,15 +1,14 @@
 # Changelog
 
-<<<<<<< HEAD
 # Version (dev)
 * #573: Show filename in tooltip for custom screenshots.
 
-=======
+------------------------------------------
+
 # Version 4.45.2
 * #2050, #2053: Fix gameinfo.txt not being modified during exports.
 
 ------------------------------------------
->>>>>>> c0b89898
 
 # Version 4.45.1
 * Fix the application looking in the wrong location for the compiler.
